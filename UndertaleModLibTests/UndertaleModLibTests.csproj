<Project Sdk="Microsoft.NET.Sdk">

    <PropertyGroup>
        <TargetFramework>net6.0</TargetFramework>
        <ImplicitUsings>enable</ImplicitUsings>
        <Nullable>enable</Nullable>

        <IsPackable>false</IsPackable>
    </PropertyGroup>

    <ItemGroup>
<<<<<<< HEAD
        <PackageReference Include="Microsoft.NET.Test.Sdk" Version="17.10.0" />
        <PackageReference Include="xunit" Version="2.9.0" />
=======
        <PackageReference Include="Microsoft.NET.Test.Sdk" Version="17.11.0"/>
        <PackageReference Include="xunit" Version="2.9.0"/>
>>>>>>> 16679bd4
        <PackageReference Include="xunit.runner.visualstudio" Version="2.8.2">
            <IncludeAssets>runtime; build; native; contentfiles; analyzers; buildtransitive</IncludeAssets>
            <PrivateAssets>all</PrivateAssets>
        </PackageReference>
        <PackageReference Include="coverlet.collector" Version="6.0.2">
            <IncludeAssets>runtime; build; native; contentfiles; analyzers; buildtransitive</IncludeAssets>
            <PrivateAssets>all</PrivateAssets>
        </PackageReference>
    </ItemGroup>

    <ItemGroup>
      <ProjectReference Include="..\UndertaleModLib\UndertaleModLib.csproj" />
    </ItemGroup>

</Project><|MERGE_RESOLUTION|>--- conflicted
+++ resolved
@@ -9,13 +9,8 @@
     </PropertyGroup>
 
     <ItemGroup>
-<<<<<<< HEAD
-        <PackageReference Include="Microsoft.NET.Test.Sdk" Version="17.10.0" />
-        <PackageReference Include="xunit" Version="2.9.0" />
-=======
         <PackageReference Include="Microsoft.NET.Test.Sdk" Version="17.11.0"/>
         <PackageReference Include="xunit" Version="2.9.0"/>
->>>>>>> 16679bd4
         <PackageReference Include="xunit.runner.visualstudio" Version="2.8.2">
             <IncludeAssets>runtime; build; native; contentfiles; analyzers; buildtransitive</IncludeAssets>
             <PrivateAssets>all</PrivateAssets>
