﻿#pragma warning disable CA1416 // Validate platform compatibility

using Microsoft.CodeAnalysis;
using Microsoft.CodeAnalysis.CSharp.Scripting;
using Microsoft.CodeAnalysis.Scripting;
using Microsoft.Win32;
using Newtonsoft.Json;
using System;
using System.Collections;
using System.Collections.Generic;
using System.Collections.ObjectModel;
using System.ComponentModel;
using System.Diagnostics;
using System.IO;
using System.IO.Compression;
using System.Linq;
using System.Reflection;
using System.Runtime.InteropServices;
using System.Text;
using System.Threading;
using System.Threading.Tasks;
using System.Windows;
using System.Windows.Controls;
using System.Windows.Input;
using System.Windows.Media;
using System.Windows.Threading;
using UndertaleModLib;
using UndertaleModLib.Decompiler;
using UndertaleModLib.Models;
using UndertaleModLib.ModelsDebug;
using UndertaleModLib.Scripting;
using UndertaleModLib.Util;
using UndertaleModTool.Windows;
using System.IO.Pipes;
using Ookii.Dialogs.Wpf;

using System.Text.RegularExpressions;
using System.Windows.Data;
using System.Security.Cryptography;
using System.Collections.Concurrent;
using System.Runtime;
using SystemJson = System.Text.Json;
using System.Net.Http;
using System.Net.Http.Headers;
using Newtonsoft.Json.Linq;
using System.Net;
using System.Globalization;
using System.Windows.Controls.Primitives;
using System.Runtime.CompilerServices;
using System.Windows.Interop;
using System.Windows.Media.Imaging;
using Underanalyzer.Decompiler;
using UndertaleModLib.Project;

namespace UndertaleModTool
{
    /// <summary>
    /// Logika interakcji dla klasy MainWindow.xaml
    /// </summary>
    public partial class MainWindow : Window, INotifyPropertyChanged, IScriptInterface
    {
        /// Note for those who don't know what is "PropertyChanged.Fody" -
        /// it automatically adds "OnPropertyChanged()" to every property (or modify existing) of the class that implements INotifyPropertyChanged.
        /// It does that on code compilation.

        private Tab _currentTab;

        public UndertaleData Data { get; set; }
        public string FilePath { get; set; }
        public ProjectContext Project { get; set; } = null;
        public string ScriptPath { get; set; } // For the scripting interface specifically

        public string TitleMain { get; set; }

        public static readonly RoutedUICommand CloseTabCommand = new RoutedUICommand("Close current tab", "CloseTab", typeof(MainWindow));
        public static readonly RoutedUICommand CloseAllTabsCommand = new RoutedUICommand("Close all tabs", "CloseAllTabs", typeof(MainWindow));
        public static readonly RoutedUICommand RestoreClosedTabCommand = new RoutedUICommand("Restore last closed tab", "RestoreClosedTab", typeof(MainWindow));
        public static readonly RoutedUICommand SwitchToNextTabCommand = new RoutedUICommand("Switch to the next tab", "SwitchToNextTab", typeof(MainWindow));
        public static readonly RoutedUICommand SwitchToPrevTabCommand = new RoutedUICommand("Switch to the previous tab", "SwitchToPrevTab", typeof(MainWindow));
        public static readonly RoutedUICommand SearchInCodeCommand = new("Search in code", "SearchInCode", typeof(MainWindow));
        public static readonly RoutedUICommand NewProjectCommand = new("New project", "NewProject", typeof(MainWindow));
        public static readonly RoutedUICommand OpenProjectCommand = new("Open project", "OpenProject", typeof(MainWindow));
        public static readonly RoutedUICommand SaveProjectCommand = new("Save project", "SaveProject", typeof(MainWindow));
        public static readonly RoutedUICommand ViewProjectAssetsCommand = new("View project assets", "ViewProjectAssets", typeof(MainWindow));
        public static readonly RoutedUICommand CloseProjectCommand = new("Close project", "CloseProject", typeof(MainWindow));

        public ObservableCollection<Tab> Tabs { get; set; } = new();
        public Tab CurrentTab
        {
            get => _currentTab;
            set
            {
                _currentTab = value;
                OnPropertyChanged();
                OnPropertyChanged("Selected");
            }
        }
        public int CurrentTabIndex { get; set; } = 0;

        public object Highlighted { get; set; }
        public object Selected
        {
            get => CurrentTab?.CurrentObject;
            set
            {
                OnPropertyChanged();
                OpenInTab(value);
            } 
        }

        /// <summary>
        /// Whether the currently-selected object is exportable to a project.
        /// </summary>
        public bool IsSelectedProjectExportable { get; private set; }

        public Visibility IsGMS2 => (Data?.GeneralInfo?.Major ?? 0) >= 2 ? Visibility.Visible : Visibility.Collapsed;
        // God this is so ugly, if there's a better way, please, put in a pull request
        public Visibility IsExtProductIDEligible => (((Data?.GeneralInfo?.Major ?? 0) >= 2) || (((Data?.GeneralInfo?.Major ?? 0) == 1) && (((Data?.GeneralInfo?.Build ?? 0) >= 1773) || ((Data?.GeneralInfo?.Build ?? 0) == 1539)))) ? Visibility.Visible : Visibility.Collapsed;

        public List<Tab> ClosedTabsHistory { get; } = new();

        private List<(GMImage, WeakReference<BitmapSource>)> _bitmapSourceLookup { get; } = new();
        private object _bitmapSourceLookupLock = new();

        private ProjectAssetsWindow _projectAssetsWindow = null;

        public bool CanSave { get; set; }
        public bool CanSafelySave = false;
        public bool WasWarnedAboutTempRun = false;
        public bool FinishedMessageEnabled = true;
        public bool ScriptExecutionSuccess { get; set; } = true;
        public bool IsSaving { get; set; }
        public string ScriptErrorMessage { get; set; } = "";
        public string ExePath { get; private set; } = Program.GetExecutableDirectory();
        public string ScriptErrorType { get; set; } = "";

        public enum SaveResult
        {
            NotSaved,
            Saved,
            Error
        }
        public enum ScrollDirection
        {
            Left,
            Right
        }

        private int progressValue;
        private Task updater;
        private CancellationTokenSource cts;
        private CancellationToken cToken;
        private readonly object bindingLock = new();
        private HashSet<string> syncBindings = new();
        private bool _roomRendererEnabled;

        public bool RoomRendererEnabled
        {
            get => _roomRendererEnabled;
            set
            {
                if (UndertaleRoomRenderer.RoomRendererTemplate is null)
                    UndertaleRoomRenderer.RoomRendererTemplate = (DataTemplate)DataEditor.FindResource("roomRendererTemplate");

                if (value)
                {
                    DataEditor.ContentTemplate = UndertaleRoomRenderer.RoomRendererTemplate;
                    UndertaleCachedImageLoader.ReuseTileBuffer = true;
                }
                else
                {
                    DataEditor.ContentTemplate = null;
                    CurrentTab.CurrentObject = LastOpenedObject;
                    LastOpenedObject = null;
                    UndertaleCachedImageLoader.Reset();
                    CachedTileDataLoader.Reset();
                }

                _roomRendererEnabled = value;
            }
        }
        public object LastOpenedObject { get; set; } // for restoring the object that was opened before room rendering

        public bool IsAppClosed { get; set; }

        private HttpClient httpClient;

        public event PropertyChangedEventHandler PropertyChanged;
        protected void OnPropertyChanged([CallerMemberName] string name = null)
        {
            PropertyChanged?.Invoke(this, new PropertyChangedEventArgs(name));
        }
        public void RaiseOnSelectedChanged()
        {
            OnPropertyChanged("Selected");
        }

        // For delivering messages to LoaderDialogs
        public delegate void FileMessageEventHandler(string message);
        public event FileMessageEventHandler FileMessageEvent;

        private LoaderDialog scriptDialog;

        // Folder used for configuration, etc.
        public static string AppDataFolder => Settings.AppDataFolder;

        // Scripting interface-related
        private ScriptOptions scriptOptions;
        private Task scriptSetupTask;

        // Version info
        public static string Edition = "(Git: " + GitVersion.GetGitVersion().Substring(0, 7) + ")";

        // On debug, build with git versions and provided release version. Otherwise, use the provided release version only.
#if DEBUG || SHOW_COMMIT_HASH
        public static string Version = Assembly.GetExecutingAssembly().GetName().Version.ToString() + (Edition != "" ? " - " + Edition : "");
#else
        public static string Version = Assembly.GetExecutingAssembly().GetName().Version.ToString();
#endif

        private static readonly Color darkColor = Color.FromArgb(255, 32, 32, 32);
        private static readonly Color darkLightColor = Color.FromArgb(255, 48, 48, 48);
        private static readonly Color whiteColor = Color.FromArgb(255, 222, 222, 222);
        private static readonly SolidColorBrush grayTextBrush = new(Color.FromArgb(255, 179, 179, 179));
        private static readonly SolidColorBrush inactiveSelectionBrush = new(Color.FromArgb(255, 212, 212, 212));
        private static readonly Dictionary<ResourceKey, object> appDarkStyle = new()
        {
            { SystemColors.WindowTextBrushKey, new SolidColorBrush(whiteColor) },
            { SystemColors.ControlTextBrushKey, new SolidColorBrush(whiteColor) },
            { SystemColors.WindowBrushKey, new SolidColorBrush(darkColor) },
            { SystemColors.ControlBrushKey, new SolidColorBrush(darkLightColor) },
            { SystemColors.ControlLightBrushKey, new SolidColorBrush(Color.FromArgb(255, 60, 60, 60)) },
            { SystemColors.MenuTextBrushKey, new SolidColorBrush(whiteColor) },
            { SystemColors.MenuBrushKey, new SolidColorBrush(darkLightColor) },
            { SystemColors.GrayTextBrushKey, new SolidColorBrush(Color.FromArgb(255, 136, 136, 136)) },
            { SystemColors.InactiveSelectionHighlightBrushKey, new SolidColorBrush(Color.FromArgb(255, 112, 112, 112)) }
        };

        // Filters for all data files, and for only main data files
        private const string DataFileFilter = "GameMaker data files (.win, .unx, .ios, .droid, audiogroup*.dat)|*.win;*.unx;*.ios;*.droid;audiogroup*.dat|All files|*";
        private const string MainDataFileFilter = "GameMaker main data files (.win, .unx, .ios, .droid)|*.win;*.unx;*.ios;*.droid|All files|*";

        public MainWindow()
        {
            InitializeComponent();
            this.DataContext = this;

            Highlighted = new DescriptionView("Welcome to UndertaleModTool!", "Open a data.win file to get started, then double click on the items on the left to view them.");
            OpenInTab(Highlighted);

            TitleMain = "UndertaleModTool by krzys_h v:" + Version;

            CanSave = false;
            CanSafelySave = false;

            scriptSetupTask = Task.Run(() =>
            {
                scriptOptions = ScriptOptions.Default
                                .AddImports("UndertaleModLib", "UndertaleModLib.Models", "UndertaleModLib.Decompiler",
                                            "UndertaleModLib.Scripting", "UndertaleModLib.Compiler",
                                            "UndertaleModTool", "System", "System.IO", "System.Collections.Generic",
                                            "System.Text.RegularExpressions")
                                .AddReferences(typeof(UndertaleObject).GetTypeInfo().Assembly,
                                                GetType().GetTypeInfo().Assembly,
                                                typeof(JsonConvert).GetTypeInfo().Assembly,
                                                typeof(System.Text.RegularExpressions.Regex).GetTypeInfo().Assembly,
                                                typeof(ImageMagick.MagickImage).GetTypeInfo().Assembly,
                                                typeof(Underanalyzer.Decompiler.DecompileContext).Assembly)
                                .WithEmitDebugInformation(true); //when script throws an exception, add a exception location (line number)
            });

            var resources = Application.Current.Resources;
            resources["CustomTextBrush"] = SystemColors.ControlTextBrush;
            resources[SystemColors.GrayTextBrushKey] = grayTextBrush;
            resources[SystemColors.InactiveSelectionHighlightBrushKey] = inactiveSelectionBrush;
        }

        /// <summary>
        /// Returns a <see cref="BitmapSource"/> instance for the given <see cref="GMImage"/>.
        /// If a previously-created instance has not yet been garbage collected, this will return that instance.
        /// </summary>
        public BitmapSource GetBitmapSourceForImage(GMImage image)
        {
            lock (_bitmapSourceLookupLock)
            {
                // Look through entire list, clearing out old weak references, and potentially finding our desired source
                BitmapSource foundSource = null;
                for (int i = _bitmapSourceLookup.Count - 1; i >= 0; i--)
                {
                    (GMImage imageKey, WeakReference<BitmapSource> referenceVal) = _bitmapSourceLookup[i];
                    if (!referenceVal.TryGetTarget(out BitmapSource source))
                    {
                        // Clear out old weak reference
                        _bitmapSourceLookup.RemoveAt(i);
                    }
                    else if (imageKey == image)
                    {
                        // Found our source, store it to return later
                        foundSource = source;
                    }
                }

                // If we found our source, return it
                if (foundSource is not null)
                {
                    return foundSource;
                }

                // If no source was found, then create a new one
                byte[] pixelData = image.ConvertToRawBgra().ToSpan().ToArray();
                BitmapSource bitmap = BitmapSource.Create(image.Width, image.Height, 96, 96, PixelFormats.Bgra32, null, pixelData, image.Width * 4);
                bitmap.Freeze();
                _bitmapSourceLookup.Add((image, new WeakReference<BitmapSource>(bitmap)));
                return bitmap;
            }
        }

        // "attr" is actually "DwmWindowAttribute", but I only need the one value from it
        [DllImport("dwmapi.dll", PreserveSig = true)]
        private static extern int DwmSetWindowAttribute(IntPtr hwnd, uint attr, ref int attrValue, int attrSize);
        private const uint DWMWA_USE_IMMERSIVE_DARK_MODE = 20;

        [DllImport("user32.dll", SetLastError = true)]
        private static extern bool SetWindowPos(IntPtr hWnd, IntPtr hWndInsertAfter, int X, int Y, int cx, int cy, uint uFlags);

        public void UpdateTree()
        {
            foreach (var child in (MainTree.Items[0] as TreeViewItem).Items)
                ((child as TreeViewItem).ItemsSource as ICollectionView)?.Refresh();
        }
        /*
        private static bool IsLikelyRunFromZipFolder()
        {
            var path = System.Environment.CurrentDirectory;
            var fileInfo = new FileInfo(path);
            return fileInfo.Attributes.HasFlag(FileAttributes.ReadOnly);
        }

        private static bool IsRunFromTempFolder()
        {
            var path = System.Environment.CurrentDirectory;
            var temp = Path.GetTempPath();
            return path.IndexOf(temp, StringComparison.OrdinalIgnoreCase) == 0;
        }
        */
        private void Window_IsVisibleChanged(object sender, DependencyPropertyChangedEventArgs e)
        {
            // This event is used because on initialization the window handle is null,
            // and on "Window_Loaded" the dark mode for title bar is rendered incorrectly.

            if (!IsVisible || IsLoaded)
                return;

            Settings.Load();

            if (Settings.Instance.RememberWindowPlacements)
                this.SetPlacement(Settings.Instance.MainWindowPlacement);

            if (Settings.Instance.EnableDarkMode)
            {
                SetDarkMode(true, true);
                SetDarkTitleBarForWindow(this, true, false);
            }

            try
            {
                SetTransparencyGridColors(Settings.Instance.TransparencyGridColor1, Settings.Instance.TransparencyGridColor2);
            }
            catch (FormatException) { }
        }
        private async void Window_Loaded(object sender, RoutedEventArgs e)
        {
            if (RuntimeInformation.IsOSPlatform(OSPlatform.Windows))
            {
                try
                {
                    // Load settings to see if we should associate files
                    if (Settings.Instance is null)
                    {
                        Settings.Load();
                    }
                    bool shouldAssociate = true;
                    if (File.Exists("dna.txt"))
                    {
                        shouldAssociate = false;
                    }
                    if (shouldAssociate && Settings.ShouldPromptForAssociations)
                    {
                        if (this.ShowQuestion("First-time setup: Would you like to associate GameMaker data files (like .win) with UndertaleModTool?", MessageBoxImage.Question, "File associations") != MessageBoxResult.Yes)
                        {
                            shouldAssociate = false;
                        }
                    }
                    if (!shouldAssociate)
                    {
                        // Shouldn't associate, so turn it off and save that setting
                        Settings.Instance.AutomaticFileAssociation = false;
                        Settings.Save();
                    }

                    // Associate file types if enabled
                    if (Settings.Instance.AutomaticFileAssociation)
                    {
                        FileAssociations.CreateAssociations();
                    }
                }
                catch (Exception ex)
                {
                    Debug.WriteLine(ex.ToString());
                }
            }

            var args = Environment.GetCommandLineArgs();
            bool isLaunch = false;
            bool isSpecialLaunch = false;
            if (args.Length > 1)
            {
                if (args.Length > 2)
                {
                    isLaunch = args[2] == "launch";
                    isSpecialLaunch = args[2] == "special_launch";
                }

                string arg = args[1];
                if (File.Exists(arg))
                {
                    await LoadFile(arg, true, isLaunch || isSpecialLaunch);
                }
                else if (arg == "deleteTempFolder") // if was launched from UndertaleModToolUpdater
                {
                    _ = Task.Run(() =>
                    {
                        Process[] updaterInstances = Process.GetProcessesByName("UndertaleModToolUpdater");
                        bool updaterClosed = false;

                        if (updaterInstances.Length > 0)
                        {
                            foreach (Process instance in updaterInstances)
                            {
                                if (!instance.WaitForExit(5000))
                                    this.ShowWarning("UndertaleModToolUpdater app didn't exit.\nCan't delete its temp folder.");
                                else
                                    updaterClosed = true;
                            }
                        }
                        else
                            updaterClosed = true;

                        if (updaterClosed)
                        {
                            bool deleted = false;
                            string exMessage = "(error message is missing)";
                            string tempFolder = Path.Combine(Path.GetTempPath(), "UndertaleModTool");

                            for (int i = 0; i <= 5; i++)
                            {
                                try
                                {
                                    Directory.Delete(tempFolder, true);

                                    deleted = true;
                                    break;
                                }
                                catch (Exception ex)
                                {
                                    exMessage = ex.Message;
                                }

                                Thread.Sleep(1000);
                            }

                            if (!deleted)
                                this.ShowWarning($"The updater temp folder can't be deleted.\nError - {exMessage}.");
                        }
                    });
                }

                if (isSpecialLaunch)
                {
                    RuntimePicker picker = new RuntimePicker();
                    picker.Owner = this;
                    var runtime = picker.Pick(FilePath, Data);
                    if (runtime == null)
                        return;
                    Process.Start(runtime.Path, "-game \"" + FilePath + "\"");
                    Environment.Exit(0);
                }
                else if (isLaunch)
                {
                    string gameExeName = Data?.GeneralInfo?.FileName?.Content;
                    if (gameExeName == null || FilePath == null)
                    {
                        ScriptError("Null game executable name or location");
                        Environment.Exit(0);
                    }
                    string gameExePath = Path.Combine(Path.GetDirectoryName(FilePath), gameExeName + ".exe");
                    if (!File.Exists(gameExePath))
                    {
                        ScriptError("Cannot find game executable path, expected: " + gameExePath);
                        Environment.Exit(0);
                    }
                    if (!File.Exists(FilePath))
                    {
                        ScriptError("Cannot find data file path, expected: " + FilePath);
                        Environment.Exit(0);
                    }
                    if (gameExeName != null)
                        Process.Start(gameExePath, "-game \"" + FilePath + "\" -debugoutput \"" + Path.ChangeExtension(FilePath, ".gamelog.txt") + "\"");
                    Environment.Exit(0);
                }
                else if (args.Length > 2)
                {
                    _ = ListenChildConnection(args[2]);
                }
            }

            RunGMSDebuggerItem.Visibility = Settings.Instance.ShowDebuggerOption
                                            ? Visibility.Visible : Visibility.Collapsed;
        }

        public Dictionary<string, NamedPipeServerStream> childFiles = new Dictionary<string, NamedPipeServerStream>();

        public void OpenChildFile(string filename, string chunkName, int itemIndex)
        {
            if (childFiles.ContainsKey(filename))
            {
                try
                {
                    StreamWriter existingwriter = new StreamWriter(childFiles[filename]);
                    existingwriter.WriteLine(chunkName + ":" + itemIndex);
                    existingwriter.Flush();
                    return;
                }
                catch (IOException e)
                {
                    Debug.WriteLine(e);
                    childFiles.Remove(filename);
                }
            }

            string key = Guid.NewGuid().ToString();

            string dir = Path.GetDirectoryName(FilePath);
            Process.Start(Environment.ProcessPath, "\"" + Path.Combine(dir, filename) + "\" " + key);

            var server = new NamedPipeServerStream(key);
            server.WaitForConnection();
            childFiles.Add(filename, server);

            StreamWriter writer = new StreamWriter(childFiles[filename]);
            writer.WriteLine(chunkName + ":" + itemIndex);
            writer.Flush();
        }

        public void CloseChildFiles()
        {
            foreach (var pair in childFiles)
            {
                pair.Value.Close();
            }
            childFiles.Clear();
        }

        public async Task ListenChildConnection(string key)
        {
            var client = new NamedPipeClientStream(key);
            client.Connect();
            StreamReader reader = new StreamReader(client);

            while (true)
            {
                string[] thingToOpen = (await reader.ReadLineAsync()).Split(':');
                if (thingToOpen.Length != 2)
                    throw new Exception("ummmmm");
                if (thingToOpen[0] != "AUDO") // Just pretend I'm not hacking it together that poorly
                    throw new Exception("errrrr");
                OpenInTab(Data.EmbeddedAudio[Int32.Parse(thingToOpen[1])], false, "Embedded Audio");
                Activate();
            }
        }

        public static void SetDarkMode(bool enable, bool isStartup = false)
        {
            var resources = Application.Current.Resources;

            var mainWindow = Application.Current.MainWindow as MainWindow;
            mainWindow.TabController.SetDarkMode(enable);
            
            if (enable)
            {
                foreach (var pair in appDarkStyle)
                    resources[pair.Key] = pair.Value;

                Windows.TextInput.BGColor = System.Drawing.Color.FromArgb(darkColor.R,
                                                                          darkColor.G,
                                                                          darkColor.B);
                Windows.TextInput.TextBoxBGColor = System.Drawing.Color.FromArgb(darkLightColor.R,
                                                                                 darkLightColor.G,
                                                                                 darkLightColor.B);
                Windows.TextInput.TextColor = System.Drawing.Color.FromArgb(whiteColor.R,
                                                                            whiteColor.G,
                                                                            whiteColor.B);
            }
            else
            {
                foreach (ResourceKey key in appDarkStyle.Keys)
                    resources.Remove(key);

                resources[SystemColors.GrayTextBrushKey] = grayTextBrush;
                resources[SystemColors.InactiveSelectionHighlightBrushKey] = inactiveSelectionBrush;

                Windows.TextInput.BGColor = System.Drawing.SystemColors.Window;
                Windows.TextInput.TextBoxBGColor = System.Drawing.SystemColors.ControlLight;
                Windows.TextInput.TextColor = System.Drawing.SystemColors.ControlText;
            }

            if (!isStartup)
                SetDarkTitleBarForWindows(enable);
        }
        private static void SetDarkTitleBarForWindows(bool enable)
        {
            Window activeWindow = null;
            foreach (Window w in Application.Current.Windows)
            {
                if (w.IsActive)
                {
                    activeWindow = w;
                    break;
                }
            }

            foreach (Window w in Application.Current.Windows)
                SetDarkTitleBarForWindow(w, enable);

            activeWindow?.Activate();
        }
        public static void SetDarkTitleBarForWindow(Window w, bool enable, bool isNotLoaded = true)
        {
            try
            {
                int enableValue = enable ? 1 : 0;
                IntPtr handle = new WindowInteropHelper(w).Handle;
                if (handle == IntPtr.Zero)
                    throw new InvalidOperationException("The window handle is null.");

                _ = DwmSetWindowAttribute(handle, DWMWA_USE_IMMERSIVE_DARK_MODE, ref enableValue, sizeof(int));
                if (isNotLoaded)
                    _ = SetWindowPos(handle, IntPtr.Zero, 0, 0, 0, 0, 0x0001 | 0x0002); // SWP_NOSIZE | SWP_NOMOVE
            }
            catch (Exception ex)
            {
                Debug.WriteLine($"SetDarkTitleBarForWindow() error for window \"{w}\" - {ex.GetType()}: {ex.Message}");
            }
        }
        public static void SetDarkTitleBarForWindow(System.Windows.Forms.Form form, bool enable, bool isNotLoaded = true)
        {
            try
            {
                int enableValue = enable ? 1 : 0;
                if (form.Handle == IntPtr.Zero)
                    throw new InvalidOperationException("The window handle is null.");

                _ = DwmSetWindowAttribute(form.Handle, DWMWA_USE_IMMERSIVE_DARK_MODE, ref enableValue, sizeof(int));
                if (isNotLoaded)
                    _ = SetWindowPos(form.Handle, IntPtr.Zero, 0, 0, 0, 0, 0x0001 | 0x0002); // SWP_NOSIZE | SWP_NOMOVE
            }
            catch (Exception ex)
            {
                Debug.WriteLine($"SetDarkTitleBarForWindow() error for window \"{form}\" - {ex.GetType()}: {ex.Message}");
            }
        }

        public static void SetTransparencyGridColors(string color1, string color2)
        {
            Application.Current.Resources["TransparencyGridColor1"] = new SolidColorBrush((Color)System.Windows.Media.ColorConverter.ConvertFromString(color1));
            Application.Current.Resources["TransparencyGridColor2"] = new SolidColorBrush((Color)System.Windows.Media.ColorConverter.ConvertFromString(color2));
        }

        private void Command_New(object sender, ExecutedRoutedEventArgs e)
        {
            MakeNewDataFile();
        }
        public bool MakeNewDataFile()
        {
            if (Data != null)
            {
                if (this.ShowQuestion("Warning: you currently have a project open.\nAre you sure you want to make a new project?") == MessageBoxResult.No)
                    return false;
            }
            this.Dispatcher.Invoke(() =>
            {
                CommandBox.Text = "";
            });

            DisposeGameData();

            FilePath = null;
            Data = UndertaleData.CreateNew();
            Data.ToolInfo.DecompilerSettings = SettingsWindow.DecompilerSettings;
            Data.ToolInfo.InstanceIdPrefix = () => SettingsWindow.InstanceIdPrefix;
            CloseChildFiles();
            OnPropertyChanged("Data");
            OnPropertyChanged("FilePath");
            OnPropertyChanged("IsGMS2");

            BackgroundsItemsList.Header = IsGMS2 == Visibility.Visible
                                          ? "Tile sets"
                                          : "Backgrounds & Tile sets";

            Highlighted = new DescriptionView("Welcome to UndertaleModTool!", "New file created, have fun making a game out of nothing\nI TOLD YOU to open a data.win, not create a new file! :P");
            OpenInTab(Highlighted);

            CanSave = true;
            CanSafelySave = true;

            return true;
        }

        private async void Window_Drop(object sender, DragEventArgs e)
        {
            // ignore drop events inside the main window (e.g. resource tree)
            if (sender is MainWindow)
            {
                // try to detect stuff, autoConvert is false because we don't want any conversion.
                if (e.Data.GetDataPresent(DataFormats.FileDrop, false))
                {
                    string filepath = ((string[])e.Data.GetData(DataFormats.FileDrop))[0];
                    string fileext = Path.GetExtension(filepath);

                    if (fileext == ".csx")
                    {
                        if (this.ShowQuestion($"Run {filepath} as a script?") == MessageBoxResult.Yes)
                            await RunScript(filepath);
                    }
                    else if (FileAssociations.Extensions.Contains(fileext) || fileext == ".dat" /* audiogroup */)
                    {
                        if (this.ShowQuestion($"Open {filepath} as a data file?") == MessageBoxResult.Yes)
                            await LoadFile(filepath, true);
                    }
                    // else, do something?
                }
            }
        }

        public async Task<bool> DoOpenDialog()
        {
            OpenFileDialog dlg = new()
            {
                DefaultExt = "win",
                Filter = DataFileFilter
            };

            if (dlg.ShowDialog(this) == true)
            {
                await LoadFile(dlg.FileName, true);
                return true;
            }
            return false;
        }
        public async Task<bool> DoSaveDialog(bool suppressDebug = false)
        {
            // If a project is open, save to its save data file specifically
            if (Project is not null)
            {
                if (this.ShowQuestionWithCancel("Save to the project's designated data file for saving?") == MessageBoxResult.Yes)
                {
                    await SaveFile(Project.SaveDataPath, suppressDebug);
                    return true;
                }
                return false;
            }

            // Regular save dialog
            SaveFileDialog dlg = new()
            {
                DefaultExt = "win",
                Filter = DataFileFilter,
                FileName = FilePath
            };
            if (dlg.ShowDialog(this) == true)
            {
                await SaveFile(dlg.FileName, suppressDebug);
                return true;
            }
            return false;
        }

        public async Task<SaveResult> SaveCodeChanges()
        {
            SaveResult result = SaveResult.NotSaved;

            UndertaleCodeEditor codeEditor;
            try
            {
                DependencyObject child = VisualTreeHelper.GetChild(DataEditor, 0);
                var editor = VisualTreeHelper.GetChild(child, 0);
                if (editor is null)
                    return SaveResult.Error;

                codeEditor = editor as UndertaleCodeEditor;
                if (codeEditor is null)
                    return result;
            }
            catch (Exception ex)
            {
                Debug.WriteLine(ex);
                return SaveResult.Error;
            }
            
            if (codeEditor.DecompiledChanged || codeEditor.DisassemblyChanged)
            {
                IsSaving = true;

                await codeEditor.SaveChanges();
                //"IsSaving" should became false on success

                result = IsSaving ? SaveResult.Error : SaveResult.Saved;
                IsSaving = false;
            }

            return result;
        }

        private void Command_Open(object sender, ExecutedRoutedEventArgs e)
        {
            if (Project is not null)
            {
                if (this.ShowQuestionWithCancel("A project is currently open - open another data file and discard all unsaved changes?", MessageBoxImage.Warning, "Project currently open") != MessageBoxResult.Yes)
                {
                    // Abort opening new file
                    return;
                }
            }

            _ = DoOpenDialog();
        }

        private async void Command_Save(object sender, ExecutedRoutedEventArgs e)
        {
            if (CanSave)
            {
                if (!CanSafelySave)
                    this.ShowWarning("Errors occurred during loading. High chance of data loss! Proceed at your own risk.");

                var result = await SaveCodeChanges();
                if (result == SaveResult.NotSaved)
                    _ = DoSaveDialog();
                else if (result == SaveResult.Error)
                    this.ShowError("The changes in code editor weren't saved due to some error in \"SaveCodeChanges()\".");
            }
        }
        private async void DataWindow_Closing(object sender, CancelEventArgs e)
        {
            if (Data != null)
            {
                e.Cancel = true;

                bool save = false;

                if (Project is not null && Project.HasUnexportedAssets)
                {
                    MessageBoxResult result = this.ShowQuestionWithCancel("There are assets marked to be exported in the current project.\nReally quit?", MessageBoxImage.Warning, "Warning");

                    if (result != MessageBoxResult.Yes)
                    {
                        return;
                    }
                }
                else if (SettingsWindow.WarnOnClose)
                {
                    MessageBoxResult result = this.ShowQuestionWithCancel("Save changes before quitting?");

                    if (result == MessageBoxResult.Cancel)
                    {
                        return;
                    }

                    if (result == MessageBoxResult.Yes)
                    {
                        if (scriptDialog is null || (this.ShowQuestion("Script still runs. Save anyway?\nIt can corrupt the data file that you'll save.") == MessageBoxResult.Yes))
                            save = true;
                    }
                }

                if (save)
                {
                    SaveResult saveRes = await SaveCodeChanges();

                    if (saveRes == SaveResult.NotSaved)
                    {
                        _ = DoSaveDialog();
                    }
                    else if (saveRes == SaveResult.Error)
                    {
                        this.ShowError("The changes in code editor weren't saved due to some error in \"SaveCodeChanges()\".");
                        return;
                    }
                }

                CloseOtherWindows();

                IsAppClosed = true;

                Closing -= DataWindow_Closing; // Disable "on window closed" event handler (prevent recursion)
                _ = Task.Run(() => Dispatcher.Invoke(Close));
            }

            Settings.Instance.MainWindowPlacement = null;
            if (Settings.Instance.RememberWindowPlacements)
                Settings.Instance.MainWindowPlacement = this.GetPlacement();

            Settings.Save();
        }
        private void Command_Close(object sender, ExecutedRoutedEventArgs e)
        {
            Close();
        }
        private void CloseOtherWindows() //close "standalone" windows (e.g. "ClickableTextOutput")
        {
            foreach (Window w in Application.Current.Windows)
            {
                if (w is not MainWindow && w.Owner is null) //&& is not a modal window
                    w.Close();
            }
        }

        private void Command_CloseTab(object sender, ExecutedRoutedEventArgs e)
        {
            CloseTab();
        }
        private void Command_CloseAllTabs(object sender, ExecutedRoutedEventArgs e)
        {
            if (Tabs.Count == 1 && CurrentTab.TabTitle == "Welcome!")
                return;

            ClosedTabsHistory.Clear();
            Tabs.Clear();
            CurrentTab = null;

            OpenInTab(new DescriptionView("Welcome to UndertaleModTool!",
                                          "Open data.win file to get started, then double click on the items on the left to view them"));
            CurrentTab = Tabs[CurrentTabIndex];

            UpdateObjectLabel(CurrentTab.CurrentObject);
        }
        private void Command_RestoreClosedTab(object sender, ExecutedRoutedEventArgs e)
        {
            if (ClosedTabsHistory.Count > 0)
            {
                Tab lastTab = ClosedTabsHistory.Last();
                ClosedTabsHistory.RemoveAt(ClosedTabsHistory.Count - 1);

                if (CurrentTab.AutoClose)
                    CloseTab(false);

                Tabs.Insert(lastTab.TabIndex, lastTab);
                CurrentTabIndex = lastTab.TabIndex;

                for (int i = CurrentTabIndex + 1; i < Tabs.Count; i++)
                    Tabs[i].TabIndex = i;

                ScrollToTab(CurrentTabIndex);

                UpdateObjectLabel(lastTab.CurrentObject);
            }
        }
        private void Command_SwitchToNextTab(object sender, ExecutedRoutedEventArgs e)
        {
            if (CurrentTabIndex < Tabs.Count - 1)
                CurrentTabIndex++;
        }
        private void Command_SwitchToPrevTab(object sender, ExecutedRoutedEventArgs e)
        {
            if (CurrentTabIndex > 0)
                CurrentTabIndex--;
        }
        private void Command_GoBack(object sender, ExecutedRoutedEventArgs e)
        {
            GoBack();
        }
        private void Command_GoForward(object sender, ExecutedRoutedEventArgs e)
        {
            GoForward();
        }

        private void Command_SearchInCode(object sender, ExecutedRoutedEventArgs e)
        {
            SearchInCodeWindow searchInCodeWindow = new();
            searchInCodeWindow.Show();
        }

        private void DisposeGameData()
        {
            if (Data is not null)
            {
                // This also clears all their game object references
                CurrentTab = null;
                Tabs.Clear();
                ClosedTabsHistory.Clear();

                // Get rid of project
                UnloadProject();

                // Update GUI and wait for all background processes to finish
                UpdateLayout();
                Dispatcher.Invoke(() => { }, DispatcherPriority.ApplicationIdle);

                Data.Dispose();
                Data = null;

                GCSettings.LargeObjectHeapCompactionMode = GCLargeObjectHeapCompactionMode.CompactOnce;
                GC.Collect();
            }
        }
        private async Task LoadFile(string filename, bool preventClose = false, bool onlyGeneralInfo = false)
        {
            LoaderDialog dialog = new LoaderDialog("Loading", "Loading, please wait...");
            dialog.PreventClose = preventClose;
            this.Dispatcher.Invoke(() =>
            {
                CommandBox.Text = "";
            });
            dialog.Owner = this;

            DisposeGameData();
            Highlighted = new DescriptionView("Welcome to UndertaleModTool!", "Double click on the items on the left to view them!");
            OpenInTab(Highlighted);

            GameSpecificResolver.BaseDirectory = ExePath;

            Task t = Task.Run(() =>
            {
                bool hadImportantWarnings = false;
                UndertaleData data = null;
                try
                {
                    using (var stream = new FileStream(filename, FileMode.Open, FileAccess.Read))
                    {
                        data = UndertaleIO.Read(stream, (string warning, bool isImportant) =>
                        {
                            this.ShowWarning(warning, "Loading warning");
                            if (isImportant)
                            {
                                hadImportantWarnings = true;
                            }
                        }, message =>
                        {
                            FileMessageEvent?.Invoke(message);
                        }, onlyGeneralInfo);
                    }
                }
                catch (Exception e)
                {
#if DEBUG
                    Debug.WriteLine(e);
#endif
                    this.ShowError("An error occurred while trying to load:\n" + e.Message, "Load error");
                }

                if (onlyGeneralInfo)
                {
                    Dispatcher.Invoke(() =>
                    {
                        dialog.Hide();
                        Data = data;
                        FilePath = filename;
                    });

                    return;
                }

                Dispatcher.Invoke(() =>
                {
                    if (data != null)
                    {
                        if (data.UnsupportedBytecodeVersion)
                        {
                            this.ShowWarning("Only bytecode versions 13 to 17 are supported for now, you are trying to load " + data.GeneralInfo.BytecodeVersion + ". A lot of code is disabled and will likely break something. Saving/exporting is disabled.", "Unsupported bytecode version");
                            CanSave = false;
                            CanSafelySave = false;
                        }
                        else if (hadImportantWarnings)
                        {
                            this.ShowWarning("Warnings occurred during loading. Data loss will likely occur when trying to save!", "Loading problems");
                            CanSave = true;
                            CanSafelySave = false;
                        }
                        else
                        {
                            CanSave = true;
                            CanSafelySave = true;
                            if (data != null)
                            {
                                data.ToolInfo.DecompilerSettings = SettingsWindow.DecompilerSettings;
                                data.ToolInfo.InstanceIdPrefix = () => SettingsWindow.InstanceIdPrefix;
                            }
                        }
                        if (data.IsYYC())
                        {
                            this.ShowWarning("This game uses YYC (YoYo Compiler), which means the code is embedded into the game executable. This configuration is currently not fully supported; continue at your own risk.", "YYC");
                        }
                        if (data.GeneralInfo != null)
                        {
                            if (!data.GeneralInfo.IsDebuggerDisabled)
                            {
                                this.ShowWarning("This game is set to run with the GameMaker Studio debugger and the normal runtime will simply hang after loading if the debugger is not running. You can turn this off in General Info by checking the \"Disable Debugger\" box and saving.", "GMS Debugger");
                            }
                        }
                        if (Path.GetDirectoryName(FilePath) != Path.GetDirectoryName(filename))
                            CloseChildFiles();

                        Data = data;

                        UndertaleCachedImageLoader.Reset();
                        CachedTileDataLoader.Reset();

                        Data.ToolInfo.DecompilerSettings = SettingsWindow.DecompilerSettings;
                        Data.ToolInfo.InstanceIdPrefix = () => SettingsWindow.InstanceIdPrefix;
                        FilePath = filename;
                        OnPropertyChanged("Data");
                        OnPropertyChanged("FilePath");
                        OnPropertyChanged("IsGMS2");

                        BackgroundsItemsList.Header = IsGMS2 == Visibility.Visible
                                                      ? "Tile sets"
                                                      : "Backgrounds & Tile sets";

                        UndertaleCodeEditor.gettext = null;
                        UndertaleCodeEditor.gettextJSON = null;
                    }

                    dialog.Hide();
                });
            });
            dialog.ShowDialog();
            await t;

            // Clear "GC holes" left in the memory in process of data unserializing
            // https://docs.microsoft.com/en-us/dotnet/api/system.runtime.gcsettings.largeobjectheapcompactionmode?view=net-6.0
            GCSettings.LargeObjectHeapCompactionMode = GCLargeObjectHeapCompactionMode.CompactOnce;
            GC.Collect();
        }

        private async Task<bool> SaveFile(string filename, bool suppressDebug = false)
        {
            if (Data == null || Data.UnsupportedBytecodeVersion)
            {
                return false;
            }

            bool isDifferentPath = FilePath != filename;

            LoaderDialog dialog = new LoaderDialog("Saving", "Saving, please wait...");
            dialog.PreventClose = true;
            IProgress<Tuple<int, string>> progress = new Progress<Tuple<int, string>>(i => { dialog.ReportProgress(i.Item2, i.Item1); });
            IProgress<double?> setMax = new Progress<double?>(i => { dialog.Maximum = i; });
            dialog.Owner = this;
            FilePath = filename;
            OnPropertyChanged("FilePath");
            if (Path.GetDirectoryName(FilePath) != Path.GetDirectoryName(filename))
                CloseChildFiles();

            DebugDataDialog.DebugDataMode debugMode = DebugDataDialog.DebugDataMode.NoDebug;
            if (!suppressDebug && Data.GeneralInfo != null && !Data.GeneralInfo.IsDebuggerDisabled)
                this.ShowWarning("You are saving the game in GameMaker Studio debug mode. Unless the debugger is running, the normal runtime will simply hang after loading. You can turn this off in General Info by checking the \"Disable Debugger\" box and saving.", "GMS Debugger");
            Task<bool> t = Task.Run(() =>
            {
                bool saveSucceeded = true;

                try
                {
                    using (var stream = new FileStream(filename + "temp", FileMode.Create, FileAccess.Write))
                    {
                        UndertaleIO.Write(stream, Data, message =>
                        {
                            FileMessageEvent?.Invoke(message);
                        });
                    }

                    if (debugMode != DebugDataDialog.DebugDataMode.NoDebug)
                    {
                        FileMessageEvent?.Invoke("Generating debugger data...");

                        UndertaleDebugData debugData = UndertaleDebugData.CreateNew();

                        setMax.Report(Data.Code.Count);
                        int count = 0;
                        object countLock = new object();
                        string[] outputs = new string[Data.Code.Count];
                        UndertaleDebugInfo[] outputsOffsets = new UndertaleDebugInfo[Data.Code.Count];
                        GlobalDecompileContext context = new(Data);
                        Parallel.For(0, Data.Code.Count, (i) =>
                        {
                            var code = Data.Code[i];

                            if (debugMode == DebugDataDialog.DebugDataMode.Decompiled)
                            {
                                //Debug.WriteLine("Decompiling " + code.Name.Content);
                                string output;
                                try
                                {
                                    output = new Underanalyzer.Decompiler.DecompileContext(context, code, Data.ToolInfo.DecompilerSettings)
                                        .DecompileToString();
                                }
                                catch (Exception e)
                                {
                                    Debug.WriteLine(e.Message);
                                    output = "/*\nEXCEPTION!\n" + e.ToString() + "\n*/";
                                }
                                outputs[i] = output;

                                UndertaleDebugInfo debugInfo = new UndertaleDebugInfo();
                                debugInfo.Add(new UndertaleDebugInfo.DebugInfoPair() { SourceCodeOffset = 0, BytecodeOffset = 0 }); // TODO: generate this too! :D
                                outputsOffsets[i] = debugInfo;
                            }
                            else
                            {
                                StringBuilder sb = new StringBuilder();
                                UndertaleDebugInfo debugInfo = new UndertaleDebugInfo();

                                uint addr = 0;
                                foreach (var instr in code.Instructions)
                                {
                                    if (debugMode == DebugDataDialog.DebugDataMode.FullAssembler || instr.Kind == UndertaleInstruction.Opcode.Pop || instr.Kind == UndertaleInstruction.Opcode.Popz || instr.Kind == UndertaleInstruction.Opcode.B || instr.Kind == UndertaleInstruction.Opcode.Bt || instr.Kind == UndertaleInstruction.Opcode.Bf || instr.Kind == UndertaleInstruction.Opcode.Ret || instr.Kind == UndertaleInstruction.Opcode.Exit)
                                        debugInfo.Add(new UndertaleDebugInfo.DebugInfoPair() { SourceCodeOffset = (uint)sb.Length, BytecodeOffset = addr * 4 });
                                    instr.ToString(sb, code, addr);
                                    addr += instr.CalculateInstructionSize();
                                    sb.Append('\n');
                                }
                                outputs[i] = sb.ToString();
                                outputsOffsets[i] = debugInfo;
                            }

                            lock (countLock)
                            {
                                progress.Report(new Tuple<int, string>(++count, code.Name.Content));
                            }
                        });
                        setMax.Report(null);

                        for (int i = 0; i < Data.Code.Count; i++)
                        {
                            debugData.SourceCode.Add(new UndertaleScriptSource() { SourceCode = debugData.Strings.MakeString(outputs[i]) });
                            debugData.DebugInfo.Add(outputsOffsets[i]);
                            // FIXME: Probably should write something regardless.
                            if (Data.CodeLocals is not null)
                            {
                                debugData.LocalVars.Add(Data.CodeLocals[i]);
                                if (debugData.Strings.IndexOf(Data.CodeLocals[i].Name) < 0)
                                    debugData.Strings.Add(Data.CodeLocals[i].Name);
                                foreach (var local in Data.CodeLocals[i].Locals)
                                    if (debugData.Strings.IndexOf(local.Name) < 0)
                                        debugData.Strings.Add(local.Name);
                            }
                        }

                        using (UndertaleWriter writer = new UndertaleWriter(new FileStream(Path.ChangeExtension(FilePath, ".yydebug"), FileMode.Create, FileAccess.Write)))
                        {
                            debugData.FORM.Serialize(writer);
                            writer.ThrowIfUnwrittenObjects();
                            writer.Flush();
                        }
                    }
                }
                catch (Exception e)
                {
                    Dispatcher.Invoke(() =>
                    {
                        this.ShowError("An error occurred while trying to save:\n" + e.Message, "Save error");
                    });

                    saveSucceeded = false;
                }
                // Don't make any changes unless the save succeeds.
                try
                {
                    if (saveSucceeded)
                    {
                        // It saved successfully!
                        // If we're overwriting a previously existing data file, we're going to overwrite it now.
                        // Then, we're renaming it back to the proper (non-temp) file name.
                        File.Move(filename + "temp", filename, true);
                    }
                    else
                    {
                        // It failed, but since we made a temp file for saving, no data was overwritten or destroyed (hopefully)
                        // We need to delete the temp file though (if it exists).
                        if (File.Exists(filename + "temp"))
                            File.Delete(filename + "temp");
                    }
                }
                catch (Exception exc)
                {
                    Dispatcher.Invoke(() =>
                    {
                        this.ShowError("An error occurred while trying to save:\n" + exc.Message, "Save error");
                    });

                    saveSucceeded = false;
                }

                UndertaleCodeEditor.gettextJSON = null;

                Dispatcher.Invoke(() =>
                {
                    dialog.Hide();
                });

                return saveSucceeded;
            });
            dialog.ShowDialog();
            bool succeeded = await t;

            GCSettings.LargeObjectHeapCompactionMode = GCLargeObjectHeapCompactionMode.CompactOnce;
            GC.Collect();

            return succeeded;
        }

        public string GenerateMD5(string filename)
        {
            using (MD5 md5 = MD5.Create())
            {
                using (FileStream fs = File.OpenRead(filename))
                {
                    byte[] hash = md5.ComputeHash(fs);
                    return BitConverter.ToString(hash).Replace("-", "").ToLowerInvariant();
                }
            }
        }
        private void TreeView_SelectedItemChanged(object sender, RoutedPropertyChangedEventArgs<object> e)
        {
            if (e.NewValue is TreeViewItem)
            {
                string item = (e.NewValue as TreeViewItem).Header?.ToString();

                if (item == "Data")
                {
                    Highlighted = new DescriptionView("Welcome to UndertaleModTool!", Data != null ? "Double click on the items on the left to view them" : "Open data.win file to get started");
                    return;
                }

                if (Data == null)
                {
                    Highlighted = new DescriptionView(item, "Load data.win file first");
                    return;
                }

                Highlighted = item switch
                {
                    "General info" => new GeneralInfoEditor(Data?.GeneralInfo, Data?.Options, Data?.Language),
                    "Global init" => new GlobalInitEditor(Data?.GlobalInitScripts),
                    "Game End scripts" => new GameEndEditor(Data?.GameEndScripts),
                    "Variables" => Data.FORM.Chunks["VARI"],
                    _ => new DescriptionView(item, "Expand the list on the left to edit items"),
                };
            }
            else
            {
                Highlighted = e.NewValue;
            }
        }

        private void MainTree_MouseDoubleClick(object sender, MouseButtonEventArgs e)
        {
            OpenInTab(Highlighted);
        }
        private void MainTree_MouseDown(object sender, MouseButtonEventArgs e)
        {
            if (e.ButtonState == MouseButtonState.Pressed && e.ChangedButton == System.Windows.Input.MouseButton.Middle)
            {
                // Gets the clicked visual element by the mouse position (relative to "MainTree").
                // This is used instead of "VisualTreeHelper.HitTest()" because that ignores the visibility of elements,
                // which led to "ghost" hits on empty space.

                // Updated: why I simply didn't use "e.OriginalSource"?
                DependencyObject obj = MainTree.InputHitTest(e.GetPosition(MainTree)) as DependencyObject;
                if (obj is not TextBlock)
                    return;

                TreeViewItem item = GetNearestParent<TreeViewItem>(obj);
                if (item is null)
                    return;

                item.IsSelected = true;

                if (item.DataContext is not UndertaleResource
                    && (item.Tag as string) != "StandaloneTab")
                    return;

                OpenInTab(Highlighted, true);
            }
        }
        private void MainTree_KeyUp(object sender, KeyEventArgs e)
        {
            if (e.Key == Key.Return)
            {
                OpenInTab(Highlighted);
            }
        }

        private void TreeView_MouseMove(object sender, MouseEventArgs e)
        {
            if (e.LeftButton == MouseButtonState.Pressed)
            {
                DragDropEffects effects = DragDropEffects.Move | DragDropEffects.Link;

                UndertaleObject draggedItem = Highlighted as UndertaleObject;
                if (draggedItem != null)
                {
                    DataObject data = new DataObject(draggedItem);
                    //data.SetText(draggedItem.ToString());
                    /*if (draggedItem is UndertaleEmbeddedTexture)
                    {
                        UndertaleEmbeddedTexture tex = draggedItem as UndertaleEmbeddedTexture;
                        MemoryStream ms = new MemoryStream(tex.TextureData.TextureBlob);
                        PngBitmapDecoder decoder = new PngBitmapDecoder(ms, BitmapCreateOptions.PreservePixelFormat, BitmapCacheOption.Default);
                        data.SetImage(decoder.Frames[0]);
                        Debug.WriteLine("PNG data attached");
                        effects |= DragDropEffects.Copy;
                    }*/

                    try
                    {
                        DragDrop.DoDragDrop(MainTree, data, effects);
                    }
                    catch (Exception ex)
                    {
                        Debug.WriteLine($"Error on handling \"MainTree\" drag&drop:\n{ex}");
                    }
                }
            }
        }
        private void TreeView_DragOver(object sender, DragEventArgs e)
        {
            UndertaleObject sourceItem = e.Data.GetData(e.Data.GetFormats()[e.Data.GetFormats().Length - 1]) as UndertaleObject; // TODO: make this more reliable

            TreeViewItem targetTreeItem = VisualUpwardSearch<TreeViewItem>(e.OriginalSource as UIElement);
            UndertaleObject targetItem = targetTreeItem.DataContext as UndertaleObject;

            e.Effects = e.AllowedEffects.HasFlag(DragDropEffects.Move) && sourceItem != null && targetItem != null && sourceItem != targetItem && sourceItem.GetType() == targetItem.GetType() ? DragDropEffects.Move : DragDropEffects.None;
            e.Handled = true;
        }
        private void TreeView_Drop(object sender, DragEventArgs e)
        {
            UndertaleObject sourceItem = e.Data.GetData(e.Data.GetFormats()[e.Data.GetFormats().Length - 1]) as UndertaleObject;

#if DEBUG
            Debug.WriteLine("Format(s) of dropped TreeViewItem - " + String.Join(", ", e.Data.GetFormats()));
#endif

            TreeViewItem targetTreeItem = VisualUpwardSearch<TreeViewItem>(e.OriginalSource as UIElement);
            UndertaleObject targetItem = targetTreeItem.DataContext as UndertaleObject;

            e.Effects = (e.AllowedEffects.HasFlag(DragDropEffects.Move) && sourceItem != null && targetItem != null && sourceItem != targetItem &&
                         sourceItem.GetType() == targetItem.GetType() && SettingsWindow.AssetOrderSwappingEnabled)
                            ? DragDropEffects.Move : DragDropEffects.None;
            if (e.Effects == DragDropEffects.Move)
            {
                object source = GetNearestParent<TreeViewItem>(targetTreeItem).ItemsSource;
                IList list = ((source as ICollectionView)?.SourceCollection as IList) ?? (source as IList);
                int sourceIndex = list.IndexOf(sourceItem);
                int targetIndex = list.IndexOf(targetItem);
                Debug.Assert(sourceIndex >= 0 && targetIndex >= 0);
                list[sourceIndex] = targetItem;
                list[targetIndex] = sourceItem;
            }
            e.Handled = true;
        }

        public static T VisualUpwardSearch<T>(DependencyObject element) where T : class
        {
            T container = element as T;
            while (container == null && element != null)
            {
                element = VisualTreeHelper.GetParent(element);
                container = element as T;
            }
            return container;
        }
        public static T GetNearestParent<T>(DependencyObject item) where T : class
        {
            DependencyObject parent = VisualTreeHelper.GetParent(item);
            while (parent is not T)
            {
                parent = VisualTreeHelper.GetParent(parent);
            }

            return parent as T;
        }
        public static IEnumerable<T> FindVisualChildren<T>(DependencyObject depObj) where T : DependencyObject
        {
            if (depObj != null)
            {
                for (int i = 0; i < VisualTreeHelper.GetChildrenCount(depObj); i++)
                {
                    DependencyObject child = VisualTreeHelper.GetChild(depObj, i);
                    if (child != null && child is T t)
                    {
                        yield return t;
                    }

                    foreach (T childOfChild in FindVisualChildren<T>(child))
                    {
                        yield return childOfChild;
                    }
                }
            }
        }
        public static childItem FindVisualChild<childItem>(DependencyObject obj, string name = null) where childItem : FrameworkElement
        {
            foreach (childItem child in FindVisualChildren<childItem>(obj))
            {
                if (!String.IsNullOrEmpty(name))
                {
                    if (child.Name == name)
                        return child;
                }
                else
                    return child;
            }

            return null;
        }

        private TreeViewItem GetTreeViewItemFor(UndertaleObject obj)
        {
            foreach (var child in (MainTree.Items[0] as TreeViewItem).Items)
            {
                var twi = (child as TreeViewItem).ItemContainerGenerator.ContainerFromItem(obj) as TreeViewItem;
                if (twi != null)
                    return twi;
            }
            return null;
        }

        internal void DeleteItem(UndertaleObject obj)
        {
            TreeViewItem container = GetNearestParent<TreeViewItem>(GetTreeViewItemFor(obj));
            object source = container.ItemsSource;
            IList list = ((source as ICollectionView)?.SourceCollection as IList) ?? (source as IList);
            bool isLast = list.IndexOf(obj) == list.Count - 1;
            if (this.ShowQuestion("Delete " + obj + "?" + (!isLast ? "\n\nNote that the code often references objects by ID, so this operation is likely to break stuff because other items will shift up!" : ""), isLast ? MessageBoxImage.Question : MessageBoxImage.Warning, "Confirmation" ) == MessageBoxResult.Yes)
            {
                // Remove object from list
                list.Remove(obj);

                // If we're in a project, and this asset is marked for export, unmark it
                if (Project is not null && obj is IProjectAsset projectAsset)
                {
                    Project.UnmarkAssetForExport(projectAsset);
                }

                // Close tabs and update tree
                while (CloseTab(obj)) ;
                UpdateTree();

                // remove all tabs with deleted object occurrences from the closed tabs history
                for (int i = 0; i < ClosedTabsHistory.Count; i++)
                {
                    if (ClosedTabsHistory[i].CurrentObject == obj)
                        ClosedTabsHistory.RemoveAt(i);
                }
                // remove consecutive duplicates ( { 1, 1, 2 } -> { 1, 2 } )
                for (int i = 0; i < ClosedTabsHistory.Count - 1; i++)
                {
                    if (ClosedTabsHistory[i] == ClosedTabsHistory[i + 1])
                    {
                        ClosedTabsHistory.RemoveAt(i);
                        i--;
                    }
                }

                // remove all deleted object occurrences from all tab histories
                foreach (Tab tab in Tabs)
                {
                    for (int i = 0; i < tab.History.Count; i++)
                    {
                        if (tab.History[i] == obj)
                        {
                            if (i < tab.HistoryPosition)
                                tab.HistoryPosition--;

                            tab.History.RemoveAt(i);
                        }
                    }

                    // remove consecutive duplicates ( { 1, 1, 2 } -> { 1, 2 } )
                    for (int i = 0; i < tab.History.Count - 1; i++)
                    {
                        if (tab.History[i] == tab.History[i + 1])
                        {
                            if (i < tab.HistoryPosition)
                                tab.HistoryPosition--;

                            tab.History.RemoveAt(i);
                            i--;
                        } 
                    }
                }
            }
        }
        internal void CopyItemName(object obj)
        {
            string name = null;

            if (obj is UndertaleNamedResource namedRes)
                name = namedRes.Name?.Content;
            else if (obj is UndertaleString str && str.Content?.Length > 0)
                name = StringTitleConverter.Instance.Convert(str.Content, null, null, null) as string;

            if (name is not null)
            {
                try
                {
                    Clipboard.SetText(name);
                }
                catch (Exception ex)
                {
                    this.ShowError("Can't copy the item name to clipboard due to this error:\n" +
                                   ex.Message + ".\nYou probably should try again.");
                }
            }
            else
                this.ShowWarning("Item name is null.");
        }

        private void MainTree_KeyDown(object sender, KeyEventArgs e)
        {
            if (e.Key == Key.Delete)
            {
                if (Highlighted is UndertaleObject obj)
                    DeleteItem(obj);
            }
        }

        private async void CommandBox_PreviewKeyDown(object sender, KeyEventArgs e)
        {
            if (e.Key == Key.Enter && !Keyboard.Modifiers.HasFlag(ModifierKeys.Shift))
            {
                Debug.WriteLine(CommandBox.Text);
                e.Handled = true;
                CommandBox.IsEnabled = false;
                object result;
                try
                {
                    if (!scriptSetupTask.IsCompleted)
                        await scriptSetupTask;

                    ScriptPath = null;

                    result = await CSharpScript.EvaluateAsync(CommandBox.Text, scriptOptions, this, typeof(IScriptInterface));
                }
                catch (CompilationErrorException exc)
                {
                    result = exc.Message;
                    Debug.WriteLine(exc);
                }
                catch (Exception exc)
                {
                    result = exc;
                }
                if (FinishedMessageEnabled)
                {
                    Dispatcher.Invoke(() => CommandBox.Text = result != null ? result.ToString() : "");
                }
                else
                {
                    FinishedMessageEnabled = true;
                }

                GC.Collect();
                CommandBox.IsEnabled = true;
            }
        }

        private void Command_Copy(object sender, ExecutedRoutedEventArgs e)
        {
            // TODO: ugly, but I can't get focus to work properly
            /*var command = FindVisualChild<UndertaleRoomEditor>(DataEditor)?.CommandBindings.OfType<CommandBinding>()
                .FirstOrDefault(cmd => cmd.Command == e.Command);

            if (command != null && command.Command.CanExecute(e.Parameter))
                command.Command.Execute(e.Parameter);*/
            FindVisualChild<UndertaleRoomEditor>(DataEditor)?.Command_Copy(sender, e);
        }

        private void Command_Paste(object sender, ExecutedRoutedEventArgs e)
        {
            FindVisualChild<UndertaleRoomEditor>(DataEditor)?.Command_Paste(sender, e);
        }

        private void MainTree_PreviewMouseRightButtonDown(object sender, MouseButtonEventArgs e)
        {
            TreeViewItem treeViewItem = VisualUpwardSearch<TreeViewItem>(e.OriginalSource as DependencyObject);

            if (treeViewItem != null)
            {
                treeViewItem.Focus();
                e.Handled = true;
            }
        }

        private void MenuItem_FindUnreferencedAssets_Click(object sender, RoutedEventArgs e)
        {
            FindReferencesTypesDialog dialog = null;
            try
            {
                dialog = new(Data);
                dialog.ShowDialog();
            }
            catch (Exception ex)
            {
                this.ShowError("An error occurred in the object references related window.\n" +
                               $"Please report this on GitHub.\n\n{ex}");
            }
            finally
            {
                dialog?.Close();
            }
        }
    
        private void MenuItem_OpenInNewTab_Click(object sender, RoutedEventArgs e)
        {
            OpenInTab(Highlighted, true);
        }

        private static bool IsValidAssetIdentifier(string name)
        {
            if (string.IsNullOrEmpty(name))
            {
                return false;
            }

            char firstChar = name[0];
            if (!char.IsAsciiLetter(firstChar) && firstChar != '_')
            {
                return false;
            }
            foreach (char c in name.Skip(1))
            {
                if (!char.IsAsciiLetterOrDigit(c) && c != '_')
                {
                    return false;
                }
            }

            return true;
        }

        private void MenuItem_Add_Click(object sender, RoutedEventArgs e)
        {
            object source;
            try
            {
                source = (MainTree.SelectedItem as TreeViewItem).ItemsSource;
            }
            catch (Exception ex)
            {
                ScriptError("An error occurred while trying to add the menu item. No action has been taken.\r\n\r\nError:\r\n\r\n" + ex.ToString());
                return;
            }
            IList list = ((source as ICollectionView)?.SourceCollection as IList) ?? (source as IList);
            Type t = list.GetType().GetGenericArguments()[0];
            Debug.Assert(typeof(UndertaleResource).IsAssignableFrom(t));
            UndertaleResource obj = Activator.CreateInstance(t) as UndertaleResource;
            if (obj is UndertaleNamedResource namedResource)
            {
                bool doMakeString = obj is not (UndertaleTexturePageItem or UndertaleEmbeddedAudio or UndertaleEmbeddedTexture);
                string notDataNewName = null;
                if (obj is UndertaleTexturePageItem)
                {
                    notDataNewName = "PageItem " + list.Count;
                }
                if (obj is UndertaleEmbeddedAudio)
                {
                    notDataNewName = "EmbeddedSound " + list.Count;
                }
                if (obj is UndertaleEmbeddedTexture)
                {
                    notDataNewName = "Texture " + list.Count;
                }

                if (doMakeString)
                {
                    string assetTypeName = obj.GetType().Name.Replace("Undertale", "").Replace("GameObject", "Object").ToLower();
                    string newName = $"{assetTypeName}{list.Count}";
                    string userNewName = ScriptInputDialog($"Choose new {assetTypeName} name", "Name of new asset:", newName, "Cancel", "Create", false, false);
                    if (userNewName is null)
                    {
                        // Presume user canceled the action
                        return;
                    }
                    if (IsValidAssetIdentifier(userNewName))
                    {
                        newName = userNewName;
                    }
                    else
                    {
                        if (this.ShowQuestionWithCancel($"Asset name \"{userNewName}\" is not a valid identifier. Add a new asset using an auto-generated name instead?",
                            MessageBoxImage.Warning, "Invalid name") != MessageBoxResult.Yes)
                        {
                            return;
                        }
                    }
                    namedResource.Name = Data.Strings.MakeString(newName);
                    if (obj is UndertaleRoom roomResource)
                    {
                        if (Data.IsGameMaker2())
                        {
                            roomResource.Caption = null;
                            roomResource.Backgrounds.Clear();
                            if (Data.IsVersionAtLeast(2024, 13))
                            {
                                roomResource.Flags |= Data.IsVersionAtLeast(2024, 13) ? UndertaleRoom.RoomEntryFlags.IsGM2024_13 : UndertaleRoom.RoomEntryFlags.IsGMS2;
                            }
                            else
                            {
                                roomResource.Flags |= UndertaleRoom.RoomEntryFlags.IsGMS2;
                                if (Data.IsVersionAtLeast(2, 3))
                                {
                                    roomResource.Flags |= UndertaleRoom.RoomEntryFlags.IsGMS2_3;
                                }
                            }
                        }
                        else
                        {
                            roomResource.Caption = Data.Strings.MakeString("");
                        }

                        if (this.ShowQuestion("Add the new room to the end of the room order list?", MessageBoxImage.Question, "Add to room order list") == MessageBoxResult.Yes)
                        {
                            Data.GeneralInfo.RoomOrder.Add(new(roomResource));
                        }
                    }
                    else if (obj is UndertaleScript scriptResource)
                    {
<<<<<<< HEAD
                        string prefix = Data.IsVersionAtLeast(2, 3) ? "gml_GlobalScript_" : "gml_Script_";
                        scriptResource.Code = UndertaleCode.CreateEmptyEntry(Data, prefix + newName);

                        // If we're in a project, mark code entry for export
                        Project?.MarkAssetForExport(scriptResource.Code);
=======
                        if (Data.IsVersionAtLeast(2, 3))
                        {
                            scriptResource.Code = UndertaleCode.CreateEmptyEntry(Data, $"gml_GlobalScript_{newName}");
                            if (Data.GlobalInitScripts is IList<UndertaleGlobalInit> globalInitScripts)
                            {
                                globalInitScripts.Add(new UndertaleGlobalInit()
                                {
                                    Code = scriptResource.Code
                                });
                            }
                        }
                        else
                        {
                            scriptResource.Code = UndertaleCode.CreateEmptyEntry(Data, $"gml_Script_{newName}");
                        }
                    }
                    else if (obj is UndertaleCode codeResource)
                    {
                        if (Data.CodeLocals is not null)
                        {
                            codeResource.LocalsCount = 1;
                            UndertaleCodeLocals.CreateEmptyEntry(Data, codeResource.Name);
                        }
                        else
                        {
                            codeResource.WeirdLocalFlag = true;
                        }
                    }
                    else if (obj is UndertaleExtension && IsExtProductIDEligible == Visibility.Visible)
                    {
                        var newProductID = new byte[] { 0xBA, 0x5E, 0xBA, 0x11, 0xBA, 0xDD, 0x06, 0x60, 0xBE, 0xEF, 0xED, 0xBA, 0x0B, 0xAB, 0xBA, 0xBE };
                        Data.FORM.EXTN.productIdData.Add(newProductID);
>>>>>>> bda664c7
                    }
                    else if (obj is UndertaleShader shader)
                    {
                        shader.GLSL_ES_Vertex = Data.Strings.MakeString("", true);
                        shader.GLSL_ES_Fragment = Data.Strings.MakeString("", true);
                        shader.GLSL_Vertex = Data.Strings.MakeString("", true);
                        shader.GLSL_Fragment = Data.Strings.MakeString("", true);
                        shader.HLSL9_Vertex = Data.Strings.MakeString("", true);
                        shader.HLSL9_Fragment = Data.Strings.MakeString("", true);
                    }
                }
                else
                {
                    namedResource.Name = new UndertaleString(notDataNewName); // not Data.MakeString!
                }
            }
            else if (obj is UndertaleString str)
            {
                str.Content = "string" + list.Count;
            }
            list.Add(obj);

            // If object is a project asset type, and we're in a project, mark it for export
            if (Project is not null && obj is IProjectAsset projectAsset)
            {
                Project.MarkAssetForExport(projectAsset);
            }

            UpdateTree();
            HighlightObject(obj);
            OpenInTab(obj, true);
        }

        private void RootMenuItem_SubmenuOpened(object sender, RoutedEventArgs e)
        {
            MenuItem_RunScript_SubmenuOpened(sender, e, Path.Combine(ExePath, "Scripts"));
        }

        private void MenuItem_RunScript_SubmenuOpened(object sender, RoutedEventArgs e, string folderDir)
        {
            MenuItem item = sender as MenuItem;

            // DUMB Wpf behaviour. If a child submenu gets triggered, it triggers ALL parent events.
            // So this is needed to prevent triggering parent events.
            e.Handled = true;

            DirectoryInfo directory = new DirectoryInfo(folderDir);
            item.Items.Clear();
            try
            {
                // exit out early if the path does not exist.
                if (!directory.Exists)
                {
                    item.Items.Add(new MenuItem {Header = $"(Path {folderDir} does not exist, cannot search for files!)", IsEnabled = false});

                    if (item.Name == "RootScriptItem")
                    {
                        var otherScripts1 = new MenuItem {Header = "Run _other script..."};
                        otherScripts1.Click += MenuItem_RunOtherScript_Click;
                        item.Items.Add(otherScripts1);
                    }

                    return;
                }

                // Go over each csx file
                foreach (var file in directory.EnumerateFiles("*.csx"))
                {
                    var filename = file.Name;
                    // Replace _ with __ because WPF uses _ for keyboard navigation
                    MenuItem subitem = new MenuItem {Header = filename.Replace("_", "__")};
                    subitem.Click += MenuItem_RunBuiltinScript_Item_Click;
                    subitem.CommandParameter = file.FullName;
                    item.Items.Add(subitem);
                }

                foreach (var subDirectory in directory.EnumerateDirectories())
                {
                    // Don't add directories which don't have script files
                    if (!subDirectory.EnumerateFiles("*.csx").Any())
                        continue;

                    var subDirName = subDirectory.Name;
                    // In addition to the _ comment from above, we also need to add at least one item, so that WPF uses this as a submenuitem
                    MenuItemDark subItem = new() {Header = subDirName.Replace("_", "__"), Items = {new MenuItem {Header = "(loading...)", IsEnabled = false}}};
                    subItem.SubmenuOpened += (o, args) => MenuItem_RunScript_SubmenuOpened(o, args, subDirectory.FullName);
                    item.Items.Add(subItem);
                }

                if (item.Items.Count == 0)
                    item.Items.Add(new MenuItem {Header = "(No scripts found!)", IsEnabled = false});
            }
            catch (Exception err)
            {
                item.Items.Add(new MenuItem {Header = err.ToString(), IsEnabled = false});
            }

            item.UpdateLayout();
            Popup popup = FindVisualChild<Popup>(item);
            var content = popup?.Child as Border;
            if (content is not null)
            {
                if (Settings.Instance.EnableDarkMode)
                    content.Background = appDarkStyle[SystemColors.MenuBrushKey] as SolidColorBrush;
                else
                    content.Background = SystemColors.MenuBrush;
            }

            // If we're at the complete root, we need to add the "Run other script" button as well
            if (item.Name != "RootScriptItem") return;

            var otherScripts = new MenuItem {Header = "Run _other script..."};
            otherScripts.Click += MenuItem_RunOtherScript_Click;
            item.Items.Add(otherScripts);
        }

        private async void MenuItem_RunBuiltinScript_Item_Click(object sender, RoutedEventArgs e)
        {
            string path = (string)(sender as MenuItem).CommandParameter;
            if (!File.Exists(path))
                path = Path.Combine(Program.GetExecutableDirectory(), path);

            if (File.Exists(path))
                await RunScript(path);
            else
                this.ShowError("The script file doesn't exist.");
        }

        private async void MenuItem_RunOtherScript_Click(object sender, RoutedEventArgs e)
        {
            OpenFileDialog dlg = new OpenFileDialog();

            dlg.DefaultExt = "csx";
            dlg.Filter = "Scripts (.csx)|*.csx|All files|*";

            if (dlg.ShowDialog() == true)
            {
                await RunScript(dlg.FileName);
            }
        }

        // Apparently, one null check is not enough for `scriptDialog`
        public void UpdateProgressBar(string message, string status, double progressValue, double maxValue)
        {
            scriptDialog?.Dispatcher.Invoke(DispatcherPriority.Normal, () => {
                scriptDialog?.Update(message, status, progressValue, maxValue);
            });
        }

        public void SetProgressBar(string message, string status, double progressValue, double maxValue)
        {
            if (scriptDialog != null)
            {
                this.progressValue = (int)progressValue;
                scriptDialog.SavedStatusText = status;

                UpdateProgressBar(message, status, progressValue, maxValue);
            }
        }
        public void SetProgressBar()
        {
            if (scriptDialog != null && !scriptDialog.IsVisible)
                scriptDialog.Dispatcher.Invoke(() => {
                    scriptDialog?.Show();
                });
        }

        public void UpdateProgressValue(double progressValue)
        {
            scriptDialog?.Dispatcher.Invoke(DispatcherPriority.Normal, () => {
                scriptDialog?.ReportProgress(progressValue);
            });
        }

        public void UpdateProgressStatus(string status)
        {
            scriptDialog?.Dispatcher.Invoke(DispatcherPriority.Normal, () => {
                scriptDialog?.ReportProgress(status);
            });
        }

        public void HideProgressBar()
        {
            scriptDialog?.TryHide();
        }

        public void AddProgress(int amount)
        {
            progressValue += amount;
        }
        public void IncrementProgress()
        {
            progressValue++;
        }
        public void AddProgressParallel(int amount) //P - Parallel (multithreaded)
        {
            Interlocked.Add(ref progressValue, amount); //thread-safe add operation (not the same as "lock ()")
        }
        public void IncrementProgressParallel()
        {
            Interlocked.Increment(ref progressValue); //thread-safe increment
        }
        public int GetProgress()
        {
            return progressValue;
        }
        public void SetProgress(int value)
        {
            progressValue = value;
        }

        public void EnableUI()
        {
            if (!this.IsEnabled)
                this.IsEnabled = true;
        }

        public void SyncBinding(string resourceType, bool enable)
        {
            if (resourceType.Contains(',')) //if several types are listed
            {
                string[] resTypes = resourceType.Replace(" ", "").Split(',');

                if (enable)
                {
                    foreach (string resType in resTypes)
                    {
                        IEnumerable resListCollection = Data[resType];
                        if (resListCollection is not null)
                        {
                            BindingOperations.EnableCollectionSynchronization(resListCollection, bindingLock);

                            syncBindings.Add(resType);
                        }
                    }
                }
                else
                {
                    foreach (string resType in resTypes)
                    {
                        if (syncBindings.Contains(resType))
                        {
                            BindingOperations.DisableCollectionSynchronization(Data[resType]);

                            syncBindings.Remove(resType);
                        }
                    }
                }
            }
            else
            {
                if (enable)
                {
                    IEnumerable resListCollection = Data[resourceType];
                    if (resListCollection is not null)
                    {
                        BindingOperations.EnableCollectionSynchronization(resListCollection, bindingLock);

                        syncBindings.Add(resourceType);
                    }
                }
                else if (syncBindings.Contains(resourceType))
                {
                    BindingOperations.DisableCollectionSynchronization(Data[resourceType]);

                    syncBindings.Remove(resourceType);
                }
            }
        }
        public void DisableAllSyncBindings() //disable all sync. bindings
        {
            if (syncBindings.Count <= 0) return;

            foreach (string resType in syncBindings)
                BindingOperations.DisableCollectionSynchronization(Data[resType]);

            syncBindings.Clear();
        }

        private void ProgressUpdater()
        {
            Stopwatch sw = new();
            Stopwatch swTimeout = null;
            int prevValue = 0;

            while (true)
            {
                sw.Restart();

                if (cToken.IsCancellationRequested)
                {
                    if (prevValue >= progressValue) // if reached maximum
                    {
                        sw.Stop();
                        swTimeout?.Stop();
                        return;
                    }
                    else
                    {
                        if (swTimeout is null)
                            swTimeout = Stopwatch.StartNew();          // begin measuring
                        else if (swTimeout.ElapsedMilliseconds >= 500) // timeout - 0.5 seconds
                        {
                            sw.Stop();
                            swTimeout.Stop();
                            return;
                        }
                    }
                }

                UpdateProgressValue(progressValue);

                prevValue = progressValue;

                Thread.Sleep((int)Math.Max(0, 33 - sw.ElapsedMilliseconds)); // ~30 times per second
            }
        }
        public void StartProgressBarUpdater()
        {
            if (cts is not null)
                ScriptWarning("Warning - there is another progress bar updater task running (hangs) in the background.\nRestart the application to prevent some unexpected behavior.");

            cts = new CancellationTokenSource();
            cToken = cts.Token;

            updater = Task.Run(ProgressUpdater);
        }
        public async Task StopProgressBarUpdater() //async because "Wait()" blocks UI thread
        {
            if (cts is null) return;

            cts.Cancel();

            if (await Task.Run(() => !updater.Wait(2000))) //if ProgressUpdater isn't responding
                ScriptError("Stopping the progress bar updater task is failed.\nIt's highly recommended to restart the application.",
                            "Script error", false);
            else
            {
                cts.Dispose();
                cts = null;
            }

            if (!updater.IsCompleted)
                ScriptError("Stopping the progress bar updater task is failed.\nIt's highly recommended to restart the application.",
                            "Script error", false);
            else
                updater.Dispose();
        }

        public void OpenCodeEntry(string name, UndertaleCodeEditor.CodeEditorTab editorTab, bool inNewTab = false)
        {
            OpenCodeEntry(name, -1, editorTab, inNewTab);
        }
        public void OpenCodeEntry(string name, int lineNum, UndertaleCodeEditor.CodeEditorTab editorTab, bool inNewTab = false)
        {
            UndertaleCode code = Data.Code.ByName(name);

            if (code is not null)
            {
                Focus();

                if (Selected == code)
                {
                    var codeEditor = FindVisualChild<UndertaleCodeEditor>(DataEditor);
                    if (codeEditor is null)
                    {
                        Debug.WriteLine("Cannot select the code editor mode tab - the instance is not found.");
                    }
                    else
                    {
                        if (editorTab == UndertaleCodeEditor.CodeEditorTab.Decompiled
                            && !codeEditor.DecompiledTab.IsSelected)
                        {
                            codeEditor.CodeModeTabs.SelectedItem = codeEditor.DecompiledTab;
                        }
                        else if (editorTab == UndertaleCodeEditor.CodeEditorTab.Disassembly
                            && !codeEditor.DisassemblyTab.IsSelected)
                        {
                            codeEditor.CodeModeTabs.SelectedItem = codeEditor.DisassemblyTab;
                        }

                        var editor = editorTab == UndertaleCodeEditor.CodeEditorTab.Decompiled
                                     ? codeEditor.DecompiledEditor : codeEditor.DisassemblyEditor;
                        CurrentTab?.SaveTabContentState();
                        UndertaleCodeEditor.ChangeLineNumber(lineNum, editor);
                    }
                }
                else
                {
                    if (CurrentTab?.CurrentObject is UndertaleCode)
                        CurrentTab.SaveTabContentState();

                    UndertaleCodeEditor.EditorTab = editorTab;
                    UndertaleCodeEditor.ChangeLineNumber(lineNum, editorTab);
                }

                HighlightObject(code);
                ChangeSelection(code, inNewTab);
            }
            else
            {
                this.ShowError($"Can't find code entry \"{name}\".\n(probably, different game data was loaded)");
            }
        }

        public string ProcessException(in Exception exc)
        {
            // Collect all original trace lines that we want to parse
            List<string> traceLines = new();
            Dictionary<string, int> exTypesDict = null;
            if (exc is AggregateException)
            {
                List<string> exTypes = new();

                // Collect trace lines of inner exceptions, and track their exception type names
                foreach (Exception ex in (exc as AggregateException).InnerExceptions)
                {
                    traceLines.AddRange(ex.StackTrace.Split(Environment.NewLine));
                    exTypes.Add(ex.GetType().FullName);
                }

                // Create a mapping of each exception type to the number of its occurrences
                if (exTypes.Count > 1)
                {
                    exTypesDict = exTypes.GroupBy(x => x)
                                         .Select(x => new { Name = x.Key, Count = x.Count() })
                                         .OrderByDescending(x => x.Count)
                                         .ToDictionary(x => x.Name, x => x.Count);
                }
            }
            else if (exc.InnerException is not null)
            {
                // Collect trace lines of single inner exception
                traceLines.AddRange(exc.InnerException.StackTrace.Split(Environment.NewLine));
            }
            traceLines.AddRange(exc.StackTrace.Split(Environment.NewLine));

            // Iterate over all lines in the stack trace, finding their line numbers and file names
            List<(string SourceFile, int LineNum)> loadedScriptLineNums = new();
            int expectedNumScriptTraceLines = 0;
            try
            {
                foreach (string traceLine in traceLines)
                {
                    // Only handle trace lines that come from a script
                    if (traceLine.TrimStart()[..13] == "at Submission") 
                    {
                        // Add to total count of expected script trace lines
                        expectedNumScriptTraceLines++;

                        // Get full path of the script file, within the line
                        string sourceFile = Regex.Match(traceLine, @"(?<=in ).*\.csx(?=:line \d+)").Value;
                        if (!File.Exists(sourceFile))
                            continue;

                        // Try to find line number from the line
                        const string pattern = ":line ";
                        int linePos = traceLine.IndexOf(pattern);
                        if (linePos > 0 && int.TryParse(traceLine[(linePos + pattern.Length)..], out int lineNum))
                        {
                            loadedScriptLineNums.Add((sourceFile, lineNum));
                        }
                    }
                }
            }
            catch (Exception e)
            {
                string excString = exc.ToString();

                int endOfPrevStack = excString.IndexOf("--- End of stack trace from previous location ---");
                if (endOfPrevStack != -1)
                {
                    // Keep only stack trace of the script
                    excString = excString[..endOfPrevStack];
                }

                return $"An error occurred while processing the exception text.\nError message - \"{e.Message}\"\nThe unprocessed text is below.\n\n" + excString;
            }

            // Generate final exception text to show.
            // If we found the expected number of script trace lines, then use them; otherwise, use the regular exception text.
            string excText;
            if (loadedScriptLineNums.Count == expectedNumScriptTraceLines)
            {                
                // Read the code for the files to know what the code line associated with the stack trace is
                Dictionary<string, List<string>> scriptsCode = new();
                foreach ((string sourceFile, int _) in loadedScriptLineNums)
                {
                    if (!scriptsCode.ContainsKey(sourceFile))
                    {
                        string scriptCode = null;
                        try
                        {
                            scriptCode = File.ReadAllText(sourceFile, Encoding.UTF8);
                        }
                        catch (Exception e)
                        {
                            string excString = exc.ToString();

                            return $"An error occurred while processing the exception text.\nError message - \"{e.Message}\"\nThe unprocessed text is below.\n\n" + excString;
                        }
                        scriptsCode.Add(sourceFile, scriptCode.Split('\n').ToList());
                    }
                }

                // Generate custom stack trace
                string excLines = string.Join('\n', loadedScriptLineNums.Select(pair =>
                {
                    string scriptName = Path.GetFileName(pair.SourceFile);
                    string scriptLine = scriptsCode[pair.SourceFile][pair.LineNum - 1]; // - 1 because line numbers start from 1
                    return $"Line {pair.LineNum} in script {scriptName}: {scriptLine}"; 
                }));

                if (exTypesDict is not null)
                {
                    string exTypesStr = string.Join(",\n", exTypesDict.Select(x => $"{x.Key}{((x.Value > 1) ? " (x" + x.Value + ")" : string.Empty)}"));
                    excText = $"{exc.GetType().FullName}: One on more errors occurred:\n{exTypesStr}\n\nThe current stacktrace:\n{excLines}";
                }
                else
                {
                    excText = $"{exc.GetType().FullName}: {exc.Message}\n\nThe current stacktrace:\n{excLines}";
                }
            }
            else
            {
                string excString = exc.ToString();

                int endOfPrevStack = excString.IndexOf("--- End of stack trace from previous location ---");
                if (endOfPrevStack != -1)
                {
                    // Keep only stack trace of the script
                    excString = excString[..endOfPrevStack];
                }

                excText = excString;
            }

            return excText;
        }

        public void InitializeProgressDialog(string title, string msg)
        {
            scriptDialog ??= new LoaderDialog(title, msg)
            {
                Owner = this,
                PreventClose = true
            };
        }

        public async Task RunScript(string path)
        {
            ScriptExecutionSuccess = true;
            ScriptErrorMessage = "";
            ScriptErrorType = "";
            InitializeScriptDialog();
            this.IsEnabled = false; // Prevent interaction while the script is running.

            await RunScriptNow(path); // Runs the script now.
            HideProgressBar(); // Hide the progress bar.
            scriptDialog = null;
            this.IsEnabled = true; // Allow interaction again.
        }

        private async Task RunScriptNow(string path)
        {
            string scriptText = $"#line 1 \"{path}\"\n" + File.ReadAllText(path, Encoding.UTF8);

            Dispatcher.Invoke(() => CommandBox.Text = "Running " + Path.GetFileName(path) + " ...");
            try
            {
                if (!scriptSetupTask.IsCompleted)
                    await scriptSetupTask;

                ScriptPath = path;

                object result = await CSharpScript.EvaluateAsync(scriptText, scriptOptions.WithFilePath(path).WithFileEncoding(Encoding.UTF8), this, typeof(IScriptInterface));

                if (FinishedMessageEnabled)
                {
                    Dispatcher.Invoke(() => CommandBox.Text = result != null ? result.ToString() : Path.GetFileName(path) + " finished!");
                }
                else
                {
                    FinishedMessageEnabled = true;
                }
            }
            catch (CompilationErrorException exc)
            {
                Console.WriteLine(exc.ToString());
                Dispatcher.Invoke(() => CommandBox.Text = exc.Message);
                this.ShowError(exc.Message, "Script compile error");
                ScriptExecutionSuccess = false;
                ScriptErrorMessage = exc.Message;
                ScriptErrorType = "CompilationErrorException";
            }
            catch (Exception exc)
            {
                bool isScriptException = exc.GetType().Name == "ScriptException";
                string excString = string.Empty;

                if (!isScriptException)
                    excString = ProcessException(in exc);

                await StopProgressBarUpdater();

                Console.WriteLine(exc.ToString());
                Dispatcher.Invoke(() => CommandBox.Text = exc.Message);
                this.ShowError(isScriptException ? exc.Message : excString, "Script error");
                ScriptExecutionSuccess = false;
                ScriptErrorMessage = exc.Message;
                ScriptErrorType = "Exception";
            }

            GC.Collect();
            scriptText = null;
        }

        public string GetDecompiledText(string codeName, GlobalDecompileContext context = null, IDecompileSettings settings = null)
        {
            return GetDecompiledText(Data.Code.ByName(codeName), context, settings);
        }
        public string GetDecompiledText(UndertaleCode code, GlobalDecompileContext context = null, IDecompileSettings settings = null)
        {
            if (code.ParentEntry is not null)
                return $"// This code entry is a reference to an anonymous function within \"{code.ParentEntry.Name.Content}\", decompile that instead.";

            GlobalDecompileContext globalDecompileContext = context is null ? new(Data) : context;
            try
            {
                return code != null
                    ? new Underanalyzer.Decompiler.DecompileContext(globalDecompileContext, code, settings ?? Data.ToolInfo.DecompilerSettings).DecompileToString()
                    : "";
            }
            catch (Exception e)
            {
                return "/*\nDECOMPILER FAILED!\n\n" + e.ToString() + "\n*/";
            }
        }

        public string GetDisassemblyText(UndertaleCode code)
        {
            if (code.ParentEntry is not null)
                return $"; This code entry is a reference to an anonymous function within \"{code.ParentEntry.Name.Content}\", disassemble that instead.";

            try
            {
                return code != null ? code.Disassemble(Data.Variables, Data.CodeLocals?.For(code)) : "";
            }
            catch (Exception e)
            {
                return "/*\nDISASSEMBLY FAILED!\n\n" + e.ToString() + "\n*/"; // Please don't
            }
        }
        public string GetDisassemblyText(string codeName)
        {
            return GetDisassemblyText(Data.Code.ByName(codeName));
        }

        public string PromptLoadFile(string defaultExt, string filter)
        {
            OpenFileDialog dlg = new()
            {
                DefaultExt = defaultExt ?? "win",
                Filter = filter ?? DataFileFilter
            };
            return dlg.ShowDialog() == true ? dlg.FileName : null;
        }

        public string PromptChooseDirectory()
        {
            VistaFolderBrowserDialog folderBrowser = new VistaFolderBrowserDialog();
            // vista dialog doesn't suffix the folder name with "/", so we're fixing it here.
            return folderBrowser.ShowDialog() == true ? folderBrowser.SelectedPath + "/" : null;
        }

        public void PlayInformationSound()
        {
            if (Environment.OSVersion.Platform == PlatformID.Win32NT)
                System.Media.SystemSounds.Asterisk.Play();
        }

        public void ScriptMessage(string message)
        {
            this.ShowMessage(message, "Script message");
        }
        public bool ScriptQuestion(string message)
        {
            PlayInformationSound();
            return this.ShowQuestion(message, MessageBoxImage.Question, "Script Question") == MessageBoxResult.Yes;
        }
        public void ScriptWarning(string message)
        {
            this.ShowWarning(message, "Script warning");
        }
        public void ScriptError(string error, string title = "Error", bool SetConsoleText = true)
        {
            this.ShowError(error, title);
            if (SetConsoleText)
            {
                SetUMTConsoleText(error);
                SetFinishedMessage(false);
            }
        }

        public void SetUMTConsoleText(string message)
        {
            this.Dispatcher.Invoke(() =>
            {
                CommandBox.Text = message;
            });
        }
        public void SetFinishedMessage(bool isFinishedMessageEnabled)
        {
            this.Dispatcher.Invoke(() =>
            {
                FinishedMessageEnabled = isFinishedMessageEnabled;
            });
        }

        public string SimpleTextInput(string titleText, string labelText, string defaultInputBoxText, bool isMultiline, bool showDialog = true)
        {
            TextInput input = new TextInput(labelText, titleText, defaultInputBoxText, isMultiline);

            System.Windows.Forms.DialogResult result = System.Windows.Forms.DialogResult.None;
            if (showDialog)
            {
                result = input.ShowDialog();
                input.Dispose();

                if (result == System.Windows.Forms.DialogResult.OK)
                    return input.ReturnString.Replace('\v', '\n'); //values preserved after close; Shift+Enter -> '\v'
                else
                    return null;
            }
            else //if we don't need to wait for result
            {
                input.Show();
                return null;
                //no need to call input.Dispose(), because if form wasn't shown modally, Form.Close() (or closing it with "X") also calls Dispose()
            }
        }

        public void SimpleTextOutput(string titleText, string labelText, string message, bool isMultiline)
        {
            TextInput textOutput = new TextInput(labelText, titleText, message, isMultiline, true); //read-only mode
            textOutput.Show();
        }
        public async Task ClickableSearchOutput(string title, string query, int resultsCount, IOrderedEnumerable<KeyValuePair<string, List<(int lineNum, string codeLine)>>> resultsDict, bool showInDecompiledView, IOrderedEnumerable<string> failedList = null)
        {
            await Task.Delay(150); //wait until progress bar status is displayed

            ClickableTextOutput textOutput = new(title, query, resultsCount, resultsDict, showInDecompiledView, failedList);

            await textOutput.Dispatcher.InvokeAsync(textOutput.GenerateResults);
            _ = Task.Factory.StartNew(textOutput.FillingNotifier, TaskCreationOptions.LongRunning); //"LongRunning" = prefer creating a new thread

            textOutput.Show();

            PlayInformationSound();
        }
        public async Task ClickableSearchOutput(string title, string query, int resultsCount, IDictionary<string, List<(int lineNum, string codeLine)>> resultsDict, bool showInDecompiledView, IEnumerable<string> failedList = null)
        {
            await Task.Delay(150);

            ClickableTextOutput textOutput = new(title, query, resultsCount, resultsDict, showInDecompiledView, failedList);

            await textOutput.Dispatcher.InvokeAsync(textOutput.GenerateResults);
            _ = Task.Factory.StartNew(textOutput.FillingNotifier, TaskCreationOptions.LongRunning);

            textOutput.Show();

            PlayInformationSound();
        }

        public void ScriptOpenURL(string url)
        {
            OpenBrowser(url);
        }

        public string ScriptInputDialog(string title, string label, string defaultInput, string cancelText, string submitText, bool isMultiline, bool preventClose)
        {
            TextInputDialog dlg = new(title, label, defaultInput, cancelText, submitText, isMultiline, preventClose);
            dlg.Owner = this;

            bool? dlgResult = dlg.ShowDialog();
            if (!dlgResult.HasValue || dlgResult == false)
            {
                // returns null (not an empty!!!) string if the dialog has been closed, or an error has occurred.
                return null;
            }

            // otherwise just return the input (it may be empty aka .Length == 0).
            return dlg.InputText;
        }

        private void MenuItem_GitHub_Click(object sender, RoutedEventArgs e)
        {
            OpenBrowser("https://github.com/UnderminersTeam/UndertaleModTool");
        }

        private void MenuItem_About_Click(object sender, RoutedEventArgs e)
        {
            this.ShowMessage("UndertaleModTool by krzys_h and the Underminers team\nVersion " + Version, "About");
        }

        /// From https://github.com/AvaloniaUI/Avalonia/blob/master/src/Avalonia.Dialogs/AboutAvaloniaDialog.xaml.cs
        public static void OpenBrowser(string url)
        {
            try
            {
                if (RuntimeInformation.IsOSPlatform(OSPlatform.Linux))
                {
                    using (var process = Process.Start(
                        new ProcessStartInfo
                        {
                            FileName = "/bin/sh",
                            Arguments = $"-c \"{$"xdg-open {url}".Replace("\"", "\\\"")}\"",
                            RedirectStandardOutput = true,
                            UseShellExecute = false,
                            CreateNoWindow = true,
                            WindowStyle = ProcessWindowStyle.Hidden
                        }
                    )) { }
                }
                else
                {
                    using (var process = Process.Start(new ProcessStartInfo
                    {
                        FileName = RuntimeInformation.IsOSPlatform(OSPlatform.Windows) ? url : "open",
                        Arguments = RuntimeInformation.IsOSPlatform(OSPlatform.OSX) ? $"{url}" : "",
                        CreateNoWindow = true,
                        UseShellExecute = RuntimeInformation.IsOSPlatform(OSPlatform.Windows)
                    })) { }
                }
            }
            catch (Exception e)
            {
                Application.Current.MainWindow.ShowError("Failed to open browser!\n" + e);
            }
        }

        public static void OpenFolder(string folder)
        {
            if (!folder.EndsWith(Path.DirectorySeparatorChar))
                folder += Path.DirectorySeparatorChar;

            try
            {
                Process.Start(new ProcessStartInfo()
                {
                    FileName = folder,
                    UseShellExecute = true,
                    Verb = "Open"
                });
            }
            catch (Exception e)
            {
                Application.Current.MainWindow.ShowError("Failed to open folder!\n" + e);
            }
        }


        private async Task<HttpResponseMessage> HttpGetAsync(string uri)
        {
            try
            {
                return await httpClient.GetAsync(uri);
            }
            catch (Exception exp) when (exp is not NullReferenceException)
            {
                return null;
            }
        }
        public async void UpdateApp(SettingsWindow window)
        {
            //TODO: rewrite this slightly + comment this out so this is clearer on what this does.

            window.UpdateButtonEnabled = false;

            httpClient = new();
            httpClient.DefaultRequestHeaders.Accept.Clear();
            httpClient.DefaultRequestHeaders.Accept.Add(new MediaTypeWithQualityHeaderValue("application/vnd.github.v3+json"));

            // remove the invalid characters (everything within square brackets) from the version string.
            Regex invalidChars = new Regex(@"Git:|[ (),/:;<=>?@[\]{}]");
            string version = invalidChars.Replace(Version, "");
            httpClient.DefaultRequestHeaders.UserAgent.Add(new ProductInfoHeaderValue("UndertaleModTool", version));

            double bytesToMB = 1024 * 1024;

            if (!Environment.Is64BitOperatingSystem)
            {
                this.ShowWarning("Your operating system is 32-bit.\n" +
                                  "The 32-bit (x86) version of UndertaleModTool is obsolete.\n" +
                                  "If you wish to continue using the 32-bit version of UndertaleModTool, either use the GitHub Actions Artifacts, " +
                                  "the Nightly builds if you don't have a GitHub account, or compile UTMT yourself.\n" +
                                  "For any questions or more information, ask in the Underminers Discord server.");
                window.UpdateButtonEnabled = true;
                    return;

            }

            string sysDriveLetter = Path.GetTempPath()[0].ToString();
            if ((new DriveInfo(sysDriveLetter).AvailableFreeSpace / bytesToMB) < 500)
            {
                this.ShowError($"Not enough space on the system drive {sysDriveLetter} - at least 500 MB is required.");
                window.UpdateButtonEnabled = true;
                return;
            }

            string configStr = Version.Contains("Git:") ? "Debug" : "Release";
            bool isSingleFile = !File.Exists(Path.Combine(ExePath, "UndertaleModTool.dll"));
            string assemblyLocation = AppDomain.CurrentDomain.GetAssemblies()
                                      .First(x => x.GetName().Name.StartsWith("System.Collections")).Location; // any of currently used assemblies
            bool isBundled = !Regex.Match(assemblyLocation, @"C:\\Program Files( \(x86\))*\\dotnet\\shared\\").Success;
            string patchName = $"GUI-windows-latest-{configStr}-isBundled-{isBundled.ToString().ToLower()}-isSingleFile-{isSingleFile.ToString().ToLower()}";

            string baseUrl = "https://api.github.com/repos/UnderminersTeam/UndertaleModTool/actions/";
            string detectedActionName = "Publish continuous release of UndertaleModTool";

            // Fetch the latest workflow run
            var result = await HttpGetAsync(baseUrl + "runs?branch=master&status=success&per_page=20");
            if (result?.IsSuccessStatusCode != true)
            {
                string errText = $"{(result is null ? "Check your internet connection." : $"HTTP error - {result.ReasonPhrase}.")}";
                this.ShowError($"Failed to fetch latest build!\n{errText}");
                window.UpdateButtonEnabled = true;
                return;
            }
            // Parse it as JSON
            var actionInfo = JObject.Parse(await result.Content.ReadAsStringAsync());
            var actionList = (JArray)actionInfo["workflow_runs"];
            JObject action = null;

            for (int index = 0; index < actionList.Count; index++)
            {
                var currentAction = (JObject)actionList[index];
                if (currentAction["name"].ToString() == detectedActionName)
                {
                    action = currentAction;
                    break;
                }
            }
            if (action == null)
            {
                this.ShowError($"Failed to find latest build!\nDetected action name - {detectedActionName}");
                window.UpdateButtonEnabled = true;
                return;
            }

            DateTime currDate = File.GetLastWriteTime(Path.Combine(ExePath, "UndertaleModTool.exe"));
            DateTime lastDate = (DateTime)action["updated_at"];
            if (lastDate.Subtract(currDate).TotalMinutes <= 10)
                if (this.ShowQuestion("UndertaleModTool is already up to date.\nUpdate anyway?") != MessageBoxResult.Yes)
                {
                    window.UpdateButtonEnabled = true;
                    return;
                }

            var result2 = await HttpGetAsync($"{baseUrl}runs/{action["id"]}/artifacts"); // Grab information about the artifacts
            if (result2?.IsSuccessStatusCode != true)
            {
                string errText = $"{(result2 is null ? "Check your internet connection." : $"HTTP error - {result2.ReasonPhrase}.")}";
                this.ShowError($"Failed to fetch latest build!\n{errText}");
                window.UpdateButtonEnabled = true;
                return;
            }

            var artifactInfo = JObject.Parse(await result2.Content.ReadAsStringAsync()); // And now parse them as JSON
            var artifactList = (JArray) artifactInfo["artifacts"];                       // Grab the array of artifacts

            if (Environment.Is64BitOperatingSystem && !Environment.Is64BitProcess)
            {
                if (this.ShowQuestion("Detected 32-bit (x86) version of UndertaleModTool on an 64-bit operating system.\n" +
                                 "It's highly recommended to use the 64-bit version instead.\n" +
                                 "Do you wish to download it?") != MessageBoxResult.Yes)
                {
                    window.UpdateButtonEnabled = true;
                    return;
                }
            }

            JObject artifact = null;
            for (int index = 0; index < artifactList.Count; index++)
            {
                var currentArtifact = (JObject) artifactList[index];
                string artifactName = (string)currentArtifact["name"];

                // If the tool ever becomes cross platform this needs to check the OS
                if (artifactName.Equals(patchName))
                    artifact = currentArtifact;
            }
            if (artifact is null)
            {
                this.ShowError("Failed to find the artifact!");
                window.UpdateButtonEnabled = true;
                return;
            }

            // GitHub doesn't let anonymous users download artifacts, so let's use nightly.link

            string baseDownloadUrl = artifact["archive_download_url"].ToString();
            string downloadUrl = baseDownloadUrl.Replace("api.github.com/repos", "nightly.link").Replace("/zip", ".zip");

            string tempFolder = Path.Combine(Path.GetTempPath(), "UndertaleModTool");
            Directory.CreateDirectory(tempFolder); // We're about to download, so make sure the download dir actually exists

            string downloadOutput = Path.Combine(tempFolder, "Update.zip.zip");

            // It's time to download; let's use a cool progress bar
            scriptDialog = new("Downloading", "Downloading new version...")
            {
                PreventClose = true,
                Owner = this,
                StatusText = "Downloaded MB: 0.00"
            };
            SetProgressBar();

            try
            {
                _ = Task.Run(async () =>
                {
                    using (HttpClient httpClient = new() { Timeout = TimeSpan.FromMinutes(5) })
                    {
                        // Read HTTP response
                        using (HttpResponseMessage response = await httpClient.GetAsync(new Uri(downloadUrl), HttpCompletionOption.ResponseHeadersRead))
                        {
                            // Read header
                            response.EnsureSuccessStatusCode();
                            long totalBytes = response.Content.Headers.ContentLength ?? throw new Exception("Missing content length");

                            // Start reading content
                            using Stream contentStream = await response.Content.ReadAsStreamAsync();
                            const int downloadBufferSize = 8192;
                            byte[] downloadBuffer = new byte[downloadBufferSize];

                            // Download content and save to file
                            using FileStream fs = new(downloadOutput, FileMode.Create, FileAccess.Write, FileShare.None, downloadBufferSize, true);
                            int bytesRead = await contentStream.ReadAsync(downloadBuffer);
                            long totalBytesDownloaded = 0;
                            long bytesToUpdateProgress = totalBytes / 500;
                            long bytesToProgressCounter = 0;
                            while (bytesRead > 0)
                            {
                                // Write current data to file
                                await fs.WriteAsync(downloadBuffer.AsMemory(0, bytesRead));

                                // Update progress
                                totalBytesDownloaded += bytesRead;
                                bytesToProgressCounter += bytesRead;
                                if (bytesToProgressCounter >= bytesToUpdateProgress)
                                {
                                    bytesToProgressCounter -= bytesToUpdateProgress;
                                    UpdateProgressStatus($"Downloaded MB: {(totalBytesDownloaded / bytesToMB).ToString("F2", CultureInfo.InvariantCulture)}");
                                }

                                // Read next bytes
                                bytesRead = await contentStream.ReadAsync(downloadBuffer);
                            }
                        }
                    }

                    // Download complete, hide progress bar
                    HideProgressBar();

                    // Extract ZIP
                    string updaterFolderTemp = Path.Combine(tempFolder, "Updater");
                    bool extractedSuccessfully = false;
                    try
                    {
                        // Unzip double-zipped update
                        ZipFile.ExtractToDirectory(downloadOutput, tempFolder, true);
                        File.Move(Path.Combine(tempFolder, $"{patchName}.zip"), Path.Combine(tempFolder, "Update.zip"), true);
                        File.Delete(downloadOutput);

                        string updaterFolder = Path.Combine(ExePath, "Updater");
                        if (!File.Exists(Path.Combine(updaterFolder, "UndertaleModToolUpdater.exe")))
                        {
                            this.ShowError("Updater not found! Aborting update, report this to the devs!\nLocation checked: " + updaterFolder);
                            return;
                        }

                        try
                        {
                            if (Directory.Exists(updaterFolderTemp))
                                Directory.Delete(updaterFolderTemp, true);

                            Directory.CreateDirectory(updaterFolderTemp);
                            foreach (string file in Directory.GetFiles(updaterFolder))
                            {
                                File.Copy(file, Path.Combine(updaterFolderTemp, Path.GetFileName(file)));
                            }
                        }
                        catch (Exception ex)
                        {
                            this.ShowError($"Can't copy the updater app to the temporary folder.\n{ex}");
                            return;
                        }
                        File.WriteAllText(Path.Combine(updaterFolderTemp, "actualAppFolder"), ExePath);

                        extractedSuccessfully = true;
                    }
                    finally
                    {
                        // If we return early or not, always update button status
                        Dispatcher.Invoke(() =>
                        {
                            window.UpdateButtonEnabled = !extractedSuccessfully;
                        });
                    }

                    // Move back to UI thread to perform final actions
                    Dispatcher.Invoke(() =>
                    {
                        this.ShowMessage("UndertaleModTool will now close to finish the update.");

                        // Invoke updater
                        Process.Start(new ProcessStartInfo(Path.Combine(updaterFolderTemp, "UndertaleModToolUpdater.exe"))
                        {
                            WorkingDirectory = updaterFolderTemp
                        });

                        CloseOtherWindows();

                        Closing -= DataWindow_Closing; // disable "on window closed" event handler
                        Close();
                    });
                });
            }
            catch (Exception e)
            {
                string errMsg;
                if (e.InnerException?.InnerException is Exception ex)
                    errMsg = ex.Message;
                else if (e.InnerException is Exception ex1)
                    errMsg = ex1.Message;
                else
                    errMsg = e.Message;

                this.ShowError($"Failed to download new version of UndertaleModTool.\nError - {errMsg}.");
                window.UpdateButtonEnabled = true;
            }
        }

        private async void Command_Run(object sender, ExecutedRoutedEventArgs e)
        {
            if (Data is null || FilePath is null)
            {
                ScriptError("Nothing to run!");
                return;
            }

            // Get expected game EXE name
            string gameExeName = Data?.GeneralInfo?.FileName?.Content;
            if (gameExeName is null)
            {
                ScriptError("Null game executable name or location");
                return;
            }

            // Change behavior depending on whether a project is loaded currently
            string saveDataFilePath, gameExePath;
            bool saveSucceeded;
            if (Project is not null)
            {
                // Project is loaded - try to find game EXE in save directory
                saveDataFilePath = Project.SaveDataPath;
                gameExePath = Path.Combine(Path.GetDirectoryName(saveDataFilePath), $"{gameExeName}.exe");
                if (!File.Exists(gameExePath))
                {
                    ScriptError($"Cannot find game executable path, expected to find it at: {gameExePath}");
                    return;
                }

                // Save to the file that was designated for the project
                saveSucceeded = await SaveFile(saveDataFilePath, false);
            }
            else
            {
                // No project loaded - warn about temp run not permanently saving anything
                if (!WasWarnedAboutTempRun && SettingsWindow.TempRunMessageShow)
                {
                    ScriptMessage(@"WARNING:
Temp running the game does not permanently 
save your changes. Please ""Save"" the game
to save your changes. Closing UndertaleModTool
without using the ""Save"" option can
result in loss of work.");
                    WasWarnedAboutTempRun = true;
                }

                // Try to find game EXE
                gameExePath = Path.Combine(Path.GetDirectoryName(FilePath), $"{gameExeName}.exe");
                if (!File.Exists(gameExePath))
                {
                    ScriptError($"Cannot find game executable path, expected to find it at: {gameExePath}");
                    return;
                }

                // Disable debugger/Steam, and save to the folder where the game was loaded from
                bool oldDisableDebuggerState = Data.GeneralInfo.IsDebuggerDisabled;
                int oldSteamValue = Data.GeneralInfo.SteamAppID;
                Data.GeneralInfo.SteamAppID = 0;
                Data.GeneralInfo.IsDebuggerDisabled = true;
                saveDataFilePath = Path.Combine(Path.GetDirectoryName(FilePath), "mod_temprun.temp");
                saveSucceeded = await SaveFile(saveDataFilePath, false);
                Data.GeneralInfo.SteamAppID = oldSteamValue;
                Data.GeneralInfo.IsDebuggerDisabled = oldDisableDebuggerState;
            }
            
            // Run the game using new data file
            if (saveSucceeded)
            {
                if (!File.Exists(saveDataFilePath))
                {
                    ScriptError($"Cannot find game path, expected to find it at: {saveDataFilePath}");
                    return;
                }
                // TODO: possibly have a setting to add debug output via
                //          -debugoutput \"{Path.ChangeExtension(saveDataFilePath, ".gamelog.txt")}\"
                Process.Start(gameExePath, $"-game \"{saveDataFilePath}\"");
            }
            else
            {
                this.ShowWarning("Save failed, cannot run.");
            }
        }
        private async void Command_RunSpecial(object sender, ExecutedRoutedEventArgs e)
        {
            if (Data == null)
                return;

            bool saveOk = true;
            if (!Data.GeneralInfo.IsDebuggerDisabled)
            {
                if (this.ShowQuestion("The game has the debugger enabled. Would you like to disable it so the game will run?") == MessageBoxResult.Yes)
                {
                    Data.GeneralInfo.IsDebuggerDisabled = true;
                    if (!await DoSaveDialog())
                    {
                        this.ShowError("You must save your changes to run.");
                        Data.GeneralInfo.IsDebuggerDisabled = false;
                        return;
                    }
                }
                else
                {
                    this.ShowError("Use the \"Run game using debugger\" option to run this game.");
                    return;
                }
            }
            else
            {
                Data.GeneralInfo.IsDebuggerDisabled = true;
                if (this.ShowQuestion("Save changes first?") == MessageBoxResult.Yes)
                    saveOk = await DoSaveDialog();
            }

            if (FilePath == null)
            {
                this.ShowWarning("The file must be saved in order to be run.");
            }
            else if (saveOk)
            {
                RuntimePicker picker = new RuntimePicker();
                picker.Owner = this;
                var runtime = picker.Pick(FilePath, Data);
                if (runtime != null)
                    Process.Start(runtime.Path, "-game \"" + FilePath + "\" -debugoutput \"" + Path.ChangeExtension(FilePath, ".gamelog.txt") + "\"");
            }
        }

        private async void Command_RunDebug(object sender, ExecutedRoutedEventArgs e)
        {
            if (Data == null)
                return;

            var result = this.ShowQuestion("Are you sure that you want to run the game with GMS debugger?\n" +
                                           "If you want to enable a debug mode in some game, then you need to use one of the scripts.");
            if (result != MessageBoxResult.Yes)
                return;

            bool origDbg = Data.GeneralInfo.IsDebuggerDisabled;
            Data.GeneralInfo.IsDebuggerDisabled = false;

            bool saveOk = await DoSaveDialog(true);
            if (FilePath == null)
            {
                this.ShowWarning("The file must be saved in order to be run.");
            }
            else if (saveOk)
            {
                RuntimePicker picker = new RuntimePicker();
                picker.Owner = this;
                var runtime = picker.Pick(FilePath, Data);
                if (runtime == null)
                    return;
                if (runtime.DebuggerPath == null)
                {
                    this.ShowError("The selected runtime does not support debugging.", "Run error");
                    return;
                }


                string tempProject = Path.GetTempFileName().Replace(".tmp", ".gmx");
                File.WriteAllText(tempProject, @"<!-- Without this file the debugger crashes, but it doesn't actually need to contain anything! -->
<assets>
  <Configs name=""configs"">
    <Config>Configs\Default</Config>
  </Configs>
  <NewExtensions/>
  <sounds name=""sound""/>
  <sprites name=""sprites""/>
  <backgrounds name=""background""/>
  <paths name=""paths""/>
  <objects name=""objects""/>
  <rooms name=""rooms""/>
  <help/>
  <TutorialState>
    <IsTutorial>0</IsTutorial>
    <TutorialName></TutorialName>
    <TutorialPage>0</TutorialPage>
  </TutorialState>
</assets>");

                Process.Start(runtime.Path, "-game \"" + FilePath + "\" -debugoutput \"" + Path.ChangeExtension(FilePath, ".gamelog.txt") + "\"");
                Process.Start(runtime.DebuggerPath, "-d=\"" + Path.ChangeExtension(FilePath, ".yydebug") + "\" -t=\"127.0.0.1\" -tp=" + Data.GeneralInfo.DebuggerPort + " -p=\"" + tempProject + "\"");
            }
            Data.GeneralInfo.IsDebuggerDisabled = origDbg;
        }

        private void Command_Settings(object sender, ExecutedRoutedEventArgs e)
        {
            SettingsWindow settings = new SettingsWindow();
            settings.Owner = this;
            settings.ShowDialog();
        }

        private void SearchBox_TextChanged(object sender, TextChangedEventArgs e)
        {
            UpdateTree();
        }

        public void UpdateObjectLabel(object obj)
        {
            // Try to get index
            int foundIndex = obj is UndertaleResource res ? Data.IndexOf(res, false) : -1;

            // Determine ID
            string idString;
            if (foundIndex == -1)
            {
                idString = "None";
            }
            else if (foundIndex == -2)
            {
                idString = "N/A";
            }
            else
            {
                idString = foundIndex.ToString();
            }

            // Update main label
            ObjectLabel.Content = $"ID: {idString}";

            // If this object is a project asset (and we're in an open project), then show/update marked for export status
            if (Project is not null && foundIndex >= 0 && obj is IProjectAsset { ProjectExportable: true } projectAsset)
            {
                IsSelectedProjectExportable = true;
                MarkedForExportGroup.Visibility = Visibility.Visible;
                MarkedForExportCheckBox.IsChecked = Project.IsAssetMarkedForExport(projectAsset);
            }
            else
            {
                IsSelectedProjectExportable = false;
                MarkedForExportGroup.Visibility = Visibility.Collapsed;
            }
        }

        private void MarkedForExport_CheckBoxChanged(object sender, RoutedEventArgs e)
        {
            // Ensure we actually have a bool value (could be null)
            if (MarkedForExportCheckBox.IsChecked is not bool isChecked)
            {
                return;
            }

            // Ensure we're actually in a project
            if (Project is null)
            {
                return;
            }

            // Ensure our current object is actually a project asset
            if (Selected is not IProjectAsset projectAsset)
            {
                return;
            }

            // Change state in the project
            if (isChecked)
            {
                Project.MarkAssetForExport(projectAsset);
            }
            else
            {
                Project.UnmarkAssetForExport(projectAsset);
            }
        }

        public void HighlightObject(object obj, bool silent = true)
        {
            UndertaleResource res = obj as UndertaleResource;
            if (res is null)
            {
                string msg = $"Can't highlight the object - it's null or isn't an UndertaleResource.";
                if (silent)
                    Debug.WriteLine(msg);
                else
                    this.ShowWarning(msg);

                return;
            }

            string objName = null;
            if (obj is not UndertaleNamedResource)
            {
                if (obj is UndertaleVariable var)
                    objName = var.Name?.Content;
            }
            else
                objName = (res as UndertaleNamedResource).Name?.Content;

            ScrollViewer mainTreeViewer = FindVisualChild<ScrollViewer>(MainTree);
            Type objType = res.GetType();

            TreeViewItem resListView = (MainTree.Items[0] as TreeViewItem).Items.Cast<TreeViewItem>()
                                                                                .FirstOrDefault(x => (x.ItemTemplate?.DataType as Type) == objType);
            IList resList;
            try
            {
                resList = Data[res.GetType()];
            }
            catch (Exception ex)
            {
                string msg = $"Can't highlight the object \"{objName}\".\nError - {ex.Message}";
                if (silent)
                    Debug.WriteLine(msg);
                else
                    this.ShowWarning(msg);

                return;
            }

            if (resListView is null)
            {
                string msg = $"Can't highlight the object \"{objName}\" - element with object list not found.";
                if (silent)
                    Debug.WriteLine(msg);
                else
                    this.ShowWarning(msg);

                return;
            }

            double initOffsetV = mainTreeViewer.VerticalOffset;
            double initOffsetH = mainTreeViewer.HorizontalOffset;
            bool initExpanded = resListView.IsExpanded;

            resListView.IsExpanded = true;
            resListView.BringIntoView();
            resListView.UpdateLayout();

            VirtualizingStackPanel resPanel = FindVisualChild<VirtualizingStackPanel>(resListView);
            if (resPanel.Children.Count > 0)
            {
                (resPanel.Children[0] as TreeViewItem).BringIntoView();
                mainTreeViewer.UpdateLayout();

                double firstElemOffset = mainTreeViewer.VerticalOffset + (resPanel.Children[0] as TreeViewItem).TransformToAncestor(mainTreeViewer).Transform(new Point(0, 0)).Y;
                mainTreeViewer.ScrollToVerticalOffset(firstElemOffset + ((resList.IndexOf(res) + 1) * 16) - (mainTreeViewer.ViewportHeight / 2));
            }
            mainTreeViewer.UpdateLayout();

            if (resListView.ItemContainerGenerator.ContainerFromItem(obj) is TreeViewItem resItem)
            {
                Highlighted = resItem.DataContext;
                resItem.IsSelected = true;

                mainTreeViewer.UpdateLayout();
                mainTreeViewer.ScrollToHorizontalOffset(0);
            }
            else
            {
                // revert visual changes
                resListView.IsExpanded = initExpanded;
                resListView.UpdateLayout();
                mainTreeViewer.ScrollToVerticalOffset(initOffsetV);
                mainTreeViewer.ScrollToHorizontalOffset(initOffsetH);
                resListView.UpdateLayout();
            }
        }

        private void GoBack()
        {
            if (CurrentTab.HistoryPosition == 0)
                return;

            CurrentTab.HistoryPosition--;
            CurrentTab.CurrentObject = CurrentTab.History[CurrentTab.HistoryPosition];

            UpdateObjectLabel(CurrentTab.CurrentObject);
        }
        private void GoForward()
        {
            if (CurrentTab.HistoryPosition == CurrentTab.History.Count - 1)
                return;

            CurrentTab.HistoryPosition++;
            CurrentTab.CurrentObject = CurrentTab.History[CurrentTab.HistoryPosition];

            UpdateObjectLabel(CurrentTab.CurrentObject);
        }
        private void BackButton_Click(object sender, RoutedEventArgs e)
        {
            GoBack();
        }
        private void ForwardButton_Click(object sender, RoutedEventArgs e)
        {
            GoForward();
        }

        public void EnsureDataLoaded()
        {
            if (Data == null)
            {
                throw new ScriptException("Please load data.win first!");
            }
        }

        private async void MenuItem_OffsetMap_Click(object sender, RoutedEventArgs e)
        {
            OpenFileDialog dlg = new OpenFileDialog();

            dlg.DefaultExt = "win";
            dlg.Filter = MainDataFileFilter;

            if (dlg.ShowDialog() == true)
            {
                SaveFileDialog dlgout = new SaveFileDialog();

                dlgout.DefaultExt = "txt";
                dlgout.Filter = "Text files (.txt)|*.txt|All files|*";
                dlgout.FileName = dlg.FileName + ".offsetmap.txt";

                if (dlgout.ShowDialog() == true)
                {
                    LoaderDialog dialog = new LoaderDialog("Generating", "Loading, please wait...");
                    dialog.Owner = this;
                    Task t = Task.Run(() =>
                    {
                        try
                        {
                            using (var stream = new FileStream(dlg.FileName, FileMode.Open, FileAccess.Read))
                            {
                                var offsets = UndertaleIO.GenerateOffsetMap(stream);
                                using (var writer = File.CreateText(dlgout.FileName))
                                {
                                    foreach (var off in offsets.OrderBy((x) => x.Key))
                                    {
                                        writer.WriteLine(off.Key.ToString("X8") + " " + off.Value.ToString().Replace("\n", "\\\n"));
                                    }
                                }
                            }
                        }
                        catch (Exception ex)
                        {
                            this.ShowError("An error occurred while trying to load:\n" + ex.Message, "Load error");
                        }

                        Dispatcher.Invoke(() =>
                        {
                            dialog.Hide();
                        });
                    });
                    dialog.ShowDialog();
                    await t;
                }
            }
        }

        internal void OpenInTab(object obj, bool isNewTab = false, string tabTitle = null)
        {
            if (obj is null)
                return;

            if (obj is DescriptionView && CurrentTab is not null && !CurrentTab.AutoClose)
                return;

            // close auto-closing tab
            if (Tabs.Count > 0 && CurrentTabIndex >= 0 && CurrentTab.AutoClose)
                CloseTab(CurrentTab.TabIndex, false);

            if (isNewTab || Tabs.Count == 0)
            {
                int newIndex = Tabs.Count;
                Tab newTab = new(obj, newIndex, tabTitle);

                Tabs.Add(newTab);
                CurrentTabIndex = newIndex;

                newTab.History.Add(obj);

                if (!TabController.IsLoaded)
                    CurrentTab = newTab;
            }
            else if (obj != CurrentTab?.CurrentObject)
            {
                if (CurrentTab.HistoryPosition < CurrentTab.History.Count - 1)
                {
                    // Remove all objects after the current one (overwrite)
                    int count = CurrentTab.History.Count - CurrentTab.HistoryPosition - 1;
                    for (int i = 0; i < count; i++)
                        CurrentTab.History.RemoveAt(CurrentTab.History.Count - 1);
                }

                CurrentTab.CurrentObject = obj;
                UpdateObjectLabel(obj);

                CurrentTab.History.Add(obj);
                CurrentTab.HistoryPosition++;
            }

            if (DataEditor.IsLoaded)
                GetNearestParent<ScrollViewer>(DataEditor)?.ScrollToTop();
        }

        public void CloseTab(bool addDefaultTab = true) // close the current tab
        {
            CloseTab(CurrentTabIndex, addDefaultTab);
        }
        public void CloseTab(int tabIndex, bool addDefaultTab = true)
        {
            if (tabIndex >= 0 && tabIndex < Tabs.Count)
            {
                Tab closingTab = Tabs[tabIndex];

                TabController.SelectionChanged -= TabController_SelectionChanged;

                int currIndex = CurrentTabIndex;

                // Getting rid of the XAML binding error.
                // See https://stackoverflow.com/a/21001501/12136394
                var item = TabController.ItemContainerGenerator.ContainerFromIndex(tabIndex) as TabItem;
                if (item is not null)
                    item.Template = null;

                // "CurrentTabIndex" changes here (bound to "TabController.SelectedIndex")
                Tabs.RemoveAt(tabIndex);

                if (!closingTab.AutoClose)
                    ClosedTabsHistory.Add(closingTab);

                if (Tabs.Count == 0)
                {
                    if (!closingTab.AutoClose)
                        CurrentTab.SaveTabContentState();

                    CurrentTabIndex = -1;
                    CurrentTab = null;

                    if (addDefaultTab)
                    {
                        OpenInTab(new DescriptionView("Welcome to UndertaleModTool!",
                                                      "Open a data.win file to get started, then double click on the items on the left to view them"));
                        CurrentTab = Tabs[CurrentTabIndex];

                        UpdateObjectLabel(CurrentTab.CurrentObject);
                    }

                    TabController.SelectionChanged += TabController_SelectionChanged;
                }
                else
                {
                    bool tabIsChanged = false;

                    for (int i = tabIndex; i < Tabs.Count; i++)
                        Tabs[i].TabIndex = i;

                    // if closing the currently open tab
                    if (currIndex == tabIndex)
                    {
                        // and if that tab is not the last
                        if (Tabs.Count > 1 && tabIndex < Tabs.Count - 1)
                        {
                            // switch to the last tab
                            currIndex = Tabs.Count - 1;
                        }
                        else
                        {
                            if (currIndex != 0)
                                currIndex -= 1;

                            tabIsChanged = true;
                            CurrentTab.SaveTabContentState();
                        }
                    }
                    else if (currIndex > tabIndex)
                    {
                        currIndex -= 1;
                    }

                    TabController.SelectionChanged += TabController_SelectionChanged;

                    CurrentTabIndex = currIndex;
                    Tab newTab = Tabs[CurrentTabIndex];

                    if (tabIsChanged)
                    {
                        if (closingTab.CurrentObject != newTab.CurrentObject)
                            newTab.PrepareCodeEditor();
                    }

                    CurrentTab = newTab;
                    UpdateObjectLabel(CurrentTab.CurrentObject);

                    if (tabIsChanged)
                        CurrentTab.RestoreTabContentState();
                }
            }
        }
        public bool CloseTab(object obj, bool addDefaultTab = true)
        {
            if (obj is not null)
            {
                int tabIndex = Tabs.FirstOrDefault(x => x.CurrentObject == obj)?.TabIndex ?? -1;
                if (tabIndex != -1)
                {
                    CloseTab(tabIndex, addDefaultTab);
                    return true;
                }
            }
            else
                Debug.WriteLine("Can't close the tab - object is null.");

            return false;
        }

        public void ChangeSelection(object newsel, bool inNewTab = false)
        {
            OpenInTab(newsel, inNewTab);
        }

        private void TabController_SelectionChanged(object sender, SelectionChangedEventArgs e)
        {
            if (TabController.SelectedIndex >= 0)
            {
                CurrentTab?.SaveTabContentState();

                Tab newTab = Tabs[CurrentTabIndex];

                if (CurrentTab?.CurrentObject != newTab.CurrentObject)
                    newTab.PrepareCodeEditor();

                CurrentTab = newTab;

                UpdateObjectLabel(CurrentTab.CurrentObject);

                CurrentTab.RestoreTabContentState();

                ScrollToTab(CurrentTabIndex);
            }
        }

        private void ScrollTabs(ScrollDirection dir)
        {
            double offset = TabScrollViewer.HorizontalOffset;
            double clearOffset = 0;
            TabPanel tabPanel = FindVisualChild<TabPanel>(TabController);

            if (Tabs.Count > 1
                && ((dir == ScrollDirection.Left && offset > 0)
                || (dir == ScrollDirection.Right && offset < TabController.ActualWidth)))
            {
                int count = VisualTreeHelper.GetChildrenCount(tabPanel);
                List<TabItem> tabItems = new(count);
                for (int i1 = 0; i1 < count; i1++)
                    tabItems.Add(VisualTreeHelper.GetChild(tabPanel, i1) as TabItem);

                // selected TabItem is in the end of child list somehow, so it should be fixed
                if (CurrentTabIndex != count - 1)
                {
                    tabItems.Insert(CurrentTabIndex, tabItems[^1]);
                    tabItems.RemoveAt(tabItems.Count - 1);
                }

                // get index of first visible tab
                int i = 0;
                foreach (TabItem item in tabItems)
                {
                    double actualWidth = item.ActualWidth;
                    if (i == CurrentTabIndex)
                        actualWidth -= 4; // selected tab is wider

                    clearOffset += actualWidth;

                    if (clearOffset > offset)
                    {
                        if (dir == ScrollDirection.Left)
                            clearOffset -= actualWidth;

                        break;
                    }

                    i++;
                }

                if (dir == ScrollDirection.Left && TabScrollViewer.ScrollableWidth != offset && i != 0)
                    TabScrollViewer.ScrollToHorizontalOffset(clearOffset - tabItems[i - 1].ActualWidth);
                else
                    TabScrollViewer.ScrollToHorizontalOffset(clearOffset);
            }
        }
        private void ScrollToTab(int tabIndex)
        {
            TabScrollViewer.UpdateLayout();

            if (tabIndex == 0)
                TabScrollViewer.ScrollToLeftEnd();
            else if (tabIndex == Tabs.Count - 1)
                TabScrollViewer.ScrollToRightEnd();
            else
            {
                TabPanel tabPanel = FindVisualChild<TabPanel>(TabController);

                int count = VisualTreeHelper.GetChildrenCount(tabPanel);
                List<TabItem> tabItems = new(count);
                for (int i1 = 0; i1 < count; i1++)
                    tabItems.Add(VisualTreeHelper.GetChild(tabPanel, i1) as TabItem);

                // selected TabItem is in the end of child list somehow, so it should be fixed
                if (CurrentTabIndex != count - 1)
                {
                    tabItems.Insert(CurrentTabIndex, tabItems[^1]);
                    tabItems.RemoveAt(tabItems.Count - 1);
                }

                double offset = 0;
                int i = 0;
                foreach (TabItem item in tabItems)
                {
                    if (i == tabIndex)
                        break;

                    offset += item.ActualWidth;
                    i++;
                }

                double endOffset = TabScrollViewer.HorizontalOffset + TabScrollViewer.ViewportWidth;
                if (offset < TabScrollViewer.HorizontalOffset || offset > endOffset)
                    TabScrollViewer.ScrollToHorizontalOffset(offset);
            }
        }
        private void TabScrollViewer_PreviewMouseWheel(object sender, MouseWheelEventArgs e)
        {
            ScrollTabs(e.Delta < 0 ? ScrollDirection.Right : ScrollDirection.Left);
            e.Handled = true;
        }
        private void TabScrollViewer_PreviewMouseDown(object sender, MouseButtonEventArgs e)
        {
            initTabContPos = e.GetPosition(TabScrollViewer);
        }
        private void TabsScrollLeftButton_Click(object sender, RoutedEventArgs e)
        {
            ScrollTabs(ScrollDirection.Left);
        }
        private void TabsScrollRightButton_Click(object sender, RoutedEventArgs e)
        {
            ScrollTabs(ScrollDirection.Right);
        }

        private void TabCloseButton_OnClick(object sender, RoutedEventArgs e)
        {
            Button button = (Button)sender;
            int tabIndex = (button.DataContext as Tab).TabIndex;

            CloseTab(tabIndex);
        }
        private void TabCloseButton_MouseEnter(object sender, MouseEventArgs e)
        {
            (sender as Button).Content = new Image() { Source = Tab.ClosedHoverIcon };
        }
        private void TabCloseButton_MouseLeave(object sender, MouseEventArgs e)
        {
            (sender as Button).Content = new Image() { Source = Tab.ClosedIcon };
        }

        private void TabItem_MouseUp(object sender, MouseButtonEventArgs e)
        {
            if (e.ChangedButton == System.Windows.Input.MouseButton.Middle)
            {
                TabItem tabItem = sender as TabItem;
                Tab tab = tabItem?.DataContext as Tab;
                if (tab is null)
                    return;

                if (tab.TabTitle != "Welcome!")
                    CloseTab(tab.TabIndex);
            }
        }

        private Point initTabContPos;
        // source - https://stackoverflow.com/a/10738247/12136394
        private void TabItem_PreviewMouseMove(object sender, MouseEventArgs e)
        {
            if (e.Source is not TabItemDark tabItem || e.OriginalSource is Button)
                return;

            if (Mouse.PrimaryDevice.LeftButton == MouseButtonState.Pressed)
            {
                // Filter false mouse move events, because it sometimes
                // triggers even on a mouse click
                Point currPos = e.GetPosition(TabScrollViewer);
                if (Math.Abs(Point.Subtract(currPos, initTabContPos).X) < 2)
                    return;

                CurrentTabIndex = tabItem.TabIndex;
                try
                {
                    DragDrop.DoDragDrop(tabItem, tabItem, DragDropEffects.All);
                }
                catch (Exception ex)
                {
                    Debug.WriteLine($"Error on handling \"TabItem\" drag&drop:\n{ex}");
                }
            }
        }
        private void TabItem_Drop(object sender, DragEventArgs e)
        {
            if (e.Source is TabItemDark tabItemTarget &&
                e.Data.GetData(typeof(TabItemDark)) is TabItemDark tabItemSource &&
                !tabItemTarget.Equals(tabItemSource))
            {
                int sourceIndex = tabItemSource.TabIndex;
                int targetIndex = tabItemTarget.TabIndex;
                Tab sourceTab = tabItemSource.DataContext as Tab;
                if (sourceTab is null)
                    return;

                TabController.SelectionChanged -= TabController_SelectionChanged;

                Tabs.RemoveAt(sourceIndex);
                Tabs.Insert(targetIndex, sourceTab);

                for (int i = 0; i < Tabs.Count; i++)
                    Tabs[i].TabIndex = i;

                CurrentTabIndex = targetIndex;

                TabController.SelectionChanged += TabController_SelectionChanged;
            }
        }

        private void CloseTabMenuItem_Click(object sender, RoutedEventArgs e)
        {
            Tab tab = (sender as MenuItem).DataContext as Tab;
            if (tab is null)
                return;

            CloseTab(tab.TabIndex);
        }
        private void CloseOtherTabsMenuItem_Click(object sender, RoutedEventArgs e)
        {
            Tab tab = (sender as MenuItem).DataContext as Tab;
            if (tab is null)
                return;

            foreach (Tab t in Tabs.Reverse())
            {
                if (t == tab)
                    continue;

                ClosedTabsHistory.Add(t);
            }

            tab.TabIndex = 0;
            Tabs = new() { tab };
            CurrentTabIndex = 0;
        }

        private void TabTitleText_Initialized(object sender, EventArgs e)
        {
            Tab.SetTabTitleBinding(null, null, sender as TextBlock);
        }

        private void ScrollViewer_PreviewMouseWheel(object sender, MouseWheelEventArgs e)
        {
            ScrollViewer viewer = sender as ScrollViewer;

            // Prevent receiving the mouse wheel event if there is nowhere to scroll.
            if (viewer.ComputedVerticalScrollBarVisibility != Visibility.Visible
                && e.Source == viewer)
                e.Handled = true;
        }

        public bool HasEditorForAsset(object asset)
        {
            if (asset is null)
                return false;

            Type objType = asset.GetType();
            foreach (var key in DataEditor.Resources.Keys)
            {
                if (key is DataTemplateKey templateKey && (templateKey.DataType as Type) == objType)
                    return true;
            }

            return false;
        }

        private void UnloadProject()
        {
            Project = null;
            _projectAssetsWindow?.Close();
            _projectAssetsWindow = null;
        }

        private void AssignNewProject(ProjectContext project)
        {
            UnloadProject();

            Project = project;
            project.UnexportedAssetsChanged += (sender, args) =>
            {
                UpdateObjectLabel(Selected);
            };
            UpdateObjectLabel(Selected);
        }

        private string ChooseProjectSaveFile()
        {
            // Choose data file to save project to (when loading or saving in general)
            SaveFileDialog saveDataDialog = new()
            {
                DefaultExt = "win",
                Filter = MainDataFileFilter,
                Title = "Choose data file to save project to"
            };
            if (saveDataDialog.ShowDialog(this) != true)
            {
                return null;
            }

            // Check if the directories are the same and warn if so (note: not a fully exhaustive check, but decent)
            string saveFilePath = saveDataDialog.FileName;
            if (Path.GetFullPath(Path.GetDirectoryName(saveFilePath)).Equals(
                    Path.GetFullPath(Path.GetDirectoryName(FilePath)), StringComparison.OrdinalIgnoreCase))
            {
                if (this.ShowQuestionWithCancel("The save file path was set to the same directory as the loaded file path. This may permanently overwrite external data files. Proceed?", MessageBoxImage.Warning, "Save file in same directory as loaded file") != MessageBoxResult.Yes)
                {
                    // Abort
                    return null;
                }
            }

            // Check if the save directory is empty, and warn if so
            try
            {
                if (!Directory.EnumerateFileSystemEntries(Path.GetDirectoryName(saveFilePath)).Any())
                {
                    this.ShowWarning("Currently, the save file's directory is empty. You will likely want to copy all other game files to the save directory, so that external assets can be loaded correctly (both in-game and in this tool), and so the game can run from there.");
                }
            }
            catch (Exception)
            {
                // Ignore filesystem errors on the above check; we don't really care
            }

            return saveFilePath;
        }

        private void Command_NewProject(object sender, ExecutedRoutedEventArgs e)
        {
            if (Data is null)
            {
                // No data set; this should be impossible, but abort if this does occur
                return;
            }
            if (Project is not null && Project.HasUnexportedAssets)
            {
                if (this.ShowQuestionWithCancel("There are assets marked to be exported in the current project - create a new project and discard all unexported changes?", MessageBoxImage.Warning, "Project already open") != MessageBoxResult.Yes)
                {
                    // Abort new project creation
                    return;
                }
            }

            // Ask for save file directory
            string saveFilePath = ChooseProjectSaveFile();
            if (saveFilePath is null)
            {
                // Save file prompt failed or was cancelled
                return;
            }

            // Ask for name
            string projectName = SimpleTextInput("Choose project name", "Choose a name for the new project", $"{Data.GeneralInfo?.DisplayName?.Content ?? "New"} Mod", false, true);
            if (projectName is null)
            {
                // Name prompt was canceled
                SetUMTConsoleText("Cancelled new project creation.");
                return;
            }
            projectName = projectName.Trim();

            // Prompt location for project file
            string directory = PromptChooseDirectory();
            if (directory is null)
            {
                // Directory prompt was canceled
                SetUMTConsoleText("Cancelled new project creation.");
                return;
            }

            // Attempt making project at the specified location (will fail if the folder isn't empty, etc.)
            ProjectContext newProjectContext;
            try
            {
                newProjectContext = new(Data, FilePath, saveFilePath, Path.Combine(directory, "project.json"), projectName, (f) => Dispatcher.Invoke(f));
            }
            catch (ProjectException ex)
            {
                this.ShowError(ex.Message, "Failed to create new project");
                SetUMTConsoleText("Project creation failed.");
                return;
            }
            catch (Exception ex)
            {
                this.ShowError($"Error occurred when creating new project:\n{ex}");
                SetUMTConsoleText("Project creation failed.");
                return;
            }

            // Start using new project context
            AssignNewProject(newProjectContext);
            SetUMTConsoleText($"Project \"{projectName}\" created successfully!");
        }

        private async void Command_OpenProject(object sender, ExecutedRoutedEventArgs e)
        {
            if (Data is null)
            {
                // No data set; this should be impossible, but abort if this does occur
                return;
            }
            if (Project is not null && Project.HasUnexportedAssets)
            {
                if (this.ShowQuestionWithCancel("There are assets marked to be exported in the current project - open another new project and discard all unexported changes?", MessageBoxImage.Warning, "Project already open") != MessageBoxResult.Yes)
                {
                    // Abort opening project
                    return;
                }
            }

            // Ask for save file directory
            string saveFilePath = ChooseProjectSaveFile();
            if (saveFilePath is null)
            {
                // Save file prompt failed or was cancelled
                return;
            }

            // Change main file path to the save data file path
            string loadFilePath = FilePath;
            FilePath = saveFilePath;

            // Choose project file to open
            OpenFileDialog openProjectDialog = new()
            {
                DefaultExt = "json",
                Filter = "UndertaleModTool project files (.json)|*.json|All files|*",
                Title = "Open project file"
            };
            if (openProjectDialog.ShowDialog(this) == true)
            {
                ProjectContext newProjectContext = null;

                // Attempt loading project from the specific JSON
                IsEnabled = false;
                await Task.Run(() =>
                {
                    try
                    {
                        newProjectContext = new(Data, loadFilePath, saveFilePath, openProjectDialog.FileName, (f) => Dispatcher.Invoke(f));
                    }
                    catch (ProjectException ex)
                    {
                        this.ShowError(ex.Message, "Failed to load project");
                    }
                    catch (Exception ex)
                    {
                        this.ShowError($"Error occurred when loading project:\n{ex}");
                    }
                });
                IsEnabled = true;

                // Don't assign new project context if load failed
                if (newProjectContext is null)
                {
                    SetUMTConsoleText("Project failed to open.");
                    return;
                }

                // Start using new project context
                AssignNewProject(newProjectContext);
                SetUMTConsoleText($"Opened project \"{newProjectContext.Name}\".");
            }
        }
        private async void Command_SaveProject(object sender, ExecutedRoutedEventArgs e)
        {
            if (Data is null)
            {
                // No data set; this should be impossible, but abort if this does occur
                return;
            }
            if (Project is null)
            {
                // No project set; this should also be impossible
                return;
            }

            // Attempt saving project
            IsEnabled = false;
            bool success = false;
            await Task.Run(() =>
            {
                try
                {
                    Project.Export(true);
                    success = true;
                }
                catch (ProjectException ex)
                {
                    this.ShowError(ex.Message, "Failed to save project");
                }
                catch (Exception ex)
                {
                    this.ShowError($"Error occurred when saving project:\n{ex}");
                }
            });
            IsEnabled = true;
            SetUMTConsoleText(success ? "Saved project successfully." : "Project failed to save.");
        }

        private void Command_ViewProjectAssets(object sender, ExecutedRoutedEventArgs e)
        {
            if (Data is null)
            {
                // No data set; this should be impossible, but abort if this does occur
                return;
            }
            if (Project is null)
            {
                // No project set; this should also be impossible
                return;
            }

            // Focus existing window if already there...
            if (_projectAssetsWindow is not null)
            {
                _projectAssetsWindow.Focus();
                return;
            }

            // Open project save window to handle the rest
            _projectAssetsWindow = new()
            {
                Owner = this
            };
            _projectAssetsWindow.Closed += (sender, args) =>
            {
                _projectAssetsWindow = null;
            };
            _projectAssetsWindow.Show();
        }

        private void Command_CloseProject(object sender, ExecutedRoutedEventArgs e)
        {
            if (Data is null)
            {
                // No data set; this should be impossible, but abort if this does occur
                return;
            }
            if (Project is null)
            {
                // No project set; this should also be impossible
                return;
            }

            // Ensure user really wants to do this
            if (Project is not null && Project.HasUnexportedAssets)
            {
                MessageBoxResult result = this.ShowQuestionWithCancel("There are assets marked to be exported in the current project. Really close?");

                if (result != MessageBoxResult.Yes)
                {
                    return;
                }
            }

            UnloadProject();
            UpdateObjectLabel(Selected);
            SetUMTConsoleText("Project closed.");
        }
    }

    public class GeneralInfoEditor
    {
        public UndertaleGeneralInfo GeneralInfo { get; private set; }
        public UndertaleOptions Options { get; private set; }
        public UndertaleLanguage Language { get; private set; }

        public GeneralInfoEditor(UndertaleGeneralInfo generalInfo, UndertaleOptions options, UndertaleLanguage language)
        {
            this.GeneralInfo = generalInfo;
            this.Options = options;
            this.Language = language;
        }
    }

    public class GlobalInitEditor
    {
        public IList<UndertaleGlobalInit> GlobalInits { get; private set; }

        public GlobalInitEditor(IList<UndertaleGlobalInit> globalInits)
        {
            this.GlobalInits = globalInits;
        }
    }

    public class GameEndEditor
    {
        public IList<UndertaleGlobalInit> GameEnds { get; private set; }

        public GameEndEditor(IList<UndertaleGlobalInit> GameEnds)
        {
            this.GameEnds = GameEnds;
        }
    }

    public class DescriptionView
    {
        public string Heading { get; private set; }
        public string Description { get; private set; }

        public DescriptionView(string heading, string description)
        {
            Heading = heading;
            Description = description;
        }
    }
}

#pragma warning restore CA1416 // Validate platform compatibility<|MERGE_RESOLUTION|>--- conflicted
+++ resolved
@@ -1835,13 +1835,6 @@
                     }
                     else if (obj is UndertaleScript scriptResource)
                     {
-<<<<<<< HEAD
-                        string prefix = Data.IsVersionAtLeast(2, 3) ? "gml_GlobalScript_" : "gml_Script_";
-                        scriptResource.Code = UndertaleCode.CreateEmptyEntry(Data, prefix + newName);
-
-                        // If we're in a project, mark code entry for export
-                        Project?.MarkAssetForExport(scriptResource.Code);
-=======
                         if (Data.IsVersionAtLeast(2, 3))
                         {
                             scriptResource.Code = UndertaleCode.CreateEmptyEntry(Data, $"gml_GlobalScript_{newName}");
@@ -1857,6 +1850,9 @@
                         {
                             scriptResource.Code = UndertaleCode.CreateEmptyEntry(Data, $"gml_Script_{newName}");
                         }
+
+                        // If we're in a project, mark code entry for export
+                        Project?.MarkAssetForExport(scriptResource.Code);
                     }
                     else if (obj is UndertaleCode codeResource)
                     {
@@ -1874,7 +1870,6 @@
                     {
                         var newProductID = new byte[] { 0xBA, 0x5E, 0xBA, 0x11, 0xBA, 0xDD, 0x06, 0x60, 0xBE, 0xEF, 0xED, 0xBA, 0x0B, 0xAB, 0xBA, 0xBE };
                         Data.FORM.EXTN.productIdData.Add(newProductID);
->>>>>>> bda664c7
                     }
                     else if (obj is UndertaleShader shader)
                     {
