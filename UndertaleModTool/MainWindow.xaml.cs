﻿using Microsoft.CodeAnalysis;
using Microsoft.CodeAnalysis.CSharp.Scripting;
using Microsoft.CodeAnalysis.Scripting;
using Microsoft.Win32;
using Newtonsoft.Json;
using System;
using System.Collections;
using System.Collections.Generic;
using System.Collections.ObjectModel;
using System.ComponentModel;
using System.Diagnostics;
using System.IO;
using System.IO.Compression;
using System.Linq;
using System.Reflection;
using System.Runtime.InteropServices;
using System.Text;
using System.Threading;
using System.Threading.Tasks;
using System.Windows;
using System.Windows.Controls;
using System.Windows.Input;
using System.Windows.Media;
using System.Windows.Threading;
using UndertaleModLib;
using UndertaleModLib.Decompiler;
using UndertaleModLib.Models;
using UndertaleModLib.ModelsDebug;
using UndertaleModLib.Scripting;
using UndertaleModLib.Util;
using UndertaleModTool.Windows;
using System.IO.Pipes;
using Ookii.Dialogs.Wpf;

using System.Text.RegularExpressions;
using System.Windows.Data;
using System.Security.Cryptography;
using System.Collections.Concurrent;
using System.Runtime;
using SystemJson = System.Text.Json;
using System.Net.Http;
using System.Net.Http.Headers;
using Newtonsoft.Json.Linq;
using System.Net;
using System.Globalization;
using System.Windows.Controls.Primitives;
using System.Runtime.CompilerServices;
using System.Windows.Interop;

namespace UndertaleModTool
{
    /// <summary>
    /// Logika interakcji dla klasy MainWindow.xaml
    /// </summary>
    public partial class MainWindow : Window, INotifyPropertyChanged, IScriptInterface
    {
        /// Note for those who don't know what is "PropertyChanged.Fody" -
        /// it automatically adds "OnPropertyChanged()" to every property (or modify existing) of the class that implements INotifyPropertyChanged.
        /// It does that on code compilation.

        private Tab _currentTab;

        public UndertaleData Data { get; set; }
        public string FilePath { get; set; }
        public string ScriptPath { get; set; } // For the scripting interface specifically

        public string TitleMain { get; set; }

        public static RoutedUICommand CloseTabCommand = new RoutedUICommand("Close current tab", "CloseTab", typeof(MainWindow));
        public static RoutedUICommand CloseAllTabsCommand = new RoutedUICommand("Close all tabs", "CloseAllTabs", typeof(MainWindow));
        public static RoutedUICommand RestoreClosedTabCommand = new RoutedUICommand("Restore last closed tab", "RestoreClosedTab", typeof(MainWindow));
        public static RoutedUICommand SwitchToNextTabCommand = new RoutedUICommand("Switch to the next tab", "SwitchToNextTab", typeof(MainWindow));
        public static RoutedUICommand SwitchToPrevTabCommand = new RoutedUICommand("Switch to the previous tab", "SwitchToPrevTab", typeof(MainWindow));
        public ObservableCollection<Tab> Tabs { get; set; } = new();
        public Tab CurrentTab
        {
            get => _currentTab;
            set
            {
                _currentTab = value;
                OnPropertyChanged();
                OnPropertyChanged("Selected");
            }
        }
        public int CurrentTabIndex { get; set; } = 0;

        public object Highlighted { get; set; }
        public object Selected
        {
            get => CurrentTab?.CurrentObject;
            set
            {
                OnPropertyChanged();
                OpenInTab(value);
            } 
        }

        public Visibility IsGMS2 => (Data?.GeneralInfo?.Major ?? 0) >= 2 ? Visibility.Visible : Visibility.Collapsed;
        // God this is so ugly, if there's a better way, please, put in a pull request
        public Visibility IsExtProductIDEligible => (((Data?.GeneralInfo?.Major ?? 0) >= 2) || (((Data?.GeneralInfo?.Major ?? 0) == 1) && (((Data?.GeneralInfo?.Build ?? 0) >= 1773) || ((Data?.GeneralInfo?.Build ?? 0) == 1539)))) ? Visibility.Visible : Visibility.Collapsed;

        public List<Tab> ClosedTabsHistory { get; } = new();

        public bool CanSave { get; set; }
        public bool CanSafelySave = false;
        public bool WasWarnedAboutTempRun = false;
        public bool FinishedMessageEnabled = true;
        public bool ScriptExecutionSuccess { get; set; } = true;
        public bool IsSaving { get; set; }
        public string ScriptErrorMessage { get; set; } = "";
        public string ExePath { get; private set; } = Program.GetExecutableDirectory();
        public string ScriptErrorType { get; set; } = "";

        public enum SaveResult
        {
            NotSaved,
            Saved,
            Error
        }
        public enum ScrollDirection
        {
            Left,
            Right
        }

        private int progressValue;
        private Task updater;
        private CancellationTokenSource cts;
        private CancellationToken cToken;
        private readonly object bindingLock = new();
        private HashSet<string> syncBindings = new();
        private bool _roomRendererEnabled;

        public bool GMLCacheEnabled => SettingsWindow.UseGMLCache;

        public bool RoomRendererEnabled
        {
            get => _roomRendererEnabled;
            set
            {
                if (UndertaleRoomRenderer.RoomRendererTemplate is null)
                    UndertaleRoomRenderer.RoomRendererTemplate = (DataTemplate)DataEditor.FindResource("roomRendererTemplate");

                if (value)
                {
                    DataEditor.ContentTemplate = UndertaleRoomRenderer.RoomRendererTemplate;
                    UndertaleCachedImageLoader.ReuseTileBuffer = true;
                }
                else
                {
                    DataEditor.ContentTemplate = null;
                    CurrentTab.CurrentObject = LastOpenedObject;
                    LastOpenedObject = null;
                    UndertaleCachedImageLoader.Reset();
                    CachedTileDataLoader.Reset();
                }

                _roomRendererEnabled = value;
            }
        }
        public object LastOpenedObject { get; set; } // for restoring the object that was opened before room rendering

        public bool IsAppClosed { get; set; }

        private HttpClient httpClient;

        public event PropertyChangedEventHandler PropertyChanged;
        protected void OnPropertyChanged([CallerMemberName] string name = null)
        {
            PropertyChanged?.Invoke(this, new PropertyChangedEventArgs(name));
        }
        public void RaiseOnSelectedChanged()
        {
            OnPropertyChanged("Selected");
        }

        // For delivering messages to LoaderDialogs
        public delegate void FileMessageEventHandler(string message);
        public event FileMessageEventHandler FileMessageEvent;

        private LoaderDialog scriptDialog;

        // Related to profile system and appdata
        public byte[] MD5PreviouslyLoaded = new byte[13];
        public byte[] MD5CurrentlyLoaded = new byte[15];
        public static string AppDataFolder => Settings.AppDataFolder;
        public static string ProfilesFolder = Path.Combine(Settings.AppDataFolder, "Profiles");
        public static string CorrectionsFolder = Path.Combine(Program.GetExecutableDirectory(), "Corrections");
        public string ProfileHash = "Unknown";
        public bool CrashedWhileEditing = false;

        // Scripting interface-related
        private ScriptOptions scriptOptions;
        private Task scriptSetupTask;

        // Version info
        public static string Edition = "(Git: " + GitVersion.GetGitVersion().Substring(0, 7) + ")";

        // On debug, build with git versions and provided release version. Otherwise, use the provided release version only.
#if DEBUG || SHOW_COMMIT_HASH
        public static string Version = Assembly.GetExecutingAssembly().GetName().Version.ToString() + (Edition != "" ? " - " + Edition : "");
#else
        public static string Version = Assembly.GetExecutingAssembly().GetName().Version.ToString();
#endif

        private static readonly Color darkColor = Color.FromArgb(255, 32, 32, 32);
        private static readonly Color darkLightColor = Color.FromArgb(255, 48, 48, 48);
        private static readonly Color whiteColor = Color.FromArgb(255, 222, 222, 222);
        private static readonly SolidColorBrush grayTextBrush = new(Color.FromArgb(255, 179, 179, 179));
        private static readonly SolidColorBrush inactiveSelectionBrush = new(Color.FromArgb(255, 212, 212, 212));
        private static readonly Dictionary<ResourceKey, object> appDarkStyle = new()
        {
            { SystemColors.WindowTextBrushKey, new SolidColorBrush(whiteColor) },
            { SystemColors.ControlTextBrushKey, new SolidColorBrush(whiteColor) },
            { SystemColors.WindowBrushKey, new SolidColorBrush(darkColor) },
            { SystemColors.ControlBrushKey, new SolidColorBrush(darkLightColor) },
            { SystemColors.ControlLightBrushKey, new SolidColorBrush(Color.FromArgb(255, 60, 60, 60)) },
            { SystemColors.MenuTextBrushKey, new SolidColorBrush(whiteColor) },
            { SystemColors.MenuBrushKey, new SolidColorBrush(darkLightColor) },
            { SystemColors.GrayTextBrushKey, new SolidColorBrush(Color.FromArgb(255, 136, 136, 136)) },
            { SystemColors.InactiveSelectionHighlightBrushKey, new SolidColorBrush(Color.FromArgb(255, 112, 112, 112)) }
        };

        public MainWindow()
        {
            InitializeComponent();
            this.DataContext = this;

            Highlighted = new DescriptionView("Welcome to UndertaleModTool!", "Open a data.win file to get started, then double click on the items on the left to view them.");
            OpenInTab(Highlighted);

            TitleMain = "UndertaleModTool by krzys_h v:" + Version;

            CanSave = false;
            CanSafelySave = false;

            scriptSetupTask = Task.Run(() =>
            {
                scriptOptions = ScriptOptions.Default
                                .AddImports("UndertaleModLib", "UndertaleModLib.Models", "UndertaleModLib.Decompiler",
                                            "UndertaleModLib.Scripting", "UndertaleModLib.Compiler",
                                            "UndertaleModTool", "System", "System.IO", "System.Collections.Generic",
                                            "System.Text.RegularExpressions")
                                .AddReferences(typeof(UndertaleObject).GetTypeInfo().Assembly,
                                                GetType().GetTypeInfo().Assembly,
                                                typeof(JsonConvert).GetTypeInfo().Assembly,
                                                typeof(System.Text.RegularExpressions.Regex).GetTypeInfo().Assembly,
                                                typeof(Underanalyzer.Decompiler.DecompileContext).Assembly)
                                .WithEmitDebugInformation(true); //when script throws an exception, add a exception location (line number)
            });

            var resources = Application.Current.Resources;
            resources["CustomTextBrush"] = SystemColors.ControlTextBrush;
            resources[SystemColors.GrayTextBrushKey] = grayTextBrush;
            resources[SystemColors.InactiveSelectionHighlightBrushKey] = inactiveSelectionBrush;
        }

        private void SetIDString(string str)
        {
            ((Label)this.FindName("ObjectLabel")).Content = str;
        }

        [DllImport("shell32.dll")]
        static extern void SHChangeNotify(long wEventId, uint uFlags, IntPtr dwItem1, IntPtr dwItem2);
        const long SHCNE_ASSOCCHANGED = 0x08000000;

        public static readonly string[] IFF_EXTENSIONS = new string[] { ".win", ".unx", ".ios", ".droid", ".3ds", ".symbian" };

        // "attr" is actually "DwmWindowAttribute", but I only need the one value from it
        [DllImport("dwmapi.dll", PreserveSig = true)]
        private static extern int DwmSetWindowAttribute(IntPtr hwnd, uint attr, ref int attrValue, int attrSize);
        private const uint DWMWA_USE_IMMERSIVE_DARK_MODE = 20;

        [DllImport("user32.dll", SetLastError = true)]
        private static extern bool SetWindowPos(IntPtr hWnd, IntPtr hWndInsertAfter, int X, int Y, int cx, int cy, uint uFlags);

        private void UpdateTree()
        {
            foreach (var child in (MainTree.Items[0] as TreeViewItem).Items)
                ((child as TreeViewItem).ItemsSource as ICollectionView)?.Refresh();
        }
        /*
        private static bool IsLikelyRunFromZipFolder()
        {
            var path = System.Environment.CurrentDirectory;
            var fileInfo = new FileInfo(path);
            return fileInfo.Attributes.HasFlag(FileAttributes.ReadOnly);
        }

        private static bool IsRunFromTempFolder()
        {
            var path = System.Environment.CurrentDirectory;
            var temp = Path.GetTempPath();
            return path.IndexOf(temp, StringComparison.OrdinalIgnoreCase) == 0;
        }
        */
        private void Window_IsVisibleChanged(object sender, DependencyPropertyChangedEventArgs e)
        {
            // This event is used because on initialization the window handle is null,
            // and on "Window_Loaded" the dark mode for title bar is rendered incorrectly.

            if (!IsVisible || IsLoaded)
                return;

            Settings.Load();
            if (Settings.Instance.EnableDarkMode)
            {
                SetDarkMode(true, true);
                SetDarkTitleBarForWindow(this, true, false);
            }
        }
        private async void Window_Loaded(object sender, RoutedEventArgs e)
        {
            if (RuntimeInformation.IsOSPlatform(OSPlatform.Windows))
            {
                try
                {
                    string procFileName = Environment.ProcessPath;
                    var HKCU_Classes = Registry.CurrentUser.OpenSubKey(@"Software\Classes", true);
                    var UndertaleModTool_app = HKCU_Classes.CreateSubKey(@"UndertaleModTool");

                    UndertaleModTool_app.SetValue("", "UndertaleModTool");
                    UndertaleModTool_app.CreateSubKey(@"shell\open\command").SetValue("", "\"" + procFileName + "\" \"%1\"", RegistryValueKind.String);
                    UndertaleModTool_app.CreateSubKey(@"shell\launch\command").SetValue("", "\"" + procFileName + "\" \"%1\" launch", RegistryValueKind.String);
                    UndertaleModTool_app.CreateSubKey(@"shell\launch").SetValue("", "Run game normally", RegistryValueKind.String);
                    UndertaleModTool_app.CreateSubKey(@"shell\special_launch\command").SetValue("", "\"" + procFileName + "\" \"%1\" special_launch", RegistryValueKind.String);
                    UndertaleModTool_app.CreateSubKey(@"shell\special_launch").SetValue("", "Run extended options", RegistryValueKind.String);

                    if (File.Exists("dna.txt"))
                    {
                        ScriptMessage("Opt out detected.");
                        SettingsWindow.AutomaticFileAssociation = false;
                        Settings.Save();
                    }
                    if (SettingsWindow.AutomaticFileAssociation)
                    {
                        foreach (var extStr in IFF_EXTENSIONS)
                        {
                            var ext = HKCU_Classes.CreateSubKey(extStr);
                            ext.SetValue("", "UndertaleModTool", RegistryValueKind.String);
                        }
                        SHChangeNotify(SHCNE_ASSOCCHANGED, 0, IntPtr.Zero, IntPtr.Zero);
                    }
                }
                catch (Exception ex)
                {
                    Debug.WriteLine(ex.ToString());
                }
            }

            var args = Environment.GetCommandLineArgs();
            bool isLaunch = false;
            bool isSpecialLaunch = false;
            if (args.Length > 1)
            {
                if (args.Length > 2)
                {
                    isLaunch = args[2] == "launch";
                    isSpecialLaunch = args[2] == "special_launch";
                }

                string arg = args[1];
                if (File.Exists(arg))
                {
                    await LoadFile(arg, true, isLaunch || isSpecialLaunch);
                }
                else if (arg == "deleteTempFolder") // if was launched from UndertaleModToolUpdater
                {
                    _ = Task.Run(() =>
                    {
                        Process[] updaterInstances = Process.GetProcessesByName("UndertaleModToolUpdater");
                        bool updaterClosed = false;

                        if (updaterInstances.Length > 0)
                        {
                            foreach (Process instance in updaterInstances)
                            {
                                if (!instance.WaitForExit(5000))
                                    this.ShowWarning("UndertaleModToolUpdater app didn't exit.\nCan't delete its temp folder.");
                                else
                                    updaterClosed = true;
                            }
                        }
                        else
                            updaterClosed = true;

                        if (updaterClosed)
                        {
                            bool deleted = false;
                            string exMessage = "(error message is missing)";
                            string tempFolder = Path.Combine(Path.GetTempPath(), "UndertaleModTool");

                            for (int i = 0; i <= 5; i++)
                            {
                                try
                                {
                                    Directory.Delete(tempFolder, true);

                                    deleted = true;
                                    break;
                                }
                                catch (Exception ex)
                                {
                                    exMessage = ex.Message;
                                }

                                Thread.Sleep(1000);
                            }

                            if (!deleted)
                                this.ShowWarning($"The updater temp folder can't be deleted.\nError - {exMessage}.");
                        }
                    });
                }

                if (isSpecialLaunch)
                {
                    RuntimePicker picker = new RuntimePicker();
                    picker.Owner = this;
                    var runtime = picker.Pick(FilePath, Data);
                    if (runtime == null)
                        return;
                    Process.Start(runtime.Path, "-game \"" + FilePath + "\"");
                    Environment.Exit(0);
                }
                else if (isLaunch)
                {
                    string gameExeName = Data?.GeneralInfo?.FileName?.Content;
                    if (gameExeName == null || FilePath == null)
                    {
                        ScriptError("Null game executable name or location");
                        Environment.Exit(0);
                    }
                    string gameExePath = Path.Combine(Path.GetDirectoryName(FilePath), gameExeName + ".exe");
                    if (!File.Exists(gameExePath))
                    {
                        ScriptError("Cannot find game executable path, expected: " + gameExePath);
                        Environment.Exit(0);
                    }
                    if (!File.Exists(FilePath))
                    {
                        ScriptError("Cannot find data file path, expected: " + FilePath);
                        Environment.Exit(0);
                    }
                    if (gameExeName != null)
                        Process.Start(gameExePath, "-game \"" + FilePath + "\" -debugoutput \"" + Path.ChangeExtension(FilePath, ".gamelog.txt") + "\"");
                    Environment.Exit(0);
                }
                else if (args.Length > 2)
                {
                    _ = ListenChildConnection(args[2]);
                }
            }

            // Copy the known code corrections into the profile, if they don't already exist.
            ApplyCorrections();
            CrashCheck();

            RunGMSDebuggerItem.Visibility = Settings.Instance.ShowDebuggerOption
                                            ? Visibility.Visible : Visibility.Collapsed;
        }

        public Dictionary<string, NamedPipeServerStream> childFiles = new Dictionary<string, NamedPipeServerStream>();

        public void OpenChildFile(string filename, string chunkName, int itemIndex)
        {
            if (childFiles.ContainsKey(filename))
            {
                try
                {
                    StreamWriter existingwriter = new StreamWriter(childFiles[filename]);
                    existingwriter.WriteLine(chunkName + ":" + itemIndex);
                    existingwriter.Flush();
                    return;
                }
                catch (IOException e)
                {
                    Debug.WriteLine(e);
                    childFiles.Remove(filename);
                }
            }

            string key = Guid.NewGuid().ToString();

            string dir = Path.GetDirectoryName(FilePath);
            Process.Start(Environment.ProcessPath, "\"" + Path.Combine(dir, filename) + "\" " + key);

            var server = new NamedPipeServerStream(key);
            server.WaitForConnection();
            childFiles.Add(filename, server);

            StreamWriter writer = new StreamWriter(childFiles[filename]);
            writer.WriteLine(chunkName + ":" + itemIndex);
            writer.Flush();
        }

        public void CloseChildFiles()
        {
            foreach (var pair in childFiles)
            {
                pair.Value.Close();
            }
            childFiles.Clear();
        }

        public async Task ListenChildConnection(string key)
        {
            var client = new NamedPipeClientStream(key);
            client.Connect();
            StreamReader reader = new StreamReader(client);

            while (true)
            {
                string[] thingToOpen = (await reader.ReadLineAsync()).Split(':');
                if (thingToOpen.Length != 2)
                    throw new Exception("ummmmm");
                if (thingToOpen[0] != "AUDO") // Just pretend I'm not hacking it together that poorly
                    throw new Exception("errrrr");
                OpenInTab(Data.EmbeddedAudio[Int32.Parse(thingToOpen[1])], false, "Embedded Audio");
                Activate();
            }
        }

        public static void SetDarkMode(bool enable, bool isStartup = false)
        {
            var resources = Application.Current.Resources;

            var mainWindow = Application.Current.MainWindow as MainWindow;
            mainWindow.TabController.SetDarkMode(enable);
            
            if (enable)
            {
                foreach (var pair in appDarkStyle)
                    resources[pair.Key] = pair.Value;

                Windows.TextInput.BGColor = System.Drawing.Color.FromArgb(darkColor.R,
                                                                          darkColor.G,
                                                                          darkColor.B);
                Windows.TextInput.TextBoxBGColor = System.Drawing.Color.FromArgb(darkLightColor.R,
                                                                                 darkLightColor.G,
                                                                                 darkLightColor.B);
                Windows.TextInput.TextColor = System.Drawing.Color.FromArgb(whiteColor.R,
                                                                            whiteColor.G,
                                                                            whiteColor.B);
            }
            else
            {
                foreach (ResourceKey key in appDarkStyle.Keys)
                    resources.Remove(key);

                resources[SystemColors.GrayTextBrushKey] = grayTextBrush;
                resources[SystemColors.InactiveSelectionHighlightBrushKey] = inactiveSelectionBrush;

                Windows.TextInput.BGColor = System.Drawing.SystemColors.Window;
                Windows.TextInput.TextBoxBGColor = System.Drawing.SystemColors.ControlLight;
                Windows.TextInput.TextColor = System.Drawing.SystemColors.ControlText;
            }

            if (!isStartup)
                SetDarkTitleBarForWindows(enable);
        }
        private static void SetDarkTitleBarForWindows(bool enable)
        {
            Window activeWindow = null;
            foreach (Window w in Application.Current.Windows)
            {
                if (w.IsActive)
                {
                    activeWindow = w;
                    break;
                }
            }

            foreach (Window w in Application.Current.Windows)
                SetDarkTitleBarForWindow(w, enable);

            activeWindow?.Activate();
        }
        public static void SetDarkTitleBarForWindow(Window w, bool enable, bool isNotLoaded = true)
        {
            try
            {
                int enableValue = enable ? 1 : 0;
                IntPtr handle = new WindowInteropHelper(w).Handle;
                if (handle == IntPtr.Zero)
                    throw new InvalidOperationException("The window handle is null.");

                _ = DwmSetWindowAttribute(handle, DWMWA_USE_IMMERSIVE_DARK_MODE, ref enableValue, sizeof(int));
                if (isNotLoaded)
                    _ = SetWindowPos(handle, IntPtr.Zero, 0, 0, 0, 0, 0x0001 | 0x0002); // SWP_NOSIZE | SWP_NOMOVE
            }
            catch (Exception ex)
            {
                Debug.WriteLine($"SetDarkTitleBarForWindow() error for window \"{w}\" - {ex.GetType()}: {ex.Message}");
            }
        }
        public static void SetDarkTitleBarForWindow(System.Windows.Forms.Form form, bool enable, bool isNotLoaded = true)
        {
            try
            {
                int enableValue = enable ? 1 : 0;
                if (form.Handle == IntPtr.Zero)
                    throw new InvalidOperationException("The window handle is null.");

                _ = DwmSetWindowAttribute(form.Handle, DWMWA_USE_IMMERSIVE_DARK_MODE, ref enableValue, sizeof(int));
                if (isNotLoaded)
                    _ = SetWindowPos(form.Handle, IntPtr.Zero, 0, 0, 0, 0, 0x0001 | 0x0002); // SWP_NOSIZE | SWP_NOMOVE
            }
            catch (Exception ex)
            {
                Debug.WriteLine($"SetDarkTitleBarForWindow() error for window \"{form}\" - {ex.GetType()}: {ex.Message}");
            }
        }

        private async void Command_New(object sender, ExecutedRoutedEventArgs e)
        {
            await MakeNewDataFile();
        }
        public async Task<bool> MakeNewDataFile()
        {
            if (Data != null)
            {
                if (this.ShowQuestion("Warning: you currently have a project open.\nAre you sure you want to make a new project?") == MessageBoxResult.No)
                    return false;
            }
            this.Dispatcher.Invoke(() =>
            {
                CommandBox.Text = "";
            });

            await SaveGMLCache(FilePath, false);

            DisposeGameData();

            FilePath = null;
            Data = UndertaleData.CreateNew();
            Data.ToolInfo.AppDataProfiles = ProfilesFolder;
            Data.ToolInfo.DecompilerSettings = SettingsWindow.DecompilerSettings;
            Data.ToolInfo.InstanceIdPrefix = () => SettingsWindow.InstanceIdPrefix;
            CloseChildFiles();
            OnPropertyChanged("Data");
            OnPropertyChanged("FilePath");
            OnPropertyChanged("IsGMS2");

            BackgroundsItemsList.Header = IsGMS2 == Visibility.Visible
                                          ? "Tile sets"
                                          : "Backgrounds & Tile sets";

            Highlighted = new DescriptionView("Welcome to UndertaleModTool!", "New file created, have fun making a game out of nothing\nI TOLD YOU to open a data.win, not create a new file! :P");
            OpenInTab(Highlighted);

            CanSave = true;
            CanSafelySave = true;

            return true;
        }

        private async void Window_Drop(object sender, DragEventArgs e)
        {
            // ignore drop events inside the main window (e.g. resource tree)
            if (sender is MainWindow)
            {
                // try to detect stuff, autoConvert is false because we don't want any conversion.
                if (e.Data.GetDataPresent(DataFormats.FileDrop, false))
                {
                    string filepath = ((string[])e.Data.GetData(DataFormats.FileDrop))[0];
                    string fileext = Path.GetExtension(filepath);

                    if (fileext == ".csx")
                    {
                        if (this.ShowQuestion($"Run {filepath} as a script?") == MessageBoxResult.Yes)
                            await RunScript(filepath);
                    }
                    else if (IFF_EXTENSIONS.Contains(fileext) || fileext == ".dat" /* audiogroup */)
                    {
                        if (this.ShowQuestion($"Open {filepath} as a data file?") == MessageBoxResult.Yes)
                            await LoadFile(filepath, true);
                    }
                    // else, do something?
                }
            }
        }

        public async Task<bool> DoOpenDialog()
        {
            OpenFileDialog dlg = new OpenFileDialog();

            dlg.DefaultExt = "win";
            dlg.Filter = "Game Maker Studio data files (.win, .unx, .ios, .droid, audiogroup*.dat)|*.win;*.unx;*.ios;*.droid;audiogroup*.dat|All files|*";

            if (dlg.ShowDialog(this) == true)
            {
                await LoadFile(dlg.FileName, true);
                return true;
            }
            return false;
        }
        public async Task<bool> DoSaveDialog(bool suppressDebug = false)
        {
            SaveFileDialog dlg = new SaveFileDialog();

            dlg.DefaultExt = "win";
            dlg.Filter = "Game Maker Studio data files (.win, .unx, .ios, .droid, audiogroup*.dat)|*.win;*.unx;*.ios;*.droid;audiogroup*.dat|All files|*";
            dlg.FileName = FilePath;

            if (dlg.ShowDialog(this) == true)
            {
                await SaveFile(dlg.FileName, suppressDebug);
                return true;
            }
            return false;
        }

        public async Task<SaveResult> SaveCodeChanges()
        {
            SaveResult result = SaveResult.NotSaved;

            UndertaleCodeEditor codeEditor;
            try
            {
                DependencyObject child = VisualTreeHelper.GetChild(DataEditor, 0);
                var editor = VisualTreeHelper.GetChild(child, 0);
                if (editor is null)
                    return SaveResult.Error;

                codeEditor = editor as UndertaleCodeEditor;
                if (codeEditor is null)
                    return result;
            }
            catch (Exception ex)
            {
                Debug.WriteLine(ex);
                return SaveResult.Error;
            }
            
            #pragma warning disable CA1416
            if (codeEditor.DecompiledChanged || codeEditor.DisassemblyChanged)
            {
                IsSaving = true;

                await codeEditor.SaveChanges();
                //"IsSaving" should became false on success

                result = IsSaving ? SaveResult.Error : SaveResult.Saved;
                IsSaving = false;
            }
            #pragma warning restore CA1416

            return result;
        }

        private void Command_Open(object sender, ExecutedRoutedEventArgs e)
        {
            _ = DoOpenDialog();
        }

        private async void Command_Save(object sender, ExecutedRoutedEventArgs e)
        {
            if (CanSave)
            {
                if (!CanSafelySave)
                    this.ShowWarning("Errors occurred during loading. High chance of data loss! Proceed at your own risk.");

                var result = await SaveCodeChanges();
                if (result == SaveResult.NotSaved)
                    _ = DoSaveDialog();
                else if (result == SaveResult.Error)
                    this.ShowError("The changes in code editor weren't saved due to some error in \"SaveCodeChanges()\".");
            }
        }
        private async void DataWindow_Closing(object sender, CancelEventArgs e)
        {
            if (Data != null)
            {
                e.Cancel = true;

                bool save = false;

                if (SettingsWindow.WarnOnClose)
                {
                    if (this.ShowQuestion("Are you sure you want to quit?") == MessageBoxResult.Yes)
                    {
                        if (this.ShowQuestion("Save changes first?") == MessageBoxResult.Yes)
                        {
                            if (scriptDialog is not null)
                            {
                                if (this.ShowQuestion("Script still runs. Save anyway?\nIt can corrupt the data file that you'll save.") == MessageBoxResult.Yes)
                                    save = true;
                            }
                            else
                                save = true;

                            if (save)
                            {
                                SaveResult saveRes = await SaveCodeChanges();

                                if (saveRes == SaveResult.NotSaved)
                                    _ = DoSaveDialog();
                                else if (saveRes == SaveResult.Error)
                                {
                                    this.ShowError("The changes in code editor weren't saved due to some error in \"SaveCodeChanges()\".");
                                    return;
                                }
                            }
                        }
                        else
                            RevertProfile();

                        DestroyUMTLastEdited();
                    }
                    else
                        return;
                }
                else
                {
                    RevertProfile();
                    DestroyUMTLastEdited();
                }

                if (SettingsWindow.UseGMLCache && Data?.GMLCache?.Count > 0 && !Data.GMLCacheWasSaved && Data.GMLCacheIsReady)
                    if (this.ShowQuestion("Save unedited code cache?") == MessageBoxResult.Yes)
                        await SaveGMLCache(FilePath, save);

                CloseOtherWindows();

                IsAppClosed = true;

                Closing -= DataWindow_Closing; //disable "on window closed" event handler (prevent recursion)
                _ = Task.Run(() => Dispatcher.Invoke(Close));
            }
        }
        private void Command_Close(object sender, ExecutedRoutedEventArgs e)
        {
            Close();
        }
        private void CloseOtherWindows() //close "standalone" windows (e.g. "ClickableTextOutput")
        {
            foreach (Window w in Application.Current.Windows)
            {
                if (w is not MainWindow && w.Owner is null) //&& is not a modal window
                    w.Close();
            }
        }

        private void Command_CloseTab(object sender, ExecutedRoutedEventArgs e)
        {
            CloseTab();
        }
        private void Command_CloseAllTabs(object sender, ExecutedRoutedEventArgs e)
        {
            if (Tabs.Count == 1 && CurrentTab.TabTitle == "Welcome!")
                return;

            ClosedTabsHistory.Clear();
            Tabs.Clear();
            CurrentTab = null;

            OpenInTab(new DescriptionView("Welcome to UndertaleModTool!",
                                          "Open data.win file to get started, then double click on the items on the left to view them"));
            CurrentTab = Tabs[CurrentTabIndex];

            UpdateObjectLabel(CurrentTab.CurrentObject);
        }
        private void Command_RestoreClosedTab(object sender, ExecutedRoutedEventArgs e)
        {
            if (ClosedTabsHistory.Count > 0)
            {
                Tab lastTab = ClosedTabsHistory.Last();
                ClosedTabsHistory.RemoveAt(ClosedTabsHistory.Count - 1);

                if (CurrentTab.AutoClose)
                    CloseTab(false);

                Tabs.Insert(lastTab.TabIndex, lastTab);
                CurrentTabIndex = lastTab.TabIndex;

                for (int i = CurrentTabIndex + 1; i < Tabs.Count; i++)
                    Tabs[i].TabIndex = i;

                ScrollToTab(CurrentTabIndex);

                UpdateObjectLabel(lastTab.CurrentObject);
            }
        }
        private void Command_SwitchToNextTab(object sender, ExecutedRoutedEventArgs e)
        {
            if (CurrentTabIndex < Tabs.Count - 1)
                CurrentTabIndex++;
        }
        private void Command_SwitchToPrevTab(object sender, ExecutedRoutedEventArgs e)
        {
            if (CurrentTabIndex > 0)
                CurrentTabIndex--;
        }
        private void Command_GoBack(object sender, ExecutedRoutedEventArgs e)
        {
            GoBack();
        }
        private void Command_GoForward(object sender, ExecutedRoutedEventArgs e)
        {
            GoForward();
        }

        private void DisposeGameData()
        {
            if (Data is not null)
            {
                // This also clears all their game object references
                CurrentTab = null;
                Tabs.Clear();
                ClosedTabsHistory.Clear();

                // Update GUI and wait for all background processes to finish
                UpdateLayout();
                Dispatcher.Invoke(() => { }, DispatcherPriority.ApplicationIdle);

                Data.Dispose();
                Data = null;

                GCSettings.LargeObjectHeapCompactionMode = GCLargeObjectHeapCompactionMode.CompactOnce;
                GC.Collect();
            }
        }
        private async Task LoadFile(string filename, bool preventClose = false, bool onlyGeneralInfo = false)
        {
            LoaderDialog dialog = new LoaderDialog("Loading", "Loading, please wait...");
            dialog.PreventClose = preventClose;
            this.Dispatcher.Invoke(() =>
            {
                CommandBox.Text = "";
            });
            dialog.Owner = this;

            DisposeGameData();
            Highlighted = new DescriptionView("Welcome to UndertaleModTool!", "Double click on the items on the left to view them!");
            OpenInTab(Highlighted);

            Task t = Task.Run(() =>
            {
                bool hadWarnings = false;
                UndertaleData data = null;
                try
                {
                    using (var stream = new FileStream(filename, FileMode.Open, FileAccess.Read))
                    {
                        data = UndertaleIO.Read(stream, warning =>
                        {
                            this.ShowWarning(warning, "Loading warning");
                            if (warning.Contains("unserializeCountError.txt")
                                || warning.Contains("object pool size"))
                                return;

                            hadWarnings = true;
                        }, message =>
                        {
                            FileMessageEvent?.Invoke(message);
                        }, onlyGeneralInfo);
                    }

                    UndertaleEmbeddedTexture.TexData.ClearSharedStream();
                }
                catch (Exception e)
                {
#if DEBUG
                    Debug.WriteLine(e);
#endif
                    this.ShowError("An error occured while trying to load:\n" + e.Message, "Load error");
                }

                if (onlyGeneralInfo)
                {
                    Dispatcher.Invoke(() =>
                    {
                        dialog.Hide();
                        Data = data;
                        FilePath = filename;
                    });

                    return;
                }

                Dispatcher.Invoke(async () =>
                {
                    if (data != null)
                    {
                        if (data.UnsupportedBytecodeVersion)
                        {
                            this.ShowWarning("Only bytecode versions 13 to 17 are supported for now, you are trying to load " + data.GeneralInfo.BytecodeVersion + ". A lot of code is disabled and will likely break something. Saving/exporting is disabled.", "Unsupported bytecode version");
                            CanSave = false;
                            CanSafelySave = false;
                        }
                        else if (hadWarnings)
                        {
                            this.ShowWarning("Warnings occurred during loading. Data loss will likely occur when trying to save!", "Loading problems");
                            CanSave = true;
                            CanSafelySave = false;
                        }
                        else
                        {
                            CanSave = true;
                            CanSafelySave = true;
                            await UpdateProfile(data, filename);
                            if (data != null)
                            {
                                data.ToolInfo.ProfileMode = SettingsWindow.ProfileModeEnabled;
                                data.ToolInfo.DecompilerSettings = SettingsWindow.DecompilerSettings;
                                data.ToolInfo.InstanceIdPrefix = () => SettingsWindow.InstanceIdPrefix;
                                data.ToolInfo.CurrentMD5 = BitConverter.ToString(MD5CurrentlyLoaded).Replace("-", "").ToLowerInvariant();
                            }
                        }
                        if (data.IsYYC())
                        {
                            this.ShowWarning("This game uses YYC (YoYo Compiler), which means the code is embedded into the game executable. This configuration is currently not fully supported; continue at your own risk.", "YYC");
                        }
                        if (data.GeneralInfo != null)
                        {
                            if (!data.GeneralInfo.IsDebuggerDisabled)
                            {
                                this.ShowWarning("This game is set to run with the GameMaker Studio debugger and the normal runtime will simply hang after loading if the debugger is not running. You can turn this off in General Info by checking the \"Disable Debugger\" box and saving.", "GMS Debugger");
                            }
                        }
                        if (Path.GetDirectoryName(FilePath) != Path.GetDirectoryName(filename))
                            CloseChildFiles();

                        if (FilePath != filename)
                            await SaveGMLCache(FilePath, false, dialog);

                        Data = data;

                        await LoadGMLCache(filename, dialog);
                        UndertaleCachedImageLoader.Reset();
                        CachedTileDataLoader.Reset();

                        Data.ToolInfo.AppDataProfiles = ProfilesFolder;
                        Data.ToolInfo.DecompilerSettings = SettingsWindow.DecompilerSettings;
                        Data.ToolInfo.InstanceIdPrefix = () => SettingsWindow.InstanceIdPrefix;
                        FilePath = filename;
                        OnPropertyChanged("Data");
                        OnPropertyChanged("FilePath");
                        OnPropertyChanged("IsGMS2");

                        BackgroundsItemsList.Header = IsGMS2 == Visibility.Visible
                                                      ? "Tile sets"
                                                      : "Backgrounds & Tile sets";

                        #pragma warning disable CA1416
                        UndertaleCodeEditor.gettext = null;
                        UndertaleCodeEditor.gettextJSON = null;
                        #pragma warning restore CA1416
                    }

                    dialog.Hide();
                });
            });
            dialog.ShowDialog();
            await t;

            // Clear "GC holes" left in the memory in process of data unserializing
            // https://docs.microsoft.com/en-us/dotnet/api/system.runtime.gcsettings.largeobjectheapcompactionmode?view=net-6.0
            GCSettings.LargeObjectHeapCompactionMode = GCLargeObjectHeapCompactionMode.CompactOnce;
            GC.Collect();
        }

        private async Task SaveFile(string filename, bool suppressDebug = false)
        {
            if (Data == null || Data.UnsupportedBytecodeVersion)
                return;

            bool isDifferentPath = FilePath != filename;

            LoaderDialog dialog = new LoaderDialog("Saving", "Saving, please wait...");
            dialog.PreventClose = true;
            IProgress<Tuple<int, string>> progress = new Progress<Tuple<int, string>>(i => { dialog.ReportProgress(i.Item2, i.Item1); });
            IProgress<double?> setMax = new Progress<double?>(i => { dialog.Maximum = i; });
            dialog.Owner = this;
            FilePath = filename;
            OnPropertyChanged("FilePath");
            if (Path.GetDirectoryName(FilePath) != Path.GetDirectoryName(filename))
                CloseChildFiles();

            DebugDataDialog.DebugDataMode debugMode = DebugDataDialog.DebugDataMode.NoDebug;
            if (!suppressDebug && Data.GeneralInfo != null && !Data.GeneralInfo.IsDebuggerDisabled)
                this.ShowWarning("You are saving the game in GameMaker Studio debug mode. Unless the debugger is running, the normal runtime will simply hang after loading. You can turn this off in General Info by checking the \"Disable Debugger\" box and saving.", "GMS Debugger");
            Task t = Task.Run(async () =>
            {
                bool SaveSucceeded = true;

                try
                {
                    using (var stream = new FileStream(filename + "temp", FileMode.Create, FileAccess.Write))
                    {
                        UndertaleIO.Write(stream, Data, message =>
                        {
                            FileMessageEvent?.Invoke(message);
                        });
                    }

                    UndertaleEmbeddedTexture.TexData.ClearSharedStream();
                    QoiConverter.ClearSharedBuffer();

                    if (debugMode != DebugDataDialog.DebugDataMode.NoDebug)
                    {
                        FileMessageEvent?.Invoke("Generating debugger data...");

                        UndertaleDebugData debugData = UndertaleDebugData.CreateNew();

                        setMax.Report(Data.Code.Count);
                        int count = 0;
                        object countLock = new object();
                        string[] outputs = new string[Data.Code.Count];
                        UndertaleDebugInfo[] outputsOffsets = new UndertaleDebugInfo[Data.Code.Count];
                        GlobalDecompileContext context = new(Data);
                        Parallel.For(0, Data.Code.Count, (i) =>
                        {
                            var code = Data.Code[i];

                            if (debugMode == DebugDataDialog.DebugDataMode.Decompiled)
                            {
                                //Debug.WriteLine("Decompiling " + code.Name.Content);
                                string output;
                                try
                                {
                                    output = new Underanalyzer.Decompiler.DecompileContext(context, code, Data.ToolInfo.DecompilerSettings)
                                        .DecompileToString();
                                }
                                catch (Exception e)
                                {
                                    Debug.WriteLine(e.Message);
                                    output = "/*\nEXCEPTION!\n" + e.ToString() + "\n*/";
                                }
                                outputs[i] = output;

                                UndertaleDebugInfo debugInfo = new UndertaleDebugInfo();
                                debugInfo.Add(new UndertaleDebugInfo.DebugInfoPair() { SourceCodeOffset = 0, BytecodeOffset = 0 }); // TODO: generate this too! :D
                                outputsOffsets[i] = debugInfo;
                            }
                            else
                            {
                                StringBuilder sb = new StringBuilder();
                                UndertaleDebugInfo debugInfo = new UndertaleDebugInfo();

                                foreach (var instr in code.Instructions)
                                {
                                    if (debugMode == DebugDataDialog.DebugDataMode.FullAssembler || instr.Kind == UndertaleInstruction.Opcode.Pop || instr.Kind == UndertaleInstruction.Opcode.Popz || instr.Kind == UndertaleInstruction.Opcode.B || instr.Kind == UndertaleInstruction.Opcode.Bt || instr.Kind == UndertaleInstruction.Opcode.Bf || instr.Kind == UndertaleInstruction.Opcode.Ret || instr.Kind == UndertaleInstruction.Opcode.Exit)
                                        debugInfo.Add(new UndertaleDebugInfo.DebugInfoPair() { SourceCodeOffset = (uint)sb.Length, BytecodeOffset = instr.Address * 4 });
                                    instr.ToString(sb, code);
                                    sb.Append('\n');
                                }
                                outputs[i] = sb.ToString();
                                outputsOffsets[i] = debugInfo;
                            }

                            lock (countLock)
                            {
                                progress.Report(new Tuple<int, string>(++count, code.Name.Content));
                            }
                        });
                        setMax.Report(null);

                        for (int i = 0; i < Data.Code.Count; i++)
                        {
                            debugData.SourceCode.Add(new UndertaleScriptSource() { SourceCode = debugData.Strings.MakeString(outputs[i]) });
                            debugData.DebugInfo.Add(outputsOffsets[i]);
                            debugData.LocalVars.Add(Data.CodeLocals[i]);
                            if (debugData.Strings.IndexOf(Data.CodeLocals[i].Name) < 0)
                                debugData.Strings.Add(Data.CodeLocals[i].Name);
                            foreach (var local in Data.CodeLocals[i].Locals)
                                if (debugData.Strings.IndexOf(local.Name) < 0)
                                    debugData.Strings.Add(local.Name);
                        }

                        using (UndertaleWriter writer = new UndertaleWriter(new FileStream(Path.ChangeExtension(FilePath, ".yydebug"), FileMode.Create, FileAccess.Write)))
                        {
                            debugData.FORM.Serialize(writer);
                            writer.ThrowIfUnwrittenObjects();
                            writer.Flush();
                        }
                    }
                }
                catch (Exception e)
                {
                    if (!UndertaleIO.IsDictionaryCleared)
                    {
                        try
                        {
                            var listChunks = Data.FORM.Chunks.Values.Select(x => x as IUndertaleListChunk);
                            Parallel.ForEach(listChunks.Where(x => x is not null), (chunk) =>
                            {
                                chunk.ClearIndexDict();
                            });

                            UndertaleIO.IsDictionaryCleared = true;
                        }
                        catch { }
                    }

                    Dispatcher.Invoke(() =>
                    {
                        this.ShowError("An error occured while trying to save:\n" + e.Message, "Save error");
                    });

                    SaveSucceeded = false;
                }
                // Don't make any changes unless the save succeeds.
                try
                {
                    if (SaveSucceeded)
                    {
                        // It saved successfully!
                        // If we're overwriting a previously existing data file, we're going to delete it now.
                        // Then, we're renaming it back to the proper (non-temp) file name.
                        if (File.Exists(filename))
                            File.Delete(filename);
                        File.Move(filename + "temp", filename);

                        await SaveGMLCache(filename, true, dialog, isDifferentPath);

                        // Also make the changes to the profile system.
                        await ProfileSaveEvent(Data, filename);
                        SaveTempToMainProfile();
                    }
                    else
                    {
                        // It failed, but since we made a temp file for saving, no data was overwritten or destroyed (hopefully)
                        // We need to delete the temp file though (if it exists).
                        if (File.Exists(filename + "temp"))
                            File.Delete(filename + "temp");
                        // No profile system changes, since the save failed, like a save was never attempted.
                    }
                }
                catch (Exception exc)
                {
                    Dispatcher.Invoke(() =>
                    {
                        this.ShowError("An error occured while trying to save:\n" + exc.Message, "Save error");
                    });

                    SaveSucceeded = false;
                }
                if (Data != null)
                {
                    Data.ToolInfo.ProfileMode = SettingsWindow.ProfileModeEnabled;
                    Data.ToolInfo.CurrentMD5 = BitConverter.ToString(MD5CurrentlyLoaded).Replace("-", "").ToLowerInvariant();
                }

                #pragma warning disable CA1416
                UndertaleCodeEditor.gettextJSON = null;
                #pragma warning restore CA1416

                Dispatcher.Invoke(() =>
                {
                    dialog.Hide();
                });
            });
            dialog.ShowDialog();
            await t;

            GCSettings.LargeObjectHeapCompactionMode = GCLargeObjectHeapCompactionMode.CompactOnce;
            GC.Collect();
        }

        public string GenerateMD5(string filename)
        {
            using (MD5 md5 = MD5.Create())
            {
                using (FileStream fs = File.OpenRead(filename))
                {
                    byte[] hash = md5.ComputeHash(fs);
                    return BitConverter.ToString(hash).Replace("-", "").ToLowerInvariant();
                }
            }
        }
        private async Task LoadGMLCache(string filename, LoaderDialog dialog = null)
        {
            await Task.Run(() => {
                if (SettingsWindow.UseGMLCache)
                {
                    string cacheDirPath = Path.Combine(ExePath, "GMLCache");
                    string cacheIndexPath = Path.Combine(cacheDirPath, "index");

                    if (!File.Exists(cacheIndexPath))
                        return;

                    dialog?.Dispatcher.Invoke(() => dialog.ReportProgress("Loading decompiled code cache..."));

                    string[] indexLines = File.ReadAllLines(cacheIndexPath);

                    int num = -1;
                    for (int i = 0; i < indexLines.Length; i++)
                        if (indexLines[i] == filename)
                        {
                            num = i;
                            break;
                        }

                    if (num == -1)
                        return;

                    if (!File.Exists(Path.Combine(cacheDirPath, num.ToString())))
                    {
                        this.ShowWarning("Decompiled code cache file for open data is missing, but its name present in the index.");

                        return;
                    }

                    string hash = GenerateMD5(filename);

                    using (StreamReader fs = new(Path.Combine(cacheDirPath, num.ToString())))
                    {
                        string prevHash = fs.ReadLine();

                        if (!Regex.IsMatch(prevHash, "^[0-9a-fA-F]{32}$")) //if first 32 bytes of cache file are not a valid MD5
                            this.ShowWarning("Decompiled code cache for open file is broken.\nThe cache will be generated again.");
                        else
                        {
                            if (hash == prevHash)
                            {
                                string cacheStr = fs.ReadLine();
                                string failedStr = fs.ReadLine();

                                try
                                {
                                    Data.GMLCache = SystemJson.JsonSerializer.Deserialize<ConcurrentDictionary<string, string>>(cacheStr);

                                    if (failedStr is not null)
                                        Data.GMLCacheFailed = SystemJson.JsonSerializer.Deserialize<List<string>>(failedStr);
                                    else
                                        Data.GMLCacheFailed = new();
                                }
                                catch
                                {
                                    this.ShowWarning("Decompiled code cache for open file is broken.\nThe cache will be generated again.");

                                    Data.GMLCache = null;
                                    Data.GMLCacheFailed = null;

                                    return;
                                }

                                string[] codeNames = Data.Code.Where(x => x.ParentEntry is null).Select(x => x.Name.Content).ToArray();
                                string[] invalidNames = Data.GMLCache.Keys.Except(codeNames).ToArray();
                                if (invalidNames.Length > 0)
                                {
                                    this.ShowWarning($"Decompiled code cache for open file contains one or more non-existent code names (first - \"{invalidNames[0]}\").\nThe cache will be generated again.");

                                    Data.GMLCache = null;

                                    return;
                                }

                                Data.GMLCacheChanged = new();
                                Data.GMLEditedBefore = new();
                                Data.GMLCacheWasSaved = true;
                            }
                            else
                                this.ShowWarning("Open file differs from the one the cache was generated for.\nThat decompiled code cache will be generated again.");
                        }
                    }
                }
            });
        }
        private async Task SaveGMLCache(string filename, bool updateCache = true, LoaderDialog dialog = null, bool isDifferentPath = false)
        {
            await Task.Run(async () => {
                if (SettingsWindow.UseGMLCache && Data?.GMLCache?.Count > 0 && Data.GMLCacheIsReady && (isDifferentPath || !Data.GMLCacheWasSaved || !Data.GMLCacheChanged.IsEmpty))
                {
                    dialog?.Dispatcher.Invoke(() => dialog.ReportProgress("Saving decompiled code cache..."));

                    string cacheDirPath = Path.Combine(ExePath, "GMLCache");
                    string cacheIndexPath = Path.Combine(cacheDirPath, "index");
                    if (!File.Exists(cacheIndexPath))
                    {
                        Directory.CreateDirectory(cacheDirPath);
                        File.WriteAllText(cacheIndexPath, filename);
                    }

                    List<string> indexLines = File.ReadAllLines(cacheIndexPath).ToList();

                    int num = -1;
                    for (int i = 0; i < indexLines.Count; i++)
                        if (indexLines[i] == filename)
                        {
                            num = i;
                            break;
                        }

                    if (num == -1) //if it's new cache file
                    {
                        num = indexLines.Count;

                        indexLines.Add(filename);
                    }

                    if (updateCache)
                    {
                        await GenerateGMLCache(null, dialog, true);
                        await StopProgressBarUpdater();
                    }

                    string[] codeNames = Data.Code.Where(x => x.ParentEntry is null).Select(x => x.Name.Content).ToArray();
                    Dictionary<string, string> sortedCache = new(Data.GMLCache.OrderBy(x => Array.IndexOf(codeNames, x.Key)));
                    Data.GMLCacheFailed = Data.GMLCacheFailed.OrderBy(x => Array.IndexOf(codeNames, x)).ToList();

                    if (!updateCache && Data.GMLEditedBefore.Count > 0) //if saving the original cache
                        foreach (string name in Data.GMLEditedBefore)
                            sortedCache.Remove(name);                   //exclude the code that was edited from the save list

                    dialog?.Dispatcher.Invoke(() => dialog.ReportProgress("Saving decompiled code cache..."));

                    string hash = GenerateMD5(filename);

                    using (FileStream fs = File.Create(Path.Combine(cacheDirPath, num.ToString())))
                    {
                        fs.Write(Encoding.UTF8.GetBytes(hash + '\n'));
                        fs.Write(SystemJson.JsonSerializer.SerializeToUtf8Bytes(sortedCache));

                        if (Data.GMLCacheFailed.Count > 0)
                        {
                            fs.WriteByte((byte)'\n');
                            fs.Write(SystemJson.JsonSerializer.SerializeToUtf8Bytes(Data.GMLCacheFailed));
                        }
                    }

                    File.WriteAllLines(cacheIndexPath, indexLines);

                    Data.GMLCacheWasSaved = true;
                }
            });
        }

        public async Task<bool> GenerateGMLCache(GlobalDecompileContext decompileContext = null, object dialog = null, bool clearGMLEditedBefore = false)
        {
            if (!SettingsWindow.UseGMLCache)
                return false;

            bool createdDialog = false;
            bool existedDialog = false;
            Data.GMLCacheIsReady = false;

            if (Data.GMLCache is null)
                Data.GMLCache = new();

            ConcurrentBag<string> failedBag = new();

            if (scriptDialog is null)
            {
                if (dialog is null)
                {
                    Dispatcher.Invoke(() =>
                    {
                        scriptDialog = new LoaderDialog("Script in progress...", "Please wait...")
                        {
                            Owner = this,
                            PreventClose = true
                        };
                    });

                    createdDialog = true;
                }
                else
                    scriptDialog = dialog as LoaderDialog;
            }
            else
                existedDialog = true;

            decompileContext ??= new(Data);

            if (Data.GlobalFunctions is null) // If we run script before opening any code
            {
                SetProgressBar(null, "Building a cache of all global functions...", 0, 0);
                await Task.Run(() => GlobalDecompileContext.BuildGlobalFunctionCache(Data));
            }

            if (Data.GMLCache.IsEmpty)
            {
                SetProgressBar(null, "Generating decompiled code cache...", 0, Data.Code.Count);
                StartProgressBarUpdater();

                await Task.Run(() => Parallel.ForEach(Data.Code, (code) =>
                {
                    if (code is not null && code.ParentEntry is null)
                    {
                        try
                        {
                            Data.GMLCache[code.Name.Content] = 
                                new Underanalyzer.Decompiler.DecompileContext(decompileContext, code, Data.ToolInfo.DecompilerSettings)
                                    .DecompileToString();
                        }
                        catch
                        {
                            failedBag.Add(code.Name.Content);
                        }
                    }

                    IncrementProgressParallel();
                }));

                Data.GMLEditedBefore = new(Data.GMLCacheChanged);
                Data.GMLCacheChanged.Clear();
                Data.GMLCacheFailed = failedBag.ToList();
            }
            else
            {
                List<string> codeToUpdate;
                bool cacheIsFull = !(Data.GMLCache.Count < Data.Code.Where(x => x.ParentEntry is null).Count() - Data.GMLCacheFailed.Count);

                if (cacheIsFull)
                {
                    Data.GMLCacheChanged = new(Data.GMLCacheChanged.Distinct()); //remove duplicates

                    codeToUpdate = Data.GMLCacheChanged.ToList();
                }
                else
                {
                    //add missing and modified code cache names to the update list (and remove duplicates)
                    codeToUpdate = Data.GMLCacheChanged.Union(
                        Data.Code.Where(x => x.ParentEntry is null)
                                 .Select(x => x.Name.Content)
                                 .Except(Data.GMLCache.Keys)
                                 .Except(Data.GMLCacheFailed))
                        .ToList();
                }

                if (codeToUpdate.Count > 0)
                {
                    SetProgressBar(null, "Updating decompiled code cache...", 0, codeToUpdate.Count);
                    StartProgressBarUpdater();

                    await Task.Run(() => Parallel.ForEach(codeToUpdate.Select(x => Data.Code.ByName(x)), (code) =>
                    {
                        if (code is not null && code.ParentEntry is null)
                        {
                            try
                            {
                                Data.GMLCache[code.Name.Content] = 
                                    new Underanalyzer.Decompiler.DecompileContext(decompileContext, code, Data.ToolInfo.DecompilerSettings)
                                        .DecompileToString();

                                Data.GMLCacheFailed.Remove(code.Name.Content); //that code compiles now
                            }
                            catch
                            {
                                failedBag.Add(code.Name.Content);
                            }
                        }

                        IncrementProgressParallel();
                    }));

                    if (clearGMLEditedBefore)
                        Data.GMLEditedBefore.Clear();
                    else
                        Data.GMLEditedBefore = Data.GMLEditedBefore.Union(Data.GMLCacheChanged).ToList();

                    Data.GMLCacheChanged.Clear();
                    Data.GMLCacheFailed = Data.GMLCacheFailed.Union(failedBag).ToList();
                    Data.GMLCacheWasSaved = false;
                }
                else if (clearGMLEditedBefore)
                    Data.GMLEditedBefore.Clear();

                if (!existedDialog)
                    scriptDialog = null;

                if (createdDialog)
                {
                    await StopProgressBarUpdater();
                    HideProgressBar();
                }
            }

            Data.GMLCacheIsReady = true;

            return true;
        }

        private void TreeView_SelectedItemChanged(object sender, RoutedPropertyChangedEventArgs<object> e)
        {
            if (e.NewValue is TreeViewItem)
            {
                string item = (e.NewValue as TreeViewItem).Header?.ToString();

                if (item == "Data")
                {
                    Highlighted = new DescriptionView("Welcome to UndertaleModTool!", Data != null ? "Double click on the items on the left to view them" : "Open data.win file to get started");
                    return;
                }

                if (Data == null)
                {
                    Highlighted = new DescriptionView(item, "Load data.win file first");
                    return;
                }

                Highlighted = item switch
                {
                    "General info" => new GeneralInfoEditor(Data?.GeneralInfo, Data?.Options, Data?.Language),
                    "Global init" => new GlobalInitEditor(Data?.GlobalInitScripts),
                    "Game End scripts" => new GameEndEditor(Data?.GameEndScripts),
                    "Variables" => Data.FORM.Chunks["VARI"],
                    _ => new DescriptionView(item, "Expand the list on the left to edit items"),
                };
            }
            else
            {
                Highlighted = e.NewValue;
            }
        }

        private void MainTree_MouseDoubleClick(object sender, MouseButtonEventArgs e)
        {
            OpenInTab(Highlighted);
        }
        private void MainTree_MouseDown(object sender, MouseButtonEventArgs e)
        {
            if (e.ButtonState == MouseButtonState.Pressed && e.ChangedButton == System.Windows.Input.MouseButton.Middle)
            {
                // Gets the clicked visual element by the mouse position (relative to "MainTree").
                // This is used instead of "VisualTreeHelper.HitTest()" because that ignores the visibility of elements,
                // which led to "ghost" hits on empty space.

                // Updated: why I simply didn't use "e.OriginalSource"?
                DependencyObject obj = MainTree.InputHitTest(e.GetPosition(MainTree)) as DependencyObject;
                if (obj is not TextBlock)
                    return;

                TreeViewItem item = GetNearestParent<TreeViewItem>(obj);
                if (item is null)
                    return;

                item.IsSelected = true;

                if (item.DataContext is not UndertaleResource
                    && (item.Tag as string) != "StandaloneTab")
                    return;

                OpenInTab(Highlighted, true);
            }
        }
        private void MainTree_KeyUp(object sender, KeyEventArgs e)
        {
            if (e.Key == Key.Return)
            {
                OpenInTab(Highlighted);
            }
        }

        private void TreeView_MouseMove(object sender, MouseEventArgs e)
        {
            if (e.LeftButton == MouseButtonState.Pressed)
            {
                DragDropEffects effects = DragDropEffects.Move | DragDropEffects.Link;

                UndertaleObject draggedItem = Highlighted as UndertaleObject;
                if (draggedItem != null)
                {
                    DataObject data = new DataObject(draggedItem);
                    //data.SetText(draggedItem.ToString());
                    /*if (draggedItem is UndertaleEmbeddedTexture)
                    {
                        UndertaleEmbeddedTexture tex = draggedItem as UndertaleEmbeddedTexture;
                        MemoryStream ms = new MemoryStream(tex.TextureData.TextureBlob);
                        PngBitmapDecoder decoder = new PngBitmapDecoder(ms, BitmapCreateOptions.PreservePixelFormat, BitmapCacheOption.Default);
                        data.SetImage(decoder.Frames[0]);
                        Debug.WriteLine("PNG data attached");
                        effects |= DragDropEffects.Copy;
                    }*/

                    try
                    {
                        DragDrop.DoDragDrop(MainTree, data, effects);
                    }
                    catch (Exception ex)
                    {
                        Debug.WriteLine($"Error on handling \"MainTree\" drag&drop:\n{ex}");
                    }
                }
            }
        }
        private void TreeView_DragOver(object sender, DragEventArgs e)
        {
            UndertaleObject sourceItem = e.Data.GetData(e.Data.GetFormats()[e.Data.GetFormats().Length - 1]) as UndertaleObject; // TODO: make this more reliable

            TreeViewItem targetTreeItem = VisualUpwardSearch<TreeViewItem>(e.OriginalSource as UIElement);
            UndertaleObject targetItem = targetTreeItem.DataContext as UndertaleObject;

            e.Effects = e.AllowedEffects.HasFlag(DragDropEffects.Move) && sourceItem != null && targetItem != null && sourceItem != targetItem && sourceItem.GetType() == targetItem.GetType() ? DragDropEffects.Move : DragDropEffects.None;
            e.Handled = true;
        }
        private void TreeView_Drop(object sender, DragEventArgs e)
        {
            UndertaleObject sourceItem = e.Data.GetData(e.Data.GetFormats()[e.Data.GetFormats().Length - 1]) as UndertaleObject;

#if DEBUG
            Debug.WriteLine("Format(s) of dropped TreeViewItem - " + String.Join(", ", e.Data.GetFormats()));
#endif

            TreeViewItem targetTreeItem = VisualUpwardSearch<TreeViewItem>(e.OriginalSource as UIElement);
            UndertaleObject targetItem = targetTreeItem.DataContext as UndertaleObject;

            e.Effects = (e.AllowedEffects.HasFlag(DragDropEffects.Move) && sourceItem != null && targetItem != null && sourceItem != targetItem &&
                         sourceItem.GetType() == targetItem.GetType() && SettingsWindow.AssetOrderSwappingEnabled)
                            ? DragDropEffects.Move : DragDropEffects.None;
            if (e.Effects == DragDropEffects.Move)
            {
                object source = GetNearestParent<TreeViewItem>(targetTreeItem).ItemsSource;
                IList list = ((source as ICollectionView)?.SourceCollection as IList) ?? (source as IList);
                int sourceIndex = list.IndexOf(sourceItem);
                int targetIndex = list.IndexOf(targetItem);
                Debug.Assert(sourceIndex >= 0 && targetIndex >= 0);
                list[sourceIndex] = targetItem;
                list[targetIndex] = sourceItem;
            }
            e.Handled = true;
        }

        public static T VisualUpwardSearch<T>(DependencyObject element) where T : class
        {
            T container = element as T;
            while (container == null && element != null)
            {
                element = VisualTreeHelper.GetParent(element);
                container = element as T;
            }
            return container;
        }
        public static T GetNearestParent<T>(DependencyObject item) where T : class
        {
            DependencyObject parent = VisualTreeHelper.GetParent(item);
            while (parent is not T)
            {
                parent = VisualTreeHelper.GetParent(parent);
            }

            return parent as T;
        }
        public static IEnumerable<T> FindVisualChildren<T>(DependencyObject depObj) where T : DependencyObject
        {
            if (depObj != null)
            {
                for (int i = 0; i < VisualTreeHelper.GetChildrenCount(depObj); i++)
                {
                    DependencyObject child = VisualTreeHelper.GetChild(depObj, i);
                    if (child != null && child is T t)
                    {
                        yield return t;
                    }

                    foreach (T childOfChild in FindVisualChildren<T>(child))
                    {
                        yield return childOfChild;
                    }
                }
            }
        }
        public static childItem FindVisualChild<childItem>(DependencyObject obj, string name = null) where childItem : FrameworkElement
        {
            foreach (childItem child in FindVisualChildren<childItem>(obj))
            {
                if (!String.IsNullOrEmpty(name))
                {
                    if (child.Name == name)
                        return child;
                }
                else
                    return child;
            }

            return null;
        }

        private TreeViewItem GetTreeViewItemFor(UndertaleObject obj)
        {
            foreach (var child in (MainTree.Items[0] as TreeViewItem).Items)
            {
                var twi = (child as TreeViewItem).ItemContainerGenerator.ContainerFromItem(obj) as TreeViewItem;
                if (twi != null)
                    return twi;
            }
            return null;
        }

        private void DeleteItem(UndertaleObject obj)
        {
            TreeViewItem container = GetNearestParent<TreeViewItem>(GetTreeViewItemFor(obj));
            object source = container.ItemsSource;
            IList list = ((source as ICollectionView)?.SourceCollection as IList) ?? (source as IList);
            bool isLast = list.IndexOf(obj) == list.Count - 1;
            if (this.ShowQuestion("Delete " + obj + "?" + (!isLast ? "\n\nNote that the code often references objects by ID, so this operation is likely to break stuff because other items will shift up!" : ""), isLast ? MessageBoxImage.Question : MessageBoxImage.Warning, "Confirmation" ) == MessageBoxResult.Yes)
            {
                list.Remove(obj);
                if (obj is UndertaleCode codeObj)
                {
                    string codeName = codeObj.Name.Content;
                    Data.GMLCache?.TryRemove(codeName, out _);
                    Data.GMLCacheChanged = new ConcurrentBag<string>(Data.GMLCacheChanged.Except(new[] { codeName }));
                    Data.GMLCacheFailed?.Remove(codeName);
                    Data.GMLEditedBefore?.Remove(codeName);
                }

                while (CloseTab(obj)) ;
                UpdateTree();

                // remove all tabs with deleted object occurrences from the closed tabs history
                for (int i = 0; i < ClosedTabsHistory.Count; i++)
                {
                    if (ClosedTabsHistory[i].CurrentObject == obj)
                        ClosedTabsHistory.RemoveAt(i);
                }
                // remove consecutive duplicates ( { 1, 1, 2 } -> { 1, 2 } )
                for (int i = 0; i < ClosedTabsHistory.Count - 1; i++)
                {
                    if (ClosedTabsHistory[i] == ClosedTabsHistory[i + 1])
                    {
                        ClosedTabsHistory.RemoveAt(i);
                        i--;
                    }
                }

                // remove all deleted object occurrences from all tab histories
                foreach (Tab tab in Tabs)
                {
                    for (int i = 0; i < tab.History.Count; i++)
                    {
                        if (tab.History[i] == obj)
                        {
                            if (i < tab.HistoryPosition)
                                tab.HistoryPosition--;

                            tab.History.RemoveAt(i);
                        }
                    }

                    // remove consecutive duplicates ( { 1, 1, 2 } -> { 1, 2 } )
                    for (int i = 0; i < tab.History.Count - 1; i++)
                    {
                        if (tab.History[i] == tab.History[i + 1])
                        {
                            if (i < tab.HistoryPosition)
                                tab.HistoryPosition--;

                            tab.History.RemoveAt(i);
                            i--;
                        } 
                    }
                }
            }
        }
        private void CopyItemName(object obj)
        {
            string name = null;

            if (obj is UndertaleNamedResource namedRes)
                name = namedRes.Name?.Content;
            else if (obj is UndertaleString str && str.Content?.Length > 0)
                name = StringTitleConverter.Instance.Convert(str.Content, null, null, null) as string;

            if (name is not null)
                Clipboard.SetText(name);
            else
                this.ShowWarning("Item name is null.");
        }

        private void MainTree_KeyDown(object sender, KeyEventArgs e)
        {
            if (e.Key == Key.Delete)
            {
                if (Highlighted is UndertaleObject obj)
                    DeleteItem(obj);
            }
        }

        private async void CommandBox_PreviewKeyDown(object sender, KeyEventArgs e)
        {
            if (e.Key == Key.Enter && !Keyboard.Modifiers.HasFlag(ModifierKeys.Shift))
            {
                Debug.WriteLine(CommandBox.Text);
                e.Handled = true;
                CommandBox.IsEnabled = false;
                object result;
                try
                {
                    if (!scriptSetupTask.IsCompleted)
                        await scriptSetupTask;

                    ScriptPath = null;

                    result = await CSharpScript.EvaluateAsync(CommandBox.Text, scriptOptions, this, typeof(IScriptInterface));
                }
                catch (CompilationErrorException exc)
                {
                    result = exc.Message;
                    Debug.WriteLine(exc);
                }
                catch (Exception exc)
                {
                    result = exc;
                }
                if (FinishedMessageEnabled)
                {
                    Dispatcher.Invoke(() => CommandBox.Text = result != null ? result.ToString() : "");
                }
                else
                {
                    FinishedMessageEnabled = true;
                }

                GC.Collect();
                CommandBox.IsEnabled = true;
            }
        }

        private void Command_Copy(object sender, ExecutedRoutedEventArgs e)
        {
            // TODO: ugly, but I can't get focus to work properly
            /*var command = FindVisualChild<UndertaleRoomEditor>(DataEditor)?.CommandBindings.OfType<CommandBinding>()
                .FirstOrDefault(cmd => cmd.Command == e.Command);

            if (command != null && command.Command.CanExecute(e.Parameter))
                command.Command.Execute(e.Parameter);*/
            FindVisualChild<UndertaleRoomEditor>(DataEditor)?.Command_Copy(sender, e);
        }

        private void Command_Paste(object sender, ExecutedRoutedEventArgs e)
        {
            FindVisualChild<UndertaleRoomEditor>(DataEditor)?.Command_Paste(sender, e);
        }

        private void MainTree_PreviewMouseRightButtonDown(object sender, MouseButtonEventArgs e)
        {
            TreeViewItem treeViewItem = VisualUpwardSearch<TreeViewItem>(e.OriginalSource as DependencyObject);

            if (treeViewItem != null)
            {
                treeViewItem.Focus();
                e.Handled = true;
            }
        }

        private void MenuItem_FindUnreferencedAssets_Click(object sender, RoutedEventArgs e)
        {
            FindReferencesTypesDialog dialog = null;
            try
            {
                dialog = new(Data);
                dialog.ShowDialog();
            }
            catch (Exception ex)
            {
                this.ShowError("An error occured in the object references related window.\n" +
                               $"Please report this on GitHub.\n\n{ex}");
            }
            finally
            {
                dialog?.Close();
            }
        }

        private void MenuItem_ContextMenuOpened(object sender, RoutedEventArgs e)
        {
            var menu = sender as ContextMenu;
            foreach (var item in menu.Items)
            {
                var menuItem = item as MenuItem;
                if ((menuItem.Header as string) == "Find all references")
                {
                    menuItem.Visibility = UndertaleResourceReferenceMap.IsTypeReferenceable(menu.DataContext?.GetType())
                                          ? Visibility.Visible : Visibility.Collapsed;

                    break;
                }
            }
        }
        private void MenuItem_OpenInNewTab_Click(object sender, RoutedEventArgs e)
        {
            OpenInTab(Highlighted, true);
        }
        private void MenuItem_FindAllReferences_Click(object sender, RoutedEventArgs e)
        {
            var obj = (sender as FrameworkElement)?.DataContext as UndertaleResource;
            if (obj is null)
            {
                this.ShowError("The selected object is not an \"UndertaleResource\".");
                return;
            }

            FindReferencesTypesDialog dialog = null;
            try
            {
                dialog = new(obj, Data);
                dialog.ShowDialog();
            }
            catch (Exception ex)
            {
                this.ShowError("An error occured in the object references related window.\n" +
                               $"Please report this on GitHub.\n\n{ex}");
            }
            finally
            {
                dialog?.Close();
            }
        }
        private void MenuItem_CopyName_Click(object sender, RoutedEventArgs e)
        {
            CopyItemName(Highlighted);
        }
        private void MenuItem_Delete_Click(object sender, RoutedEventArgs e)
        {
            if (Highlighted is UndertaleObject obj)
                DeleteItem(obj);
        }

        private void MenuItem_Add_Click(object sender, RoutedEventArgs e)
        {
            object source;
            try
            {
                source = (MainTree.SelectedItem as TreeViewItem).ItemsSource;
            }
            catch (Exception ex)
            {
                ScriptError("An error occurred while trying to add the menu item. No action has been taken.\r\n\r\nError:\r\n\r\n" + ex.ToString());
                return;
            }
            IList list = ((source as ICollectionView)?.SourceCollection as IList) ?? (source as IList);
            Type t = list.GetType().GetGenericArguments()[0];
            Debug.Assert(typeof(UndertaleResource).IsAssignableFrom(t));
            UndertaleResource obj = Activator.CreateInstance(t) as UndertaleResource;
            if (obj is UndertaleNamedResource)
            {
                bool doMakeString = obj is not (UndertaleTexturePageItem or UndertaleEmbeddedAudio or UndertaleEmbeddedTexture);
                string notDataNewName = null;
                if (obj is UndertaleTexturePageItem)
                {
                    notDataNewName = "PageItem " + list.Count;
                }
                if ((obj is UndertaleExtension) && (IsExtProductIDEligible == Visibility.Visible))
                {
                    var newProductID = new byte[] { 0xBA, 0x5E, 0xBA, 0x11, 0xBA, 0xDD, 0x06, 0x60, 0xBE, 0xEF, 0xED, 0xBA, 0x0B, 0xAB, 0xBA, 0xBE };
                    Data.FORM.EXTN.productIdData.Add(newProductID);
                }
                if (obj is UndertaleEmbeddedAudio)
                {
                    notDataNewName = "EmbeddedSound " + list.Count;
                }
                if (obj is UndertaleEmbeddedTexture)
                {
                    notDataNewName = "Texture " + list.Count;
                }
                if (obj is UndertaleShader shader)
                {
                    shader.GLSL_ES_Vertex = Data.Strings.MakeString("", true);
                    shader.GLSL_ES_Fragment = Data.Strings.MakeString("", true);
                    shader.GLSL_Vertex = Data.Strings.MakeString("", true);
                    shader.GLSL_Fragment = Data.Strings.MakeString("", true);
                    shader.HLSL9_Vertex = Data.Strings.MakeString("", true);
                    shader.HLSL9_Fragment = Data.Strings.MakeString("", true);
                }

                if (doMakeString)
                {
                    string newName = obj.GetType().Name.Replace("Undertale", "").Replace("GameObject", "Object").ToLower() + list.Count;
                    (obj as UndertaleNamedResource).Name = Data.Strings.MakeString(newName);
                    if (obj is UndertaleRoom)
                    {
                        (obj as UndertaleRoom).Caption = Data.Strings.MakeString("");

                        if (IsGMS2 == Visibility.Visible)
                            (obj as UndertaleRoom).Flags |= UndertaleRoom.RoomEntryFlags.IsGMS2;
                    }

                    if (obj is UndertaleScript)
                    {
                        UndertaleCode code = new UndertaleCode();
                        string prefix = Data.IsVersionAtLeast(2, 3) ? "gml_GlobalScript_" : "gml_Script_";
                        code.Name = Data.Strings.MakeString(prefix + newName);
                        Data.Code.Add(code);
                        if (Data?.GeneralInfo.BytecodeVersion > 14)
                        {
                            UndertaleCodeLocals locals = new UndertaleCodeLocals();
                            locals.Name = code.Name;
                            UndertaleCodeLocals.LocalVar argsLocal = new UndertaleCodeLocals.LocalVar();
                            argsLocal.Name = Data.Strings.MakeString("arguments");
                            argsLocal.Index = 0;
                            locals.Locals.Add(argsLocal);
                            code.LocalsCount = 1;
                            Data.CodeLocals.Add(locals);
                        }
                        (obj as UndertaleScript).Code = code;
                    }
                    if ((obj is UndertaleCode) && (Data.GeneralInfo.BytecodeVersion > 14))
                    {
                        UndertaleCodeLocals locals = new UndertaleCodeLocals();
                        locals.Name = (obj as UndertaleCode).Name;
                        UndertaleCodeLocals.LocalVar argsLocal = new UndertaleCodeLocals.LocalVar();
                        argsLocal.Name = Data.Strings.MakeString("arguments");
                        argsLocal.Index = 0;
                        locals.Locals.Add(argsLocal);
                        (obj as UndertaleCode).LocalsCount = 1;
                        Data.CodeLocals.Add(locals);
                    }
                }
                else
                {
                    (obj as UndertaleNamedResource).Name = new UndertaleString(notDataNewName); // not Data.MakeString!
                }
            }
            else if (obj is UndertaleString str)
                str.Content = "string" + list.Count;
            list.Add(obj);
            UpdateTree();
            HighlightObject(obj);
            OpenInTab(obj, true);
        }

        private void RootMenuItem_SubmenuOpened(object sender, RoutedEventArgs e)
        {
            MenuItem_RunScript_SubmenuOpened(sender, e, Path.Combine(ExePath, "Scripts"));
        }

        private void MenuItem_RunScript_SubmenuOpened(object sender, RoutedEventArgs e, string folderDir)
        {
            MenuItem item = sender as MenuItem;

            // DUMB Wpf behaviour. If a child submenu gets triggered, it triggers ALL parent events.
            // So this is needed to prevent triggering parent events.
            e.Handled = true;

            DirectoryInfo directory = new DirectoryInfo(folderDir);
            item.Items.Clear();
            try
            {
                // exit out early if the path does not exist.
                if (!directory.Exists)
                {
                    item.Items.Add(new MenuItem {Header = $"(Path {folderDir} does not exist, cannot search for files!)", IsEnabled = false});

                    if (item.Name == "RootScriptItem")
                    {
                        var otherScripts1 = new MenuItem {Header = "Run _other script..."};
                        otherScripts1.Click += MenuItem_RunOtherScript_Click;
                        item.Items.Add(otherScripts1);
                    }

                    return;
                }

                // Go over each csx file
                foreach (var file in directory.EnumerateFiles("*.csx"))
                {
                    var filename = file.Name;
                    // Replace _ with __ because WPF uses _ for keyboard navigation
                    MenuItem subitem = new MenuItem {Header = filename.Replace("_", "__")};
                    subitem.Click += MenuItem_RunBuiltinScript_Item_Click;
                    subitem.CommandParameter = file.FullName;
                    item.Items.Add(subitem);
                }

                foreach (var subDirectory in directory.EnumerateDirectories())
                {
                    // Don't add directories which don't have script files
                    if (!subDirectory.EnumerateFiles("*.csx").Any())
                        continue;

                    var subDirName = subDirectory.Name;
                    // In addition to the _ comment from above, we also need to add at least one item, so that WPF uses this as a submenuitem
                    MenuItemDark subItem = new() {Header = subDirName.Replace("_", "__"), Items = {new MenuItem {Header = "(loading...)", IsEnabled = false}}};
                    subItem.SubmenuOpened += (o, args) => MenuItem_RunScript_SubmenuOpened(o, args, subDirectory.FullName);
                    item.Items.Add(subItem);
                }

                if (item.Items.Count == 0)
                    item.Items.Add(new MenuItem {Header = "(No scripts found!)", IsEnabled = false});
            }
            catch (Exception err)
            {
                item.Items.Add(new MenuItem {Header = err.ToString(), IsEnabled = false});
            }

            item.UpdateLayout();
            Popup popup = FindVisualChild<Popup>(item);
            var content = popup?.Child as Border;
            if (content is not null)
            {
                if (Settings.Instance.EnableDarkMode)
                    content.Background = appDarkStyle[SystemColors.MenuBrushKey] as SolidColorBrush;
                else
                    content.Background = SystemColors.MenuBrush;
            }

            // If we're at the complete root, we need to add the "Run other script" button as well
            if (item.Name != "RootScriptItem") return;

            var otherScripts = new MenuItem {Header = "Run _other script..."};
            otherScripts.Click += MenuItem_RunOtherScript_Click;
            item.Items.Add(otherScripts);
        }

        private async void MenuItem_RunBuiltinScript_Item_Click(object sender, RoutedEventArgs e)
        {
            string path = (string)(sender as MenuItem).CommandParameter;
            if (!File.Exists(path))
                path = Path.Combine(Program.GetExecutableDirectory(), path);

            if (File.Exists(path))
                await RunScript(path);
            else
                this.ShowError("The script file doesn't exist.");
        }

        private async void MenuItem_RunOtherScript_Click(object sender, RoutedEventArgs e)
        {
            OpenFileDialog dlg = new OpenFileDialog();

            dlg.DefaultExt = "csx";
            dlg.Filter = "Scripts (.csx)|*.csx|All files|*";

            if (dlg.ShowDialog() == true)
            {
                await RunScript(dlg.FileName);
            }
        }

        // Apparently, one null check is not enough for `scriptDialog`
        public void UpdateProgressBar(string message, string status, double progressValue, double maxValue)
        {
            scriptDialog?.Dispatcher.Invoke(DispatcherPriority.Normal, () => {
                scriptDialog?.Update(message, status, progressValue, maxValue);
            });
        }

        public void SetProgressBar(string message, string status, double progressValue, double maxValue)
        {
            if (scriptDialog != null)
            {
                this.progressValue = (int)progressValue;
                scriptDialog.SavedStatusText = status;

                UpdateProgressBar(message, status, progressValue, maxValue);
            }
        }
        public void SetProgressBar()
        {
            if (scriptDialog != null && !scriptDialog.IsVisible)
                scriptDialog.Dispatcher.Invoke(() => {
                    scriptDialog?.Show();
                });
        }

        public void UpdateProgressValue(double progressValue)
        {
            scriptDialog?.Dispatcher.Invoke(DispatcherPriority.Normal, () => {
                scriptDialog?.ReportProgress(progressValue);
            });
        }

        public void UpdateProgressStatus(string status)
        {
            scriptDialog?.Dispatcher.Invoke(DispatcherPriority.Normal, () => {
                scriptDialog?.ReportProgress(status);
            });
        }

        public void HideProgressBar()
        {
            scriptDialog?.TryHide();
        }

        public void AddProgress(int amount)
        {
            progressValue += amount;
        }
        public void IncrementProgress()
        {
            progressValue++;
        }
        public void AddProgressParallel(int amount) //P - Parallel (multithreaded)
        {
            Interlocked.Add(ref progressValue, amount); //thread-safe add operation (not the same as "lock ()")
        }
        public void IncrementProgressParallel()
        {
            Interlocked.Increment(ref progressValue); //thread-safe increment
        }
        public int GetProgress()
        {
            return progressValue;
        }
        public void SetProgress(int value)
        {
            progressValue = value;
        }

        public void EnableUI()
        {
            if (!this.IsEnabled)
                this.IsEnabled = true;
        }

        public void SyncBinding(string resourceType, bool enable)
        {
            if (resourceType.Contains(',')) //if several types are listed
            {
                string[] resTypes = resourceType.Replace(" ", "").Split(',');

                if (enable)
                {
                    foreach (string resType in resTypes)
                    {
                        IEnumerable resListCollection = Data[resType];
                        if (resListCollection is not null)
                        {
                            BindingOperations.EnableCollectionSynchronization(resListCollection, bindingLock);

                            syncBindings.Add(resType);
                        }
                    }
                }
                else
                {
                    foreach (string resType in resTypes)
                    {
                        if (syncBindings.Contains(resType))
                        {
                            BindingOperations.DisableCollectionSynchronization(Data[resType]);

                            syncBindings.Remove(resType);
                        }
                    }
                }
            }
            else
            {
                if (enable)
                {
                    IEnumerable resListCollection = Data[resourceType];
                    if (resListCollection is not null)
                    {
                        BindingOperations.EnableCollectionSynchronization(resListCollection, bindingLock);

                        syncBindings.Add(resourceType);
                    }
                }
                else if (syncBindings.Contains(resourceType))
                {
                    BindingOperations.DisableCollectionSynchronization(Data[resourceType]);

                    syncBindings.Remove(resourceType);
                }
            }
        }
        public void DisableAllSyncBindings() //disable all sync. bindings
        {
            if (syncBindings.Count <= 0) return;

            foreach (string resType in syncBindings)
                BindingOperations.DisableCollectionSynchronization(Data[resType]);

            syncBindings.Clear();
        }

        private void ProgressUpdater()
        {
            Stopwatch sw = new();
            Stopwatch swTimeout = null;
            int prevValue = 0;

            while (true)
            {
                sw.Restart();

                if (cToken.IsCancellationRequested)
                {
                    if (prevValue >= progressValue) // if reached maximum
                    {
                        sw.Stop();
                        swTimeout?.Stop();
                        return;
                    }
                    else
                    {
                        if (swTimeout is null)
                            swTimeout = Stopwatch.StartNew();          // begin measuring
                        else if (swTimeout.ElapsedMilliseconds >= 500) // timeout - 0.5 seconds
                        {
                            sw.Stop();
                            swTimeout.Stop();
                            return;
                        }
                    }
                }

                UpdateProgressValue(progressValue);

                prevValue = progressValue;

                Thread.Sleep((int)Math.Max(0, 33 - sw.ElapsedMilliseconds)); // ~30 times per second
            }
        }
        public void StartProgressBarUpdater()
        {
            if (cts is not null)
                ScriptWarning("Warning - there is another progress bar updater task running (hangs) in the background.\nRestart the application to prevent some unexpected behavior.");

            cts = new CancellationTokenSource();
            cToken = cts.Token;

            updater = Task.Run(ProgressUpdater);
        }
        public async Task StopProgressBarUpdater() //async because "Wait()" blocks UI thread
        {
            if (cts is null) return;

            cts.Cancel();

            if (await Task.Run(() => !updater.Wait(2000))) //if ProgressUpdater isn't responding
                ScriptError("Stopping the progress bar updater task is failed.\nIt's highly recommended to restart the application.",
                            "Script error", false);
            else
            {
                cts.Dispose();
                cts = null;
            }

            if (!updater.IsCompleted)
                ScriptError("Stopping the progress bar updater task is failed.\nIt's highly recommended to restart the application.",
                            "Script error", false);
            else
                updater.Dispose();
        }

        public void OpenCodeEntry(string name, UndertaleCodeEditor.CodeEditorTab editorTab, bool inNewTab = false)
        {
            OpenCodeEntry(name, -1, editorTab, inNewTab);
        }
        public void OpenCodeEntry(string name, int lineNum, UndertaleCodeEditor.CodeEditorTab editorTab, bool inNewTab = false)
        {
            UndertaleCode code = Data.Code.ByName(name);

            if (code is not null)
            {
                Focus();

                #pragma warning disable CA1416
                if (Selected == code)
                {
                    var codeEditor = FindVisualChild<UndertaleCodeEditor>(DataEditor);
                    if (codeEditor is null)
                    {
                        Debug.WriteLine("Cannot select the code editor mode tab - the instance is not found.");
                    }
                    else
                    {
                        if (editorTab == UndertaleCodeEditor.CodeEditorTab.Decompiled
                            && !codeEditor.DecompiledTab.IsSelected)
                        {
                            codeEditor.CodeModeTabs.SelectedItem = codeEditor.DecompiledTab;
                        }
                        else if (editorTab == UndertaleCodeEditor.CodeEditorTab.Disassembly
                            && !codeEditor.DisassemblyTab.IsSelected)
                        {
                            codeEditor.CodeModeTabs.SelectedItem = codeEditor.DisassemblyTab;
                        }

                        var editor = editorTab == UndertaleCodeEditor.CodeEditorTab.Decompiled
                                     ? codeEditor.DecompiledEditor : codeEditor.DisassemblyEditor;
                        CurrentTab?.SaveTabContentState();
                        UndertaleCodeEditor.ChangeLineNumber(lineNum, editor);
                    }
                }
                else
                {
                    if (CurrentTab?.CurrentObject is UndertaleCode)
                        CurrentTab.SaveTabContentState();

                    UndertaleCodeEditor.EditorTab = editorTab;
                    UndertaleCodeEditor.ChangeLineNumber(lineNum, editorTab);
                }
                #pragma warning restore CA1416

                HighlightObject(code);
                ChangeSelection(code, inNewTab);
            }
            else
            {
                this.ShowError($"Can't find code entry \"{name}\".\n(probably, different game data was loaded)");
            }
        }

        public string ProcessException(in Exception exc)
        {
            // Collect all original trace lines that we want to parse
            List<string> traceLines = new();
            Dictionary<string, int> exTypesDict = null;
            if (exc is AggregateException)
            {
                List<string> exTypes = new();

                // Collect trace lines of inner exceptions, and track their exception type names
                foreach (Exception ex in (exc as AggregateException).InnerExceptions)
                {
                    traceLines.AddRange(ex.StackTrace.Split(Environment.NewLine));
                    exTypes.Add(ex.GetType().FullName);
                }

                // Create a mapping of each exception type to the number of its occurrences
                if (exTypes.Count > 1)
                {
                    exTypesDict = exTypes.GroupBy(x => x)
                                         .Select(x => new { Name = x.Key, Count = x.Count() })
                                         .OrderByDescending(x => x.Count)
                                         .ToDictionary(x => x.Name, x => x.Count);
                }
            }
            else if (exc.InnerException is not null)
            {
                // Collect trace lines of single inner exception
                traceLines.AddRange(exc.InnerException.StackTrace.Split(Environment.NewLine));
            }
            traceLines.AddRange(exc.StackTrace.Split(Environment.NewLine));

            // Iterate over all lines in the stack trace, finding their line numbers and file names
            List<(string SourceFile, int LineNum)> loadedScriptLineNums = new();
            int expectedNumScriptTraceLines = 0;
            try
            {
                foreach (string traceLine in traceLines)
                {
                    // Only handle trace lines that come from a script
                    if (traceLine.TrimStart()[..13] == "at Submission") 
                    {
                        // Add to total count of expected script trace lines
                        expectedNumScriptTraceLines++;

                        // Get full path of the script file, within the line
                        string sourceFile = Regex.Match(traceLine, @"(?<=in ).*\.csx(?=:line \d+)").Value;
                        if (!File.Exists(sourceFile))
                            continue;

                        // Try to find line number from the line
                        const string pattern = ":line ";
                        int linePos = traceLine.IndexOf(pattern);
                        if (linePos > 0 && int.TryParse(traceLine[(linePos + pattern.Length)..], out int lineNum))
                        {
                            loadedScriptLineNums.Add((sourceFile, lineNum));
                        }
                    }
                }
            }
            catch (Exception e)
            {
                string excString = exc.ToString();

                int endOfPrevStack = excString.IndexOf("--- End of stack trace from previous location ---");
                if (endOfPrevStack != -1)
                {
                    // Keep only stack trace of the script
                    excString = excString[..endOfPrevStack];
                }

                return $"An error occurred while processing the exception text.\nError message - \"{e.Message}\"\nThe unprocessed text is below.\n\n" + excString;
            }

            // Generate final exception text to show.
            // If we found the expected number of script trace lines, then use them; otherwise, use the regular exception text.
            string excText;
            if (loadedScriptLineNums.Count == expectedNumScriptTraceLines)
            {                
                // Read the code for the files to know what the code line associated with the stack trace is
                Dictionary<string, List<string>> scriptsCode = new();
                foreach ((string sourceFile, int _) in loadedScriptLineNums)
                {
                    if (!scriptsCode.ContainsKey(sourceFile))
                    {
                        string scriptCode = null;
                        try
                        {
                            scriptCode = File.ReadAllText(sourceFile, Encoding.UTF8);
                        }
                        catch (Exception e)
                        {
                            string excString = exc.ToString();

                            return $"An error occurred while processing the exception text.\nError message - \"{e.Message}\"\nThe unprocessed text is below.\n\n" + excString;
                        }
                        scriptsCode.Add(sourceFile, scriptCode.Split('\n').ToList());
                    }
                }

                // Generate custom stack trace
                string excLines = string.Join('\n', loadedScriptLineNums.Select(pair =>
                {
                    string scriptName = Path.GetFileName(pair.SourceFile);
                    string scriptLine = scriptsCode[pair.SourceFile][pair.LineNum - 1]; // - 1 because line numbers start from 1
                    return $"Line {pair.LineNum} in script {scriptName}: {scriptLine}"; 
                }));

                if (exTypesDict is not null)
                {
                    string exTypesStr = string.Join(",\n", exTypesDict.Select(x => $"{x.Key}{((x.Value > 1) ? " (x" + x.Value + ")" : string.Empty)}"));
                    excText = $"{exc.GetType().FullName}: One on more errors occured:\n{exTypesStr}\n\nThe current stacktrace:\n{excLines}";
                }
                else
                {
                    excText = $"{exc.GetType().FullName}: {exc.Message}\n\nThe current stacktrace:\n{excLines}";
                }
            }
            else
            {
                string excString = exc.ToString();

                int endOfPrevStack = excString.IndexOf("--- End of stack trace from previous location ---");
                if (endOfPrevStack != -1)
                {
                    // Keep only stack trace of the script
                    excString = excString[..endOfPrevStack];
                }

                excText = excString;
            }

            return excText;
        }

        public void InitializeProgressDialog(string title, string msg)
        {
            scriptDialog ??= new LoaderDialog(title, msg)
            {
                Owner = this,
                PreventClose = true
            };
        }

        public async Task RunScript(string path)
        {
            ScriptExecutionSuccess = true;
            ScriptErrorMessage = "";
            ScriptErrorType = "";
            InitializeScriptDialog();
            this.IsEnabled = false; // Prevent interaction while the script is running.

            await RunScriptNow(path); // Runs the script now.
            HideProgressBar(); // Hide the progress bar.
            scriptDialog = null;
            this.IsEnabled = true; // Allow interaction again.
        }

        private async Task RunScriptNow(string path)
        {
            string scriptText = $"#line 1 \"{path}\"\n" + File.ReadAllText(path, Encoding.UTF8);

            Dispatcher.Invoke(() => CommandBox.Text = "Running " + Path.GetFileName(path) + " ...");
            try
            {
                if (!scriptSetupTask.IsCompleted)
                    await scriptSetupTask;

                ScriptPath = path;

<<<<<<< HEAD
                object result = await CSharpScript.EvaluateAsync(scriptText, scriptOptions, this, typeof(IScriptInterface));
=======
                string compatScriptText = Regex.Replace(scriptText, @"\bDecompileContext(?!\.)\b", "GlobalDecompileContext", RegexOptions.None);
                object result = await CSharpScript.EvaluateAsync(compatScriptText, scriptOptions.WithFilePath(path).WithFileEncoding(Encoding.UTF8), this, typeof(IScriptInterface));
>>>>>>> 6dba40ab

                if (FinishedMessageEnabled)
                {
                    Dispatcher.Invoke(() => CommandBox.Text = result != null ? result.ToString() : Path.GetFileName(path) + " finished!");
                }
                else
                {
                    FinishedMessageEnabled = true;
                }
            }
            catch (CompilationErrorException exc)
            {
                Console.WriteLine(exc.ToString());
                Dispatcher.Invoke(() => CommandBox.Text = exc.Message);
                this.ShowError(exc.Message, "Script compile error");
                ScriptExecutionSuccess = false;
                ScriptErrorMessage = exc.Message;
                ScriptErrorType = "CompilationErrorException";
            }
            catch (Exception exc)
            {
                bool isScriptException = exc.GetType().Name == "ScriptException";
                string excString = string.Empty;

                if (!isScriptException)
                    excString = ProcessException(in exc);

                await StopProgressBarUpdater();

                Console.WriteLine(exc.ToString());
                Dispatcher.Invoke(() => CommandBox.Text = exc.Message);
                this.ShowError(isScriptException ? exc.Message : excString, "Script error");
                ScriptExecutionSuccess = false;
                ScriptErrorMessage = exc.Message;
                ScriptErrorType = "Exception";
            }

            GC.Collect();
            scriptText = null;
        }

        public string PromptLoadFile(string defaultExt, string filter)
        {
            OpenFileDialog dlg = new OpenFileDialog();
            dlg.DefaultExt = defaultExt ?? "win";
            dlg.Filter = filter ?? "Game Maker Studio data files (.win, .unx, .ios, .droid, audiogroup*.dat)|*.win;*.unx;*.ios;*.droid;audiogroup*.dat|All files|*";
            return dlg.ShowDialog() == true ? dlg.FileName : null;
        }

        #pragma warning disable CA1416
        public string PromptChooseDirectory()
        {
            VistaFolderBrowserDialog folderBrowser = new VistaFolderBrowserDialog();
            // vista dialog doesn't suffix the folder name with "/", so we're fixing it here.
            return folderBrowser.ShowDialog() == true ? folderBrowser.SelectedPath + "/" : null;
        }

        #pragma warning disable CA1416
        public void PlayInformationSound()
        {
            if (Environment.OSVersion.Platform == PlatformID.Win32NT)
                System.Media.SystemSounds.Asterisk.Play();
        }
        #pragma warning restore CA1416

        public void ScriptMessage(string message)
        {
            this.ShowMessage(message, "Script message");
        }
        public bool ScriptQuestion(string message)
        {
            PlayInformationSound();
            return this.ShowQuestion(message, MessageBoxImage.Question, "Script Question") == MessageBoxResult.Yes;
        }
        public void ScriptWarning(string message)
        {
            this.ShowWarning(message, "Script warning");
        }
        public void ScriptError(string error, string title = "Error", bool SetConsoleText = true)
        {
            this.ShowError(error, title);
            if (SetConsoleText)
            {
                SetUMTConsoleText(error);
                SetFinishedMessage(false);
            }
        }

        public void SetUMTConsoleText(string message)
        {
            this.Dispatcher.Invoke(() =>
            {
                CommandBox.Text = message;
            });
        }
        public void SetFinishedMessage(bool isFinishedMessageEnabled)
        {
            this.Dispatcher.Invoke(() =>
            {
                FinishedMessageEnabled = isFinishedMessageEnabled;
            });
        }

        public string SimpleTextInput(string titleText, string labelText, string defaultInputBoxText, bool isMultiline, bool showDialog = true)
        {
            TextInput input = new TextInput(labelText, titleText, defaultInputBoxText, isMultiline);

            System.Windows.Forms.DialogResult result = System.Windows.Forms.DialogResult.None;
            if (showDialog)
            {
                result = input.ShowDialog();
                input.Dispose();

                if (result == System.Windows.Forms.DialogResult.OK)
                    return input.ReturnString.Replace('\v', '\n'); //values preserved after close; Shift+Enter -> '\v'
                else
                    return null;
            }
            else //if we don't need to wait for result
            {
                input.Show();
                return null;
                //no need to call input.Dispose(), because if form wasn't shown modally, Form.Close() (or closing it with "X") also calls Dispose()
            }
        }

        public void SimpleTextOutput(string titleText, string labelText, string message, bool isMultiline)
        {
            TextInput textOutput = new TextInput(labelText, titleText, message, isMultiline, true); //read-only mode
            textOutput.Show();
        }
        public async Task ClickableSearchOutput(string title, string query, int resultsCount, IOrderedEnumerable<KeyValuePair<string, List<(int lineNum, string codeLine)>>> resultsDict, bool showInDecompiledView, IOrderedEnumerable<string> failedList = null)
        {
            await Task.Delay(150); //wait until progress bar status is displayed

            ClickableTextOutput textOutput = new(title, query, resultsCount, resultsDict, showInDecompiledView, failedList);

            await textOutput.Dispatcher.InvokeAsync(textOutput.GenerateResults);
            _ = Task.Factory.StartNew(textOutput.FillingNotifier, TaskCreationOptions.LongRunning); //"LongRunning" = prefer creating a new thread

            textOutput.Show();

            PlayInformationSound();
        }
        public async Task ClickableSearchOutput(string title, string query, int resultsCount, IDictionary<string, List<(int lineNum, string codeLine)>> resultsDict, bool showInDecompiledView, IEnumerable<string> failedList = null)
        {
            await Task.Delay(150);

            ClickableTextOutput textOutput = new(title, query, resultsCount, resultsDict, showInDecompiledView, failedList);

            await textOutput.Dispatcher.InvokeAsync(textOutput.GenerateResults);
            _ = Task.Factory.StartNew(textOutput.FillingNotifier, TaskCreationOptions.LongRunning);

            textOutput.Show();

            PlayInformationSound();
        }

        public void ScriptOpenURL(string url)
        {
            OpenBrowser(url);
        }

        public string ScriptInputDialog(string title, string label, string defaultInput, string cancelText, string submitText, bool isMultiline, bool preventClose)
        {
            TextInputDialog dlg = new TextInputDialog(title, label, defaultInput, cancelText, submitText, isMultiline, preventClose);
            bool? dlgResult = dlg.ShowDialog();

            if (!dlgResult.HasValue || dlgResult == false)
            {
                // returns null (not an empty!!!) string if the dialog has been closed, or an error has occured.
                return null;
            }

            // otherwise just return the input (it may be empty aka .Length == 0).
            return dlg.InputText;
        }

        private void MenuItem_GitHub_Click(object sender, RoutedEventArgs e)
        {
            OpenBrowser("https://github.com/UnderminersTeam/UndertaleModTool");
        }

        private void MenuItem_About_Click(object sender, RoutedEventArgs e)
        {
            this.ShowMessage("UndertaleModTool by krzys_h and the Underminers team\nVersion " + Version, "About");
        }

        /// From https://github.com/AvaloniaUI/Avalonia/blob/master/src/Avalonia.Dialogs/AboutAvaloniaDialog.xaml.cs
        public static void OpenBrowser(string url)
        {
            try
            {
                if (RuntimeInformation.IsOSPlatform(OSPlatform.Linux))
                {
                    using (var process = Process.Start(
                        new ProcessStartInfo
                        {
                            FileName = "/bin/sh",
                            Arguments = $"-c \"{$"xdg-open {url}".Replace("\"", "\\\"")}\"",
                            RedirectStandardOutput = true,
                            UseShellExecute = false,
                            CreateNoWindow = true,
                            WindowStyle = ProcessWindowStyle.Hidden
                        }
                    )) { }
                }
                else
                {
                    using (var process = Process.Start(new ProcessStartInfo
                    {
                        FileName = RuntimeInformation.IsOSPlatform(OSPlatform.Windows) ? url : "open",
                        Arguments = RuntimeInformation.IsOSPlatform(OSPlatform.OSX) ? $"{url}" : "",
                        CreateNoWindow = true,
                        UseShellExecute = RuntimeInformation.IsOSPlatform(OSPlatform.Windows)
                    })) { }
                }
            }
            catch (Exception e)
            {
                Application.Current.MainWindow.ShowError("Failed to open browser!\n" + e);
            }
        }

        public static void OpenFolder(string folder)
        {
            if (!folder.EndsWith(Path.DirectorySeparatorChar))
                folder += Path.DirectorySeparatorChar;

            try
            {
                Process.Start(new ProcessStartInfo()
                {
                    FileName = folder,
                    UseShellExecute = true,
                    Verb = "Open"
                });
            }
            catch (Exception e)
            {
                Application.Current.MainWindow.ShowError("Failed to open folder!\n" + e);
            }
        }


        private async Task<HttpResponseMessage> HttpGetAsync(string uri)
        {
            try
            {
                return await httpClient.GetAsync(uri);
            }
            catch (Exception exp) when (exp is not NullReferenceException)
            {
                return null;
            }
        }
        public async void UpdateApp(SettingsWindow window)
        {
            //TODO: rewrite this slightly + comment this out so this is clearer on what this does.

            window.UpdateButtonEnabled = false;

            httpClient = new();
            httpClient.DefaultRequestHeaders.Accept.Clear();
            httpClient.DefaultRequestHeaders.Accept.Add(new MediaTypeWithQualityHeaderValue("application/vnd.github.v3+json"));

            // remove the invalid characters (everything within square brackets) from the version string.
            Regex invalidChars = new Regex(@"Git:|[ (),/:;<=>?@[\]{}]");
            string version = invalidChars.Replace(Version, "");
            httpClient.DefaultRequestHeaders.UserAgent.Add(new ProductInfoHeaderValue("UndertaleModTool", version));

            double bytesToMB = 1024 * 1024;

            if (!Environment.Is64BitOperatingSystem)
            {
                this.ShowWarning("Your operating system is 32-bit.\n" +
                                  "The 32-bit (x86) version of UndertaleModTool is obsolete.\n" +
                                  "If you wish to continue using the 32-bit version of UndertaleModTool, either use the GitHub Actions Artifacts, " +
                                  "the Nightly builds if you don't have a GitHub account, or compile UTMT yourself.\n" +
                                  "For any questions or more information, ask in the Underminers Discord server.");
                window.UpdateButtonEnabled = true;
                    return;

            }

            string sysDriveLetter = Path.GetTempPath()[0].ToString();
            if ((new DriveInfo(sysDriveLetter).AvailableFreeSpace / bytesToMB) < 500)
            {
                this.ShowError($"Not enough space on the system drive {sysDriveLetter} - at least 500 MB is required.");
                window.UpdateButtonEnabled = true;
                return;
            }

            string configStr = Version.Contains("Git:") ? "Debug" : "Release";
            bool isSingleFile = !File.Exists(Path.Combine(ExePath, "UndertaleModTool.dll"));
            string assemblyLocation = AppDomain.CurrentDomain.GetAssemblies()
                                      .First(x => x.GetName().Name.StartsWith("System.Collections")).Location; // any of currently used assemblies
            bool isBundled = !Regex.Match(assemblyLocation, @"C:\\Program Files( \(x86\))*\\dotnet\\shared\\").Success;
            string patchName = $"GUI-windows-latest-{configStr}-isBundled-{isBundled.ToString().ToLower()}-isSingleFile-{isSingleFile.ToString().ToLower()}";

            string baseUrl = "https://api.github.com/repos/UnderminersTeam/UndertaleModTool/actions/";
            string detectedActionName = "Publish continuous release of UndertaleModTool";

            // Fetch the latest workflow run
            var result = await HttpGetAsync(baseUrl + "runs?branch=master&status=success&per_page=20");
            if (result?.IsSuccessStatusCode != true)
            {
                string errText = $"{(result is null ? "Check your internet connection." : $"HTTP error - {result.ReasonPhrase}.")}";
                this.ShowError($"Failed to fetch latest build!\n{errText}");
                window.UpdateButtonEnabled = true;
                return;
            }
            // Parse it as JSON
            var actionInfo = JObject.Parse(await result.Content.ReadAsStringAsync());
            var actionList = (JArray)actionInfo["workflow_runs"];
            JObject action = null;

            for (int index = 0; index < actionList.Count; index++)
            {
                var currentAction = (JObject)actionList[index];
                if (currentAction["name"].ToString() == detectedActionName)
                {
                    action = currentAction;
                    break;
                }
            }
            if (action == null)
            {
                this.ShowError($"Failed to find latest build!\nDetected action name - {detectedActionName}");
                window.UpdateButtonEnabled = true;
                return;
            }

            DateTime currDate = File.GetLastWriteTime(Path.Combine(ExePath, "UndertaleModTool.exe"));
            DateTime lastDate = (DateTime)action["updated_at"];
            if (lastDate.Subtract(currDate).TotalMinutes <= 10)
                if (this.ShowQuestion("UndertaleModTool is already up to date.\nUpdate anyway?") != MessageBoxResult.Yes)
                {
                    window.UpdateButtonEnabled = true;
                    return;
                }

            var result2 = await HttpGetAsync($"{baseUrl}runs/{action["id"]}/artifacts"); // Grab information about the artifacts
            if (result2?.IsSuccessStatusCode != true)
            {
                string errText = $"{(result2 is null ? "Check your internet connection." : $"HTTP error - {result2.ReasonPhrase}.")}";
                this.ShowError($"Failed to fetch latest build!\n{errText}");
                window.UpdateButtonEnabled = true;
                return;
            }

            var artifactInfo = JObject.Parse(await result2.Content.ReadAsStringAsync()); // And now parse them as JSON
            var artifactList = (JArray) artifactInfo["artifacts"];                       // Grab the array of artifacts

            if (Environment.Is64BitOperatingSystem && !Environment.Is64BitProcess)
            {
                if (this.ShowQuestion("Detected 32-bit (x86) version of UndertaleModTool on an 64-bit operating system.\n" +
                                 "It's highly recommended to use the 64-bit version instead.\n" +
                                 "Do you wish to download it?") != MessageBoxResult.Yes)
                {
                    window.UpdateButtonEnabled = true;
                    return;
                }
            }

            JObject artifact = null;
            for (int index = 0; index < artifactList.Count; index++)
            {
                var currentArtifact = (JObject) artifactList[index];
                string artifactName = (string)currentArtifact["name"];

                // If the tool ever becomes cross platform this needs to check the OS
                if (artifactName.Equals(patchName))
                    artifact = currentArtifact;
            }
            if (artifact is null)
            {
                this.ShowError("Failed to find the artifact!");
                window.UpdateButtonEnabled = true;
                return;
            }

            // Github doesn't let anonymous users download artifacts, so let's use nightly.link

            string baseDownloadUrl = artifact["archive_download_url"].ToString();
            string downloadUrl = baseDownloadUrl.Replace("api.github.com/repos", "nightly.link").Replace("/zip", ".zip");

            string tempFolder = Path.Combine(Path.GetTempPath(), "UndertaleModTool");
            Directory.CreateDirectory(tempFolder); // We're about to download, so make sure the download dir actually exists

            // It's time to download; let's use a cool progress bar
            scriptDialog = new("Downloading", "Downloading new version...")
            {
                PreventClose = true,
                Owner = this,
                StatusText = "Downloaded MB: 0.00"
            };
            SetProgressBar();

            using (WebClient webClient = new())
            {
                bool end = false;
                bool ended = false;
                string downloaded = "0.00";

                webClient.DownloadProgressChanged += new DownloadProgressChangedEventHandler((sender, e) =>
                {
                    if (!end)
                        downloaded = (e.BytesReceived / bytesToMB).ToString("F2", CultureInfo.InvariantCulture);
                });
                webClient.DownloadFileCompleted += new AsyncCompletedEventHandler((sender, e) =>
                {
                    end = true;

                    HideProgressBar();
                    _ = Task.Run(() =>
                    {
                        // wait until progress bar updater loop is finished
                        while (!ended)
                            Thread.Sleep(100);

                        scriptDialog = null;
                    });

                    if (e.Error is not null)
                    {
                        string errMsg;

                        if (e.Error.InnerException?.InnerException is Exception ex)
                        {
                            if (ex.Message.StartsWith("Unable to read data")
                                && e.Error.InnerException.Message.StartsWith("The SSL connection could not be established"))
                            {
                                errMsg = "Failed to download new version of UndertaleModTool.\n" +
                                         "Error - The SSL connection could not be established.";

                                bool isWin7 = Environment.OSVersion.Version.Major == 6;
                                string win7upd = "\nProbably, you need to install Windows update KB2992611.\n" +
                                                 "Open the update download page?";

                                if (isWin7)
                                {
                                    if (this.ShowQuestion(errMsg + win7upd, MessageBoxImage.Error) == MessageBoxResult.Yes)
                                        OpenBrowser("https://www.microsoft.com/en-us/download/details.aspx?id=44622");

                                    window.UpdateButtonEnabled = true;
                                    return;
                                }
                            }
                            else
                                errMsg = ex.Message;
                        }
                        else if (e.Error.InnerException is Exception ex1)
                            errMsg = ex1.Message;
                        else
                            errMsg = e.Error.Message;

                        this.ShowError($"Failed to download new version of UndertaleModTool.\nError - {errMsg}.");
                        window.UpdateButtonEnabled = true;
                        return;
                    }

                    // Unzip double-zipped update
                    ZipFile.ExtractToDirectory(Path.Combine(tempFolder, "Update.zip.zip"), tempFolder, true);
                    File.Move(Path.Combine(tempFolder, $"{patchName}.zip"), Path.Combine(tempFolder, "Update.zip"), true);
                    File.Delete(Path.Combine(tempFolder, "Update.zip.zip"));

                    string updaterFolder = Path.Combine(ExePath, "Updater");
                    if (!File.Exists(Path.Combine(updaterFolder, "UndertaleModToolUpdater.exe")))
                    {
                        this.ShowError("Updater not found! Aborting update, report this to the devs!\nLocation checked: " + updaterFolder);
                        window.UpdateButtonEnabled = true;
                        return;
                    }

                    string updaterFolderTemp = Path.Combine(tempFolder, "Updater");
                    try
                    {
                        if (Directory.Exists(updaterFolderTemp))
                            Directory.Delete(updaterFolderTemp, true);

                        Directory.CreateDirectory(updaterFolderTemp);
                        foreach (string file in Directory.GetFiles(updaterFolder))
                        {
                            File.Copy(file, Path.Combine(updaterFolderTemp, Path.GetFileName(file)));
                        }
                    }
                    catch (Exception ex)
                    {
                        this.ShowError($"Can't copy the updater app to the temporary folder.\n{ex}");
                        window.UpdateButtonEnabled = true;
                        return;
                    }
                    File.WriteAllText(Path.Combine(updaterFolderTemp, "actualAppFolder"), ExePath);

                    window.UpdateButtonEnabled = true;

                    this.ShowMessage("UndertaleModTool will now close to finish the update.");

                    Process.Start(new ProcessStartInfo(Path.Combine(updaterFolderTemp, "UndertaleModToolUpdater.exe"))
                    {
                        WorkingDirectory = updaterFolderTemp
                    });

                    CloseOtherWindows();

                    Closing -= DataWindow_Closing; // disable "on window closed" event handler
                    Close();
                });

                _ = Task.Run(() =>
                {
                    while (!end)
                    {
                        try
                        {
                            UpdateProgressStatus($"Downloaded MB: {downloaded}");
                        }
                        catch {}

                        Thread.Sleep(100);
                    }

                    ended = true;
                });

                // The Artifact is already zipped then zipped again by the download archive
                webClient.DownloadFileAsync(new Uri(downloadUrl), Path.Combine(tempFolder, "Update.zip.zip"));
            }
        }

        private async void Command_Run(object sender, ExecutedRoutedEventArgs e)
        {
            if (Data == null)
            {
                ScriptError("Nothing to run!");
                return;
            }
            if ((!WasWarnedAboutTempRun) && SettingsWindow.TempRunMessageShow)
            {
                ScriptMessage(@"WARNING:
Temp running the game does not permanently 
save your changes. Please ""Save"" the game
to save your changes. Closing UndertaleModTool
without using the ""Save"" option can
result in loss of work.");
                WasWarnedAboutTempRun = true;
            }
            bool saveOk = true;
            string oldFilePath = FilePath;
            bool oldDisableDebuggerState = true;
            int oldSteamValue = 0;
            oldDisableDebuggerState = Data.GeneralInfo.IsDebuggerDisabled;
            oldSteamValue = Data.GeneralInfo.SteamAppID;
            Data.GeneralInfo.SteamAppID = 0;
            Data.GeneralInfo.IsDebuggerDisabled = true;
            string TempFilesFolder = (oldFilePath != null ? Path.Combine(Path.GetDirectoryName(oldFilePath), "MyMod.temp") : "");
            await SaveFile(TempFilesFolder, false);
            Data.GeneralInfo.SteamAppID = oldSteamValue;
            FilePath = oldFilePath;
            Data.GeneralInfo.IsDebuggerDisabled = oldDisableDebuggerState;
            if (TempFilesFolder == null)
            {
                this.ShowWarning("Temp folder is null.");
                return;
            }
            else if (saveOk)
            {
                string gameExeName = Data?.GeneralInfo?.FileName?.Content;
                if (gameExeName == null || FilePath == null)
                {
                    ScriptError("Null game executable name or location");
                    return;
                }
                string gameExePath = System.IO.Path.Combine(System.IO.Path.GetDirectoryName(FilePath), gameExeName + ".exe");
                if (!File.Exists(gameExePath))
                {
                    ScriptError("Cannot find game executable path, expected: " + gameExePath);
                    return;
                }
                if (!File.Exists(TempFilesFolder))
                {
                    ScriptError("Cannot find game path, expected: " + TempFilesFolder);
                    return;
                }
                if (gameExeName != null)
                    Process.Start(gameExePath, "-game \"" + TempFilesFolder + "\" -debugoutput \"" + Path.ChangeExtension(TempFilesFolder, ".gamelog.txt") + "\"");
            }
            else if (!saveOk)
            {
                this.ShowWarning("Temp save failed, cannot run.");
                return;
            }
            if (File.Exists(TempFilesFolder))
            {
                await Task.Delay(3000);
                //File.Delete(TempFilesFolder);
            }
        }
        private async void Command_RunSpecial(object sender, ExecutedRoutedEventArgs e)
        {
            if (Data == null)
                return;

            bool saveOk = true;
            if (!Data.GeneralInfo.IsDebuggerDisabled)
            {
                if (this.ShowQuestion("The game has the debugger enabled. Would you like to disable it so the game will run?") == MessageBoxResult.Yes)
                {
                    Data.GeneralInfo.IsDebuggerDisabled = true;
                    if (!await DoSaveDialog())
                    {
                        this.ShowError("You must save your changes to run.");
                        Data.GeneralInfo.IsDebuggerDisabled = false;
                        return;
                    }
                }
                else
                {
                    this.ShowError("Use the \"Run game using debugger\" option to run this game.");
                    return;
                }
            }
            else
            {
                Data.GeneralInfo.IsDebuggerDisabled = true;
                if (this.ShowQuestion("Save changes first?") == MessageBoxResult.Yes)
                    saveOk = await DoSaveDialog();
            }

            if (FilePath == null)
            {
                this.ShowWarning("The file must be saved in order to be run.");
            }
            else if (saveOk)
            {
                RuntimePicker picker = new RuntimePicker();
                picker.Owner = this;
                var runtime = picker.Pick(FilePath, Data);
                if (runtime != null)
                    Process.Start(runtime.Path, "-game \"" + FilePath + "\" -debugoutput \"" + Path.ChangeExtension(FilePath, ".gamelog.txt") + "\"");
            }
        }

        private async void Command_RunDebug(object sender, ExecutedRoutedEventArgs e)
        {
            if (Data == null)
                return;

            var result = this.ShowQuestion("Are you sure that you want to run the game with GMS debugger?\n" +
                                           "If you want to enable a debug mode in some game, then you need to use one of the scripts.");
            if (result != MessageBoxResult.Yes)
                return;

            bool origDbg = Data.GeneralInfo.IsDebuggerDisabled;
            Data.GeneralInfo.IsDebuggerDisabled = false;

            bool saveOk = await DoSaveDialog(true);
            if (FilePath == null)
            {
                this.ShowWarning("The file must be saved in order to be run.");
            }
            else if (saveOk)
            {
                RuntimePicker picker = new RuntimePicker();
                picker.Owner = this;
                var runtime = picker.Pick(FilePath, Data);
                if (runtime == null)
                    return;
                if (runtime.DebuggerPath == null)
                {
                    this.ShowError("The selected runtime does not support debugging.", "Run error");
                    return;
                }


                string tempProject = Path.GetTempFileName().Replace(".tmp", ".gmx");
                File.WriteAllText(tempProject, @"<!-- Without this file the debugger crashes, but it doesn't actually need to contain anything! -->
<assets>
  <Configs name=""configs"">
    <Config>Configs\Default</Config>
  </Configs>
  <NewExtensions/>
  <sounds name=""sound""/>
  <sprites name=""sprites""/>
  <backgrounds name=""background""/>
  <paths name=""paths""/>
  <objects name=""objects""/>
  <rooms name=""rooms""/>
  <help/>
  <TutorialState>
    <IsTutorial>0</IsTutorial>
    <TutorialName></TutorialName>
    <TutorialPage>0</TutorialPage>
  </TutorialState>
</assets>");

                Process.Start(runtime.Path, "-game \"" + FilePath + "\" -debugoutput \"" + Path.ChangeExtension(FilePath, ".gamelog.txt") + "\"");
                Process.Start(runtime.DebuggerPath, "-d=\"" + Path.ChangeExtension(FilePath, ".yydebug") + "\" -t=\"127.0.0.1\" -tp=" + Data.GeneralInfo.DebuggerPort + " -p=\"" + tempProject + "\"");
            }
            Data.GeneralInfo.IsDebuggerDisabled = origDbg;
        }

        private void Command_Settings(object sender, ExecutedRoutedEventArgs e)
        {
            SettingsWindow settings = new SettingsWindow();
            settings.Owner = this;
            settings.ShowDialog();
        }

        private void SearchBox_TextChanged(object sender, TextChangedEventArgs e)
        {
            UpdateTree();
        }

        public void UpdateObjectLabel(object obj)
        {
            int foundIndex = obj is UndertaleResource res ? Data.IndexOf(res, false) : -1;
            string idString;

            if (foundIndex == -1)
                idString = "None";
            else if (foundIndex == -2)
                idString = "N/A";
            else
                idString = Convert.ToString(foundIndex);

            SetIDString(idString);
        }

        public void HighlightObject(object obj, bool silent = true)
        {
            UndertaleResource res = obj as UndertaleResource;
            if (res is null)
            {
                string msg = $"Can't highlight the object - it's null or isn't an UndertaleResource.";
                if (silent)
                    Debug.WriteLine(msg);
                else
                    this.ShowWarning(msg);

                return;
            }

            string objName = null;
            if (obj is not UndertaleNamedResource)
            {
                if (obj is UndertaleVariable var)
                    objName = var.Name?.Content;
            }
            else
                objName = (res as UndertaleNamedResource).Name?.Content;

            ScrollViewer mainTreeViewer = FindVisualChild<ScrollViewer>(MainTree);
            Type objType = res.GetType();

            TreeViewItem resListView = (MainTree.Items[0] as TreeViewItem).Items.Cast<TreeViewItem>()
                                                                                .FirstOrDefault(x => (x.ItemTemplate?.DataType as Type) == objType);
            IList resList;
            try
            {
                resList = Data[res.GetType()];
            }
            catch (Exception ex)
            {
                string msg = $"Can't highlight the object \"{objName}\".\nError - {ex.Message}";
                if (silent)
                    Debug.WriteLine(msg);
                else
                    this.ShowWarning(msg);

                return;
            }

            if (resListView is null)
            {
                string msg = $"Can't highlight the object \"{objName}\" - element with object list not found.";
                if (silent)
                    Debug.WriteLine(msg);
                else
                    this.ShowWarning(msg);

                return;
            }

            double initOffsetV = mainTreeViewer.VerticalOffset;
            double initOffsetH = mainTreeViewer.HorizontalOffset;
            bool initExpanded = resListView.IsExpanded;

            resListView.IsExpanded = true;
            resListView.BringIntoView();
            resListView.UpdateLayout();

            VirtualizingStackPanel resPanel = FindVisualChild<VirtualizingStackPanel>(resListView);
            if (resPanel.Children.Count > 0)
            {
                (resPanel.Children[0] as TreeViewItem).BringIntoView();
                mainTreeViewer.UpdateLayout();

                double firstElemOffset = mainTreeViewer.VerticalOffset + (resPanel.Children[0] as TreeViewItem).TransformToAncestor(mainTreeViewer).Transform(new Point(0, 0)).Y;
                mainTreeViewer.ScrollToVerticalOffset(firstElemOffset + ((resList.IndexOf(res) + 1) * 16) - (mainTreeViewer.ViewportHeight / 2));
            }
            mainTreeViewer.UpdateLayout();

            if (resListView.ItemContainerGenerator.ContainerFromItem(obj) is TreeViewItem resItem)
            {
                Highlighted = resItem.DataContext;
                resItem.IsSelected = true;

                mainTreeViewer.UpdateLayout();
                mainTreeViewer.ScrollToHorizontalOffset(0);
            }
            else
            {
                // revert visual changes
                resListView.IsExpanded = initExpanded;
                resListView.UpdateLayout();
                mainTreeViewer.ScrollToVerticalOffset(initOffsetV);
                mainTreeViewer.ScrollToHorizontalOffset(initOffsetH);
                resListView.UpdateLayout();
            }
        }

        private void GoBack()
        {
            if (CurrentTab.HistoryPosition == 0)
                return;

            CurrentTab.HistoryPosition--;
            CurrentTab.CurrentObject = CurrentTab.History[CurrentTab.HistoryPosition];

            UpdateObjectLabel(CurrentTab.CurrentObject);
        }
        private void GoForward()
        {
            if (CurrentTab.HistoryPosition == CurrentTab.History.Count - 1)
                return;

            CurrentTab.HistoryPosition++;
            CurrentTab.CurrentObject = CurrentTab.History[CurrentTab.HistoryPosition];

            UpdateObjectLabel(CurrentTab.CurrentObject);
        }
        private void BackButton_Click(object sender, RoutedEventArgs e)
        {
            GoBack();
        }
        private void ForwardButton_Click(object sender, RoutedEventArgs e)
        {
            GoForward();
        }

        public void EnsureDataLoaded()
        {
            if (Data == null)
            {
                throw new ScriptException("Please load data.win first!");
            }
        }

        private async void MenuItem_OffsetMap_Click(object sender, RoutedEventArgs e)
        {
            OpenFileDialog dlg = new OpenFileDialog();

            dlg.DefaultExt = "win";
            dlg.Filter = "Game Maker Studio data files (.win, .unx, .ios, .droid)|*.win;*.unx;*.ios;*.droid|All files|*";

            if (dlg.ShowDialog() == true)
            {
                SaveFileDialog dlgout = new SaveFileDialog();

                dlgout.DefaultExt = "txt";
                dlgout.Filter = "Text files (.txt)|*.txt|All files|*";
                dlgout.FileName = dlg.FileName + ".offsetmap.txt";

                if (dlgout.ShowDialog() == true)
                {
                    LoaderDialog dialog = new LoaderDialog("Generating", "Loading, please wait...");
                    dialog.Owner = this;
                    Task t = Task.Run(() =>
                    {
                        try
                        {
                            using (var stream = new FileStream(dlg.FileName, FileMode.Open, FileAccess.Read))
                            {
                                var offsets = UndertaleIO.GenerateOffsetMap(stream);
                                using (var writer = File.CreateText(dlgout.FileName))
                                {
                                    foreach (var off in offsets.OrderBy((x) => x.Key))
                                    {
                                        writer.WriteLine(off.Key.ToString("X8") + " " + off.Value.ToString().Replace("\n", "\\\n"));
                                    }
                                }
                            }
                        }
                        catch (Exception ex)
                        {
                            this.ShowError("An error occured while trying to load:\n" + ex.Message, "Load error");
                        }

                        Dispatcher.Invoke(() =>
                        {
                            dialog.Hide();
                        });
                    });
                    dialog.ShowDialog();
                    await t;
                }
            }
        }

        private void OpenInTab(object obj, bool isNewTab = false, string tabTitle = null)
        {
            if (obj is null)
                return;

            if (obj is DescriptionView && CurrentTab is not null && !CurrentTab.AutoClose)
                return;

            // close auto-closing tab
            if (Tabs.Count > 0 && CurrentTabIndex >= 0 && CurrentTab.AutoClose)
                CloseTab(CurrentTab.TabIndex, false);

            if (isNewTab || Tabs.Count == 0)
            {
                int newIndex = Tabs.Count;
                Tab newTab = new(obj, newIndex, tabTitle);

                Tabs.Add(newTab);
                CurrentTabIndex = newIndex;

                newTab.History.Add(obj);

                if (!TabController.IsLoaded)
                    CurrentTab = newTab;
            }
            else if (obj != CurrentTab?.CurrentObject)
            {
                if (CurrentTab.HistoryPosition < CurrentTab.History.Count - 1)
                {
                    // Remove all objects after the current one (overwrite)
                    int count = CurrentTab.History.Count - CurrentTab.HistoryPosition - 1;
                    for (int i = 0; i < count; i++)
                        CurrentTab.History.RemoveAt(CurrentTab.History.Count - 1);
                }

                CurrentTab.CurrentObject = obj;
                UpdateObjectLabel(obj);

                CurrentTab.History.Add(obj);
                CurrentTab.HistoryPosition++;
            }

            if (DataEditor.IsLoaded)
                GetNearestParent<ScrollViewer>(DataEditor)?.ScrollToTop();
        }

        public void CloseTab(bool addDefaultTab = true) // close the current tab
        {
            CloseTab(CurrentTabIndex, addDefaultTab);
        }
        public void CloseTab(int tabIndex, bool addDefaultTab = true)
        {
            if (tabIndex >= 0 && tabIndex < Tabs.Count)
            {
                Tab closingTab = Tabs[tabIndex];

                TabController.SelectionChanged -= TabController_SelectionChanged;

                int currIndex = CurrentTabIndex;

                // Getting rid of the XAML binding error.
                // See https://stackoverflow.com/a/21001501/12136394
                var item = TabController.ItemContainerGenerator.ContainerFromIndex(tabIndex) as TabItem;
                if (item is not null)
                    item.Template = null;

                // "CurrentTabIndex" changes here (bound to "TabController.SelectedIndex")
                Tabs.RemoveAt(tabIndex);

                if (!closingTab.AutoClose)
                    ClosedTabsHistory.Add(closingTab);

                if (Tabs.Count == 0)
                {
                    if (!closingTab.AutoClose)
                        CurrentTab.SaveTabContentState();

                    CurrentTabIndex = -1;
                    CurrentTab = null;

                    if (addDefaultTab)
                    {
                        OpenInTab(new DescriptionView("Welcome to UndertaleModTool!",
                                                      "Open a data.win file to get started, then double click on the items on the left to view them"));
                        CurrentTab = Tabs[CurrentTabIndex];

                        UpdateObjectLabel(CurrentTab.CurrentObject);
                    }

                    TabController.SelectionChanged += TabController_SelectionChanged;
                }
                else
                {
                    bool tabIsChanged = false;

                    for (int i = tabIndex; i < Tabs.Count; i++)
                        Tabs[i].TabIndex = i;

                    // if closing the currently open tab
                    if (currIndex == tabIndex)
                    {
                        // and if that tab is not the last
                        if (Tabs.Count > 1 && tabIndex < Tabs.Count - 1)
                        {
                            // switch to the last tab
                            currIndex = Tabs.Count - 1;
                        }
                        else
                        {
                            if (currIndex != 0)
                                currIndex -= 1;

                            tabIsChanged = true;
                            CurrentTab.SaveTabContentState();
                        }
                    }
                    else if (currIndex > tabIndex)
                    {
                        currIndex -= 1;
                    }

                    TabController.SelectionChanged += TabController_SelectionChanged;

                    CurrentTabIndex = currIndex;
                    Tab newTab = Tabs[CurrentTabIndex];

                    if (tabIsChanged)
                    {
                        if (closingTab.CurrentObject != newTab.CurrentObject)
                            newTab.PrepareCodeEditor();
                    }

                    CurrentTab = newTab;
                    UpdateObjectLabel(CurrentTab.CurrentObject);

                    if (tabIsChanged)
                        CurrentTab.RestoreTabContentState();
                }
            }
        }
        public bool CloseTab(object obj, bool addDefaultTab = true)
        {
            if (obj is not null)
            {
                int tabIndex = Tabs.FirstOrDefault(x => x.CurrentObject == obj)?.TabIndex ?? -1;
                if (tabIndex != -1)
                {
                    CloseTab(tabIndex, addDefaultTab);
                    return true;
                }
            }
            else
                Debug.WriteLine("Can't close the tab - object is null.");

            return false;
        }

        public void ChangeSelection(object newsel, bool inNewTab = false)
        {
            OpenInTab(newsel, inNewTab);
        }

        private void TabController_SelectionChanged(object sender, SelectionChangedEventArgs e)
        {
            if (TabController.SelectedIndex >= 0)
            {
                CurrentTab?.SaveTabContentState();

                Tab newTab = Tabs[CurrentTabIndex];

                if (CurrentTab?.CurrentObject != newTab.CurrentObject)
                    newTab.PrepareCodeEditor();

                CurrentTab = newTab;

                UpdateObjectLabel(CurrentTab.CurrentObject);

                CurrentTab.RestoreTabContentState();

                ScrollToTab(CurrentTabIndex);
            }
        }

        private void ScrollTabs(ScrollDirection dir)
        {
            double offset = TabScrollViewer.HorizontalOffset;
            double clearOffset = 0;
            TabPanel tabPanel = FindVisualChild<TabPanel>(TabController);

            if (Tabs.Count > 1
                && ((dir == ScrollDirection.Left && offset > 0)
                || (dir == ScrollDirection.Right && offset < TabController.ActualWidth)))
            {
                int count = VisualTreeHelper.GetChildrenCount(tabPanel);
                List<TabItem> tabItems = new(count);
                for (int i1 = 0; i1 < count; i1++)
                    tabItems.Add(VisualTreeHelper.GetChild(tabPanel, i1) as TabItem);

                // selected TabItem is in the end of child list somehow, so it should be fixed
                if (CurrentTabIndex != count - 1)
                {
                    tabItems.Insert(CurrentTabIndex, tabItems[^1]);
                    tabItems.RemoveAt(tabItems.Count - 1);
                }

                // get index of first visible tab
                int i = 0;
                foreach (TabItem item in tabItems)
                {
                    double actualWidth = item.ActualWidth;
                    if (i == CurrentTabIndex)
                        actualWidth -= 4; // selected tab is wider

                    clearOffset += actualWidth;

                    if (clearOffset > offset)
                    {
                        if (dir == ScrollDirection.Left)
                            clearOffset -= actualWidth;

                        break;
                    }

                    i++;
                }

                if (dir == ScrollDirection.Left && TabScrollViewer.ScrollableWidth != offset && i != 0)
                    TabScrollViewer.ScrollToHorizontalOffset(clearOffset - tabItems[i - 1].ActualWidth);
                else
                    TabScrollViewer.ScrollToHorizontalOffset(clearOffset);
            }
        }
        private void ScrollToTab(int tabIndex)
        {
            TabScrollViewer.UpdateLayout();

            if (tabIndex == 0)
                TabScrollViewer.ScrollToLeftEnd();
            else if (tabIndex == Tabs.Count - 1)
                TabScrollViewer.ScrollToRightEnd();
            else
            {
                TabPanel tabPanel = FindVisualChild<TabPanel>(TabController);

                int count = VisualTreeHelper.GetChildrenCount(tabPanel);
                List<TabItem> tabItems = new(count);
                for (int i1 = 0; i1 < count; i1++)
                    tabItems.Add(VisualTreeHelper.GetChild(tabPanel, i1) as TabItem);

                // selected TabItem is in the end of child list somehow, so it should be fixed
                if (CurrentTabIndex != count - 1)
                {
                    tabItems.Insert(CurrentTabIndex, tabItems[^1]);
                    tabItems.RemoveAt(tabItems.Count - 1);
                }

                double offset = 0;
                int i = 0;
                foreach (TabItem item in tabItems)
                {
                    if (i == tabIndex)
                        break;

                    offset += item.ActualWidth;
                    i++;
                }

                double endOffset = TabScrollViewer.HorizontalOffset + TabScrollViewer.ViewportWidth;
                if (offset < TabScrollViewer.HorizontalOffset || offset > endOffset)
                    TabScrollViewer.ScrollToHorizontalOffset(offset);
            }
        }
        private void TabScrollViewer_PreviewMouseWheel(object sender, MouseWheelEventArgs e)
        {
            ScrollTabs(e.Delta < 0 ? ScrollDirection.Right : ScrollDirection.Left);
            e.Handled = true;
        }
        private void TabScrollViewer_PreviewMouseDown(object sender, MouseButtonEventArgs e)
        {
            initTabContPos = e.GetPosition(TabScrollViewer);
        }
        private void TabsScrollLeftButton_Click(object sender, RoutedEventArgs e)
        {
            ScrollTabs(ScrollDirection.Left);
        }
        private void TabsScrollRightButton_Click(object sender, RoutedEventArgs e)
        {
            ScrollTabs(ScrollDirection.Right);
        }

        private void TabCloseButton_OnClick(object sender, RoutedEventArgs e)
        {
            Button button = (Button)sender;
            int tabIndex = (button.DataContext as Tab).TabIndex;

            CloseTab(tabIndex);
        }
        private void TabCloseButton_MouseEnter(object sender, MouseEventArgs e)
        {
            (sender as Button).Content = new Image() { Source = Tab.ClosedHoverIcon };
        }
        private void TabCloseButton_MouseLeave(object sender, MouseEventArgs e)
        {
            (sender as Button).Content = new Image() { Source = Tab.ClosedIcon };
        }

        private void TabItem_MouseUp(object sender, MouseButtonEventArgs e)
        {
            if (e.ChangedButton == System.Windows.Input.MouseButton.Middle)
            {
                TabItem tabItem = sender as TabItem;
                Tab tab = tabItem?.DataContext as Tab;
                if (tab is null)
                    return;

                if (tab.TabTitle != "Welcome!")
                    CloseTab(tab.TabIndex);
            }
        }

        private Point initTabContPos;
        // source - https://stackoverflow.com/a/10738247/12136394
        private void TabItem_PreviewMouseMove(object sender, MouseEventArgs e)
        {
            if (e.Source is not TabItemDark tabItem || e.OriginalSource is Button)
                return;

            if (Mouse.PrimaryDevice.LeftButton == MouseButtonState.Pressed)
            {
                // Filter false mouse move events, because it sometimes
                // triggers even on a mouse click
                Point currPos = e.GetPosition(TabScrollViewer);
                if (Math.Abs(Point.Subtract(currPos, initTabContPos).X) < 2)
                    return;

                CurrentTabIndex = tabItem.TabIndex;
                try
                {
                    DragDrop.DoDragDrop(tabItem, tabItem, DragDropEffects.All);
                }
                catch (Exception ex)
                {
                    Debug.WriteLine($"Error on handling \"TabItem\" drag&drop:\n{ex}");
                }
            }
        }
        private void TabItem_Drop(object sender, DragEventArgs e)
        {
            if (e.Source is TabItemDark tabItemTarget &&
                e.Data.GetData(typeof(TabItemDark)) is TabItemDark tabItemSource &&
                !tabItemTarget.Equals(tabItemSource))
            {
                int sourceIndex = tabItemSource.TabIndex;
                int targetIndex = tabItemTarget.TabIndex;
                Tab sourceTab = tabItemSource.DataContext as Tab;
                if (sourceTab is null)
                    return;

                TabController.SelectionChanged -= TabController_SelectionChanged;

                Tabs.RemoveAt(sourceIndex);
                Tabs.Insert(targetIndex, sourceTab);

                for (int i = 0; i < Tabs.Count; i++)
                    Tabs[i].TabIndex = i;

                CurrentTabIndex = targetIndex;

                TabController.SelectionChanged += TabController_SelectionChanged;
            }
        }

        private void CloseTabMenuItem_Click(object sender, RoutedEventArgs e)
        {
            Tab tab = (sender as MenuItem).DataContext as Tab;
            if (tab is null)
                return;

            CloseTab(tab.TabIndex);
        }
        private void CloseOtherTabsMenuItem_Click(object sender, RoutedEventArgs e)
        {
            Tab tab = (sender as MenuItem).DataContext as Tab;
            if (tab is null)
                return;

            foreach (Tab t in Tabs.Reverse())
            {
                if (t == tab)
                    continue;

                ClosedTabsHistory.Add(t);
            }

            tab.TabIndex = 0;
            Tabs = new() { tab };
            CurrentTabIndex = 0;
        }

        private void TabTitleText_Initialized(object sender, EventArgs e)
        {
            Tab.SetTabTitleBinding(null, null, sender as TextBlock);
        }

        private void ScrollViewer_PreviewMouseWheel(object sender, MouseWheelEventArgs e)
        {
            ScrollViewer viewer = sender as ScrollViewer;

            // Prevent receiving the mouse wheel event if there is nowhere to scroll.
            if (viewer.ComputedVerticalScrollBarVisibility != Visibility.Visible
                && e.Source == viewer)
                e.Handled = true;
        }

        public bool HasEditorForAsset(object asset)
        {
            if (asset is null)
                return false;

            Type objType = asset.GetType();
            foreach (var key in DataEditor.Resources.Keys)
            {
                if (key is DataTemplateKey templateKey && (templateKey.DataType as Type) == objType)
                    return true;
            }

            return false;
        }
    }

    public class GeneralInfoEditor
    {
        public UndertaleGeneralInfo GeneralInfo { get; private set; }
        public UndertaleOptions Options { get; private set; }
        public UndertaleLanguage Language { get; private set; }

        public GeneralInfoEditor(UndertaleGeneralInfo generalInfo, UndertaleOptions options, UndertaleLanguage language)
        {
            this.GeneralInfo = generalInfo;
            this.Options = options;
            this.Language = language;
        }
    }

    public class GlobalInitEditor
    {
        public IList<UndertaleGlobalInit> GlobalInits { get; private set; }

        public GlobalInitEditor(IList<UndertaleGlobalInit> globalInits)
        {
            this.GlobalInits = globalInits;
        }
    }

    public class GameEndEditor
    {
        public IList<UndertaleGlobalInit> GameEnds { get; private set; }

        public GameEndEditor(IList<UndertaleGlobalInit> GameEnds)
        {
            this.GameEnds = GameEnds;
        }
    }

    public class DescriptionView
    {
        public string Heading { get; private set; }
        public string Description { get; private set; }

        public DescriptionView(string heading, string description)
        {
            Heading = heading;
            Description = description;
        }
    }
}<|MERGE_RESOLUTION|>--- conflicted
+++ resolved
@@ -2657,12 +2657,7 @@
 
                 ScriptPath = path;
 
-<<<<<<< HEAD
-                object result = await CSharpScript.EvaluateAsync(scriptText, scriptOptions, this, typeof(IScriptInterface));
-=======
-                string compatScriptText = Regex.Replace(scriptText, @"\bDecompileContext(?!\.)\b", "GlobalDecompileContext", RegexOptions.None);
-                object result = await CSharpScript.EvaluateAsync(compatScriptText, scriptOptions.WithFilePath(path).WithFileEncoding(Encoding.UTF8), this, typeof(IScriptInterface));
->>>>>>> 6dba40ab
+                object result = await CSharpScript.EvaluateAsync(scriptText, scriptOptions.WithFilePath(path).WithFileEncoding(Encoding.UTF8), this, typeof(IScriptInterface));
 
                 if (FinishedMessageEnabled)
                 {
