--- conflicted
+++ resolved
@@ -744,18 +744,11 @@
 
         public async Task<bool> DoOpenDialog()
         {
-<<<<<<< HEAD
             OpenFileDialog dlg = new()
             {
                 DefaultExt = "win",
                 Filter = DataFileFilter
             };
-=======
-            OpenFileDialog dlg = new OpenFileDialog();
-
-            dlg.DefaultExt = "win";
-            dlg.Filter = "GameMaker data files (.win, .unx, .ios, .droid, audiogroup*.dat)|*.win;*.unx;*.ios;*.droid;audiogroup*.dat|All files|*";
->>>>>>> 5e513b18
 
             if (dlg.ShowDialog(this) == true)
             {
@@ -766,7 +759,6 @@
         }
         public async Task<bool> DoSaveDialog(bool suppressDebug = false)
         {
-<<<<<<< HEAD
             // If a project is open, save to its save data file specifically
             if (Project is not null)
             {
@@ -777,13 +769,6 @@
                 }
                 return false;
             }
-=======
-            SaveFileDialog dlg = new SaveFileDialog();
-
-            dlg.DefaultExt = "win";
-            dlg.Filter = "GameMaker data files (.win, .unx, .ios, .droid, audiogroup*.dat)|*.win;*.unx;*.ios;*.droid;audiogroup*.dat|All files|*";
-            dlg.FileName = FilePath;
->>>>>>> 5e513b18
 
             // Regular save dialog
             SaveFileDialog dlg = new()
@@ -2463,17 +2448,11 @@
 
         public string PromptLoadFile(string defaultExt, string filter)
         {
-<<<<<<< HEAD
             OpenFileDialog dlg = new()
             {
                 DefaultExt = defaultExt ?? "win",
                 Filter = filter ?? DataFileFilter
             };
-=======
-            OpenFileDialog dlg = new OpenFileDialog();
-            dlg.DefaultExt = defaultExt ?? "win";
-            dlg.Filter = filter ?? "GameMaker data files (.win, .unx, .ios, .droid, audiogroup*.dat)|*.win;*.unx;*.ios;*.droid;audiogroup*.dat|All files|*";
->>>>>>> 5e513b18
             return dlg.ShowDialog() == true ? dlg.FileName : null;
         }
 
@@ -3354,11 +3333,7 @@
             OpenFileDialog dlg = new OpenFileDialog();
 
             dlg.DefaultExt = "win";
-<<<<<<< HEAD
             dlg.Filter = MainDataFileFilter;
-=======
-            dlg.Filter = "GameMaker data files (.win, .unx, .ios, .droid)|*.win;*.unx;*.ios;*.droid|All files|*";
->>>>>>> 5e513b18
 
             if (dlg.ShowDialog() == true)
             {
