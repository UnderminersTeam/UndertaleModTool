--- conflicted
+++ resolved
@@ -49,15 +49,12 @@
 using System.Windows.Controls.Primitives;
 using System.Runtime.CompilerServices;
 using System.Windows.Interop;
-<<<<<<< HEAD
 using Microsoft.VisualBasic;
 using NAudio.Wave;
 using WpfAnimatedGif;
 using System.Security.Policy;
 using XamlAnimatedGif;
-=======
 using System.Windows.Media.Imaging;
->>>>>>> bd374d7a
 
 namespace UndertaleModTool
 {
@@ -196,16 +193,11 @@
         private LoaderDialog scriptDialog;
 
         // Related to profile system and appdata
-<<<<<<< HEAD
         public byte[] MD5PreviouslyLoaded = new byte[13];
         public byte[] MD5CurrentlyLoaded = new byte[15];
         public byte[] remMD5 = new byte[15];
         public String CurProfileName = "null";
         public bool is_string = false;
-=======
-        public byte[] MD5PreviouslyLoaded = null;
-        public byte[] MD5CurrentlyLoaded = null;
->>>>>>> bd374d7a
         public static string AppDataFolder => Settings.AppDataFolder;
         public static string ProfilesFolder { get; } = Path.Combine(Settings.AppDataFolder, "Profiles");
         public static string CorrectionsFolder { get; } = Path.Combine(Program.GetExecutableDirectory(), "Corrections");
@@ -282,10 +274,7 @@
                                                 GetType().GetTypeInfo().Assembly,
                                                 typeof(JsonConvert).GetTypeInfo().Assembly,
                                                 typeof(System.Text.RegularExpressions.Regex).GetTypeInfo().Assembly,
-<<<<<<< HEAD
-=======
                                                 typeof(ImageMagick.MagickImage).GetTypeInfo().Assembly,
->>>>>>> bd374d7a
                                                 typeof(Underanalyzer.Decompiler.DecompileContext).Assembly)
                                 .WithEmitDebugInformation(true); //when script throws an exception, add a exception location (line number)
             });
@@ -743,10 +732,6 @@
 
             FilePath = null;
             Data = UndertaleData.CreateNew();
-<<<<<<< HEAD
-            Data.ToolInfo.AppDataProfiles = ProfilesFolder;
-=======
->>>>>>> bd374d7a
             Data.ToolInfo.DecompilerSettings = SettingsWindow.DecompilerSettings;
             Data.ToolInfo.InstanceIdPrefix = () => SettingsWindow.InstanceIdPrefix;
             CloseChildFiles();
@@ -924,7 +909,6 @@
 
                 if (SettingsWindow.WarnOnClose)
                 {
-<<<<<<< HEAD
                     var floweranim = ((Image)this.FindName("FloweyLeave"));
                     var flowery = ((Image)this.FindName("Flowey"));
                     if (flowery.Opacity > 0)
@@ -938,33 +922,9 @@
                             controller.Play();
                     }
 
-                    if (this.ShowQuestion("Are you sure you want to quit?") == MessageBoxResult.Yes)
-=======
                     MessageBoxResult result = this.ShowQuestionWithCancel("Save changes before quitting?");
 
                     if (result == MessageBoxResult.Cancel)
->>>>>>> bd374d7a
-                    {
-                        return;
-                    }
-
-                    if (result == MessageBoxResult.Yes)
-                    {
-                        if (scriptDialog is null || (this.ShowQuestion("Script still runs. Save anyway?\nIt can corrupt the data file that you'll save.") == MessageBoxResult.Yes))
-                            save = true;
-                    }
-                }
-
-                if (save)
-                {
-                    SaveResult saveRes = await SaveCodeChanges();
-
-                    if (saveRes == SaveResult.NotSaved)
-                    {
-                        _ = DoSaveDialog();
-                    }
-<<<<<<< HEAD
-                    else
                     {
                         if (floweranim.Opacity > 0)
                         {
@@ -978,11 +938,27 @@
                             controller2.GotoFrame(controller2.FrameCount - 9);
                             controller2.Play();
                         }
-=======
+                        return;
+                    }
+
+                    if (result == MessageBoxResult.Yes)
+                    {
+                        if (scriptDialog is null || (this.ShowQuestion("Script still runs. Save anyway?\nIt can corrupt the data file that you'll save.") == MessageBoxResult.Yes))
+                            save = true;
+                    }
+                }
+
+                if (save)
+                {
+                    SaveResult saveRes = await SaveCodeChanges();
+
+                    if (saveRes == SaveResult.NotSaved)
+                    {
+                        _ = DoSaveDialog();
+                    }
                     else if (saveRes == SaveResult.Error)
                     {
                         this.ShowError("The changes in code editor weren't saved due to some error in \"SaveCodeChanges()\".");
->>>>>>> bd374d7a
                         return;
                     }
                 }
@@ -1177,18 +1153,10 @@
                         data = UndertaleIO.Read(stream, (string warning, bool isImportant) =>
                         {
                             this.ShowWarning(warning, "Loading warning");
-<<<<<<< HEAD
-                            if (warning.Contains("unserializeCountError.txt")
-                                || warning.Contains("object pool size"))
-                                return;
-
-                            hadWarnings = true;
-=======
                             if (isImportant)
                             {
                                 hadImportantWarnings = true;
                             }
->>>>>>> bd374d7a
                         }, message =>
                         {
                             FileMessageEvent?.Invoke(message);
@@ -1200,11 +1168,7 @@
 #if DEBUG
                     Debug.WriteLine(e);
 #endif
-<<<<<<< HEAD
-                    this.ShowError("An error occured while trying to load:\n" + e.Message, "Load error");
-=======
                     this.ShowError("An error occurred while trying to load:\n" + e.Message, "Load error");
->>>>>>> bd374d7a
                 }
 
                 if (onlyGeneralInfo)
@@ -1242,13 +1206,10 @@
                             await UpdateProfile(data, filename);
                             if (data != null)
                             {
-<<<<<<< HEAD
                                 data.ToolInfo.ProfileMode = SettingsWindow.ProfileModeEnabled;
                                 data.ToolInfo.CurrentMD5 = CurProfileName;
-=======
                                 data.ToolInfo.DecompilerSettings = SettingsWindow.DecompilerSettings;
                                 data.ToolInfo.InstanceIdPrefix = () => SettingsWindow.InstanceIdPrefix;
->>>>>>> bd374d7a
                             }
                         }
                         if (data.IsYYC())
@@ -1270,10 +1231,7 @@
                         UndertaleCachedImageLoader.Reset();
                         CachedTileDataLoader.Reset();
 
-<<<<<<< HEAD
                         Data.ToolInfo.AppDataProfiles = ProfilesFolder;
-=======
->>>>>>> bd374d7a
                         Data.ToolInfo.DecompilerSettings = SettingsWindow.DecompilerSettings;
                         Data.ToolInfo.InstanceIdPrefix = () => SettingsWindow.InstanceIdPrefix;
                         FilePath = filename;
@@ -1380,14 +1338,9 @@
                                 foreach (var instr in code.Instructions)
                                 {
                                     if (debugMode == DebugDataDialog.DebugDataMode.FullAssembler || instr.Kind == UndertaleInstruction.Opcode.Pop || instr.Kind == UndertaleInstruction.Opcode.Popz || instr.Kind == UndertaleInstruction.Opcode.B || instr.Kind == UndertaleInstruction.Opcode.Bt || instr.Kind == UndertaleInstruction.Opcode.Bf || instr.Kind == UndertaleInstruction.Opcode.Ret || instr.Kind == UndertaleInstruction.Opcode.Exit)
-<<<<<<< HEAD
-                                        debugInfo.Add(new UndertaleDebugInfo.DebugInfoPair() { SourceCodeOffset = (uint)sb.Length, BytecodeOffset = instr.Address * 4 });
-                                    instr.ToString(sb, code);
-=======
                                         debugInfo.Add(new UndertaleDebugInfo.DebugInfoPair() { SourceCodeOffset = (uint)sb.Length, BytecodeOffset = addr * 4 });
                                     instr.ToString(sb, code, addr);
                                     addr += instr.CalculateInstructionSize();
->>>>>>> bd374d7a
                                     sb.Append('\n');
                                 }
                                 outputs[i] = sb.ToString();
@@ -1450,7 +1403,6 @@
 
                         // Also make the changes to the profile system.
                         await ProfileSaveEvent(Data, filename);
-<<<<<<< HEAD
                         SaveTempToMainProfile();
 
                         if (SettingsWindow.ProfileModeEnabled && SettingsWindow.CustomProfileName && SettingsWindow.RememberProfileName)
@@ -1475,8 +1427,6 @@
 
                         /*SoundPlayer player = new SoundPlayer(Application.GetResourceStream(new Uri(@"pack://application:,,,/Resources/snd_save.wav")).Stream);
                         player.Play();*/
-=======
->>>>>>> bd374d7a
                     }
                     else
                     {
@@ -1496,14 +1446,11 @@
 
                     SaveSucceeded = false;
                 }
-<<<<<<< HEAD
                 if (Data != null)
                 {
                     Data.ToolInfo.ProfileMode = SettingsWindow.ProfileModeEnabled;
                     Data.ToolInfo.CurrentMD5 = CurProfileName;
                 }
-=======
->>>>>>> bd374d7a
 
                 UndertaleCodeEditor.gettextJSON = null;
 
@@ -1530,7 +1477,6 @@
                 }
             }
         }
-<<<<<<< HEAD
         private async Task LoadGMLCache(string filename, LoaderDialog dialog = null)
         {
             await Task.Run(() => {
@@ -1835,8 +1781,6 @@
             return true;
         }
 
-=======
->>>>>>> bd374d7a
         private void TreeView_SelectedItemChanged(object sender, RoutedPropertyChangedEventArgs<object> e)
         {
             if (e.NewValue is TreeViewItem)
@@ -2341,16 +2285,10 @@
 
                 if (doMakeString)
                 {
-<<<<<<< HEAD
-                    string newName = obj.GetType().Name.Replace("Undertale", "").Replace("GameObject", "Object").ToLower() + list.Count;
-                    (obj as UndertaleNamedResource).Name = Data.Strings.MakeString(newName);
-                    if (obj is UndertaleRoom)
-=======
                     string assetTypeName = obj.GetType().Name.Replace("Undertale", "").Replace("GameObject", "Object").ToLower();
                     string newName = $"{assetTypeName}{list.Count}";
                     string userNewName = ScriptInputDialog($"Choose new {assetTypeName} name", "Name of new asset:", newName, "Cancel", "Create", false, false);
                     if (userNewName is null)
->>>>>>> bd374d7a
                     {
                         // Presume user canceled the action
                         return;
@@ -2417,15 +2355,7 @@
                     }
                     else if (obj is UndertaleCode codeResource)
                     {
-<<<<<<< HEAD
-                        UndertaleCode code = new UndertaleCode();
-                        string prefix = Data.IsVersionAtLeast(2, 3) ? "gml_GlobalScript_" : "gml_Script_";
-                        code.Name = Data.Strings.MakeString(prefix + newName);
-                        Data.Code.Add(code);
-                        if (Data?.GeneralInfo.BytecodeVersion > 14)
-=======
                         if (Data.CodeLocals is not null)
->>>>>>> bd374d7a
                         {
                             codeResource.LocalsCount = 1;
                             UndertaleCodeLocals.CreateEmptyEntry(Data, codeResource.Name);
@@ -2435,18 +2365,6 @@
                             codeResource.WeirdLocalFlag = true;
                         }
                     }
-<<<<<<< HEAD
-                    if ((obj is UndertaleCode) && (Data.GeneralInfo.BytecodeVersion > 14))
-                    {
-                        UndertaleCodeLocals locals = new UndertaleCodeLocals();
-                        locals.Name = (obj as UndertaleCode).Name;
-                        UndertaleCodeLocals.LocalVar argsLocal = new UndertaleCodeLocals.LocalVar();
-                        argsLocal.Name = Data.Strings.MakeString("arguments");
-                        argsLocal.Index = 0;
-                        locals.Locals.Add(argsLocal);
-                        (obj as UndertaleCode).LocalsCount = 1;
-                        Data.CodeLocals.Add(locals);
-=======
                     else if (obj is UndertaleExtension && IsExtProductIDEligible == Visibility.Visible)
                     {
                         var newProductID = new byte[] { 0xBA, 0x5E, 0xBA, 0x11, 0xBA, 0xDD, 0x06, 0x60, 0xBE, 0xEF, 0xED, 0xBA, 0x0B, 0xAB, 0xBA, 0xBE };
@@ -2460,7 +2378,6 @@
                         shader.GLSL_Fragment = Data.Strings.MakeString("", true);
                         shader.HLSL9_Vertex = Data.Strings.MakeString("", true);
                         shader.HLSL9_Fragment = Data.Strings.MakeString("", true);
->>>>>>> bd374d7a
                     }
                 }
                 else
@@ -2844,10 +2761,6 @@
                     UndertaleCodeEditor.EditorTab = editorTab;
                     UndertaleCodeEditor.ChangeLineNumber(lineNum, editorTab);
                 }
-<<<<<<< HEAD
-                #pragma warning restore CA1416
-=======
->>>>>>> bd374d7a
 
                 HighlightObject(code);
                 ChangeSelection(code, inNewTab);
@@ -3028,11 +2941,7 @@
 
                 ScriptPath = path;
 
-<<<<<<< HEAD
-                object result = await CSharpScript.EvaluateAsync(scriptText, scriptOptions, this, typeof(IScriptInterface));
-=======
                 object result = await CSharpScript.EvaluateAsync(scriptText, scriptOptions.WithFilePath(path).WithFileEncoding(Encoding.UTF8), this, typeof(IScriptInterface));
->>>>>>> bd374d7a
 
                 if (FinishedMessageEnabled)
                 {
@@ -3484,23 +3393,8 @@
                         }
                     }
 
-<<<<<<< HEAD
-                    // Unzip double-zipped update
-                    ZipFile.ExtractToDirectory(Path.Combine(tempFolder, "Update.zip.zip"), tempFolder, true);
-                    File.Move(Path.Combine(tempFolder, $"{patchName}.zip"), Path.Combine(tempFolder, "Update.zip"), true);
-                    File.Delete(Path.Combine(tempFolder, "Update.zip.zip"));
-
-                    string updaterFolder = Path.Combine(ExePath, "Updater");
-                    if (!File.Exists(Path.Combine(updaterFolder, "UndertaleModToolUpdater.exe")))
-                    {
-                        this.ShowError("Updater not found! Aborting update, report this to the devs!\nLocation checked: " + updaterFolder);
-                        window.UpdateButtonEnabled = true;
-                        return;
-                    }
-=======
                     // Download complete, hide progress bar
                     HideProgressBar();
->>>>>>> bd374d7a
 
                     // Extract ZIP
                     string updaterFolderTemp = Path.Combine(tempFolder, "Updater");
