﻿using Microsoft.CodeAnalysis;
using Microsoft.CodeAnalysis.CSharp.Scripting;
using Microsoft.CodeAnalysis.Scripting;
using Microsoft.CodeAnalysis.Scripting.Hosting;
using Microsoft.Win32;
using Newtonsoft.Json;
using System;
using System.Collections;
using System.Collections.Generic;
using System.Collections.ObjectModel;
using System.ComponentModel;
using System.Diagnostics;
using System.IO;
using System.Linq;
using System.Reflection;
using System.Runtime.InteropServices;
using System.Text;
using System.Threading;
using System.Threading.Tasks;
using System.Windows;
using System.Windows.Controls;
using System.Windows.Input;
using System.Windows.Media;
using System.Windows.Threading;
using UndertaleModLib;
using UndertaleModLib.Decompiler;
using UndertaleModLib.Models;
using UndertaleModLib.ModelsDebug;
using UndertaleModLib.Scripting;
using UndertaleModLib.Util;
using UndertaleModTool.Windows;
using System.IO.Pipes;
using Ookii.Dialogs.Wpf;

using ColorConvert = System.Windows.Media.ColorConverter;
using System.Text.RegularExpressions;
using System.Windows.Data;
using System.Reflection.Metadata.Ecma335;
using System.Windows.Media.Imaging;
using System.Security.Cryptography;
using System.Collections.Concurrent;
using System.Runtime;
using SystemJson = System.Text.Json;
using System.Net.Http;
using System.Net.Http.Headers;
using Newtonsoft.Json.Linq;
using System.Net;
using System.Globalization;
using System.Windows.Controls.Primitives;
using System.Runtime.CompilerServices;

namespace UndertaleModTool
{
    public class Tab : INotifyPropertyChanged
    {
        public static readonly BitmapImage ClosedIcon = new(new Uri(@"/Resources/X.png", UriKind.RelativeOrAbsolute));
        public static readonly BitmapImage ClosedHoverIcon = new(new Uri(@"/Resources/X_Down.png", UriKind.RelativeOrAbsolute));

        private static readonly MainWindow mainWindow = Application.Current.MainWindow as MainWindow;

        public event PropertyChangedEventHandler PropertyChanged;

        private object _currentObject;

        [PropertyChanged.DoNotNotify] // Prevents "PropertyChanged.Invoke()" injection on compile
        public object CurrentObject
        {
            get => _currentObject;
            set
            {
                object prevObj = _currentObject;
                _currentObject = value;

                SetTabTitleBinding(value, prevObj);

                PropertyChanged?.Invoke(this, new PropertyChangedEventArgs(nameof(CurrentObject)));
                mainWindow.RaiseOnSelectedChanged();
            }
        }
        public string TabTitle { get; set; } = "Untitled";
        public bool IsCustomTitle { get; set; }
        public int TabIndex { get; set; }
        public bool AutoClose { get; set; } = false;

        public ObservableCollection<object> History { get; } = new();
        public int HistoryPosition { get; set; }

        public Tab(object obj, int tabIndex, string tabTitle = null)
        {
            CurrentObject = obj;
            TabIndex = tabIndex;
            AutoClose = obj is DescriptionView;

            IsCustomTitle = tabTitle is not null;
            if (IsCustomTitle)
            {
                if (tabTitle.Length > 64)
                    TabTitle = tabTitle[..64] + "...";
                else
                    TabTitle = tabTitle;
            }
        }

        public static string GetTitleForObject(object obj)
        {
            if (obj is null)
                return null;

            string title = null;

            if (obj is DescriptionView view)
            {
                if (view.Heading.Contains("Welcome"))
                {
                    title = "Welcome!";
                }
                else
                {
                    title = view.Heading;
                }
            }
            else if (obj is UndertaleNamedResource namedRes)
            {
                string content = namedRes.Name?.Content;

                string header = obj switch
                {
                    UndertaleAudioGroup => "Audio Group",
                    UndertaleSound => "Sound",
                    UndertaleSprite => "Sprite",
                    UndertaleBackground => "Background",
                    UndertalePath => "Path",
                    UndertaleScript => "Script",
                    UndertaleShader => "Shader",
                    UndertaleFont => "Font",
                    UndertaleTimeline => "Timeline",
                    UndertaleGameObject => "Game Object",
                    UndertaleRoom => "Room",
                    UndertaleExtension => "Extension",
                    UndertaleTexturePageItem => "Texture Page Item",
                    UndertaleCode => "Code",
                    UndertaleVariable => "Variable",
                    UndertaleFunction => "Function",
                    UndertaleCodeLocals => "Code Locals",
                    UndertaleEmbeddedTexture => "Embedded Texture",
                    UndertaleEmbeddedAudio => "Embedded Audio",
                    UndertaleTextureGroupInfo => "Texture Group Info",
                    UndertaleEmbeddedImage => "Embedded Image",
                    UndertaleSequence => "Sequence",
                    UndertaleAnimationCurve => "Animation Curve",
                    _ => null
                };

                if (header is not null)
                    title = header + " - " + content;
                else
                    Debug.WriteLine($"Could not handle type {obj.GetType()}");
            }
            else if (obj is UndertaleString str)
            {
                string stringFirstLine = str.Content;
                if (stringFirstLine is not null)
                {
                    if (stringFirstLine.Length == 0)
                        stringFirstLine = "(empty string)";
                    else
                    {
                        int stringLength = StringTitleConverter.NewLineRegex.Match(stringFirstLine).Index;
                        if (stringLength != 0)
                            stringFirstLine = stringFirstLine[..stringLength] + " ...";
                    }
                }

                title = "String - " + stringFirstLine;
            }
            else if (obj is UndertaleChunkVARI)
            {
                title = "Variables Overview";
            }
            else if (obj is GeneralInfoEditor)
            {
                title = "General Info";
            }
            else if (obj is GlobalInitEditor)
            {
                title = "Global Init";
            }
            else if (obj is GameEndEditor)
            {
                title = "Game End";
            }
            else
            {
                Debug.WriteLine($"Could not handle type {obj.GetType()}");
            }

            if (title is not null)
            {
                // "\t" is displayed as 8 spaces.
                // So, replace all "\t" with spaces,
                // in order to properly shorten the title.
                title = title.Replace("\t", "        ");

                if (title.Length > 64)
                    title = title[..64] + "...";
            }

            return title;
        }

        public static void SetTabTitleBinding(object obj, object prevObj, TextBlock textBlock = null)
        {
            if (textBlock is null)
            {
                var cont = mainWindow.TabController.ItemContainerGenerator.ContainerFromIndex(mainWindow.CurrentTabIndex);
                textBlock = MainWindow.FindVisualChild<TextBlock>(cont);
            }
            else
                obj = (textBlock.DataContext as Tab)?.CurrentObject;

            if (obj is null || textBlock is null)
                return;

            bool objNamed = obj is UndertaleNamedResource;
            bool objString = obj is UndertaleString;

            if (prevObj is not null)
            {
                bool pObjNamed = prevObj is UndertaleNamedResource;
                bool pObjString = prevObj is UndertaleString;

                // If both objects have the same type (one of above)
                // or both objects are not "UndertaleNamedResource",
                // then there's no need to change the binding
                if (pObjNamed && objNamed || pObjString && objString || !(pObjNamed || objNamed))
                    return;
            }

            MultiBinding binding = new()
            {
                Converter = TabTitleConverter.Instance,
                Mode = BindingMode.OneWay
            };
            binding.Bindings.Add(new Binding() { Mode = BindingMode.OneTime });

            // These bindings are only for notification
            binding.Bindings.Add(new Binding("CurrentObject") { Mode = BindingMode.OneWay });
            if (objNamed)
                binding.Bindings.Add(new Binding("CurrentObject.Name.Content") { Mode = BindingMode.OneWay });
            else if (objString)
                binding.Bindings.Add(new Binding("CurrentObject.Content") { Mode = BindingMode.OneWay });

            textBlock.SetBinding(TextBlock.TextProperty, binding);
        }

        public override string ToString()
        {
            // for ease of debugging
            return GetType().FullName + " - {" + CurrentObject?.ToString() + '}';
        }
    }
    public class TabTitleConverter : IMultiValueConverter
    {
        public static TabTitleConverter Instance { get; } = new();

        public object Convert(object[] values, Type targetType, object parameter, CultureInfo culture)
        {
            if (values[0] is not Tab tab)
                return null;

            if (!tab.IsCustomTitle)
                tab.TabTitle = Tab.GetTitleForObject(tab.CurrentObject);

            return tab.TabTitle;
        }

        public object[] ConvertBack(object value, Type[] targetTypes, object parameter, CultureInfo culture)
        {
            throw new NotImplementedException();
        }
    }

    /// <summary>
    /// Logika interakcji dla klasy MainWindow.xaml
    /// </summary>
    public partial class MainWindow : Window, INotifyPropertyChanged, IScriptInterface
    {
        /// Note for those who don't know what is "PropertyChanged.Fody" -
        /// it automatically adds "OnPropertyChanged()" to every property (or modify existing) of the class that implements INotifyPropertyChanged.
        /// It does that on code compilation.

        private Tab _currentTab;

        public UndertaleData Data { get; set; }
        public string FilePath { get; set; }
        public string ScriptPath { get; set; } // For the scripting interface specifically

        public string TitleMain { get; set; }

        public static RoutedUICommand CloseTabCommand = new RoutedUICommand("Close current tab", "CloseTab", typeof(MainWindow));
        public static RoutedUICommand CloseAllTabsCommand = new RoutedUICommand("Close all tabs", "CloseAllTabs", typeof(MainWindow));
        public static RoutedUICommand RestoreClosedTabCommand = new RoutedUICommand("Restore last closed tab", "RestoreClosedTab", typeof(MainWindow));
        public static RoutedUICommand SwitchToNextTabCommand = new RoutedUICommand("Switch to the next tab", "SwitchToNextTab", typeof(MainWindow));
        public static RoutedUICommand SwitchToPrevTabCommand = new RoutedUICommand("Switch to the previous tab", "SwitchToPrevTab", typeof(MainWindow));
        public ObservableCollection<Tab> Tabs { get; set; } = new();
        public Tab CurrentTab
        {
            get => _currentTab;
            set
            {
                _currentTab = value;
                OnPropertyChanged();
                OnPropertyChanged("Selected");
            }
        }
        public int CurrentTabIndex { get; set; } = 0;

        public object Highlighted { get; set; }
        public object Selected
        {
            get => CurrentTab?.CurrentObject;
            set
            {
                OnPropertyChanged();
                OpenInTab(value);
            } 
        }

        public Visibility IsGMS2 => (Data?.GeneralInfo?.Major ?? 0) >= 2 ? Visibility.Visible : Visibility.Collapsed;
        // God this is so ugly, if there's a better way, please, put in a pull request
        public Visibility IsExtProductIDEligible => (((Data?.GeneralInfo?.Major ?? 0) >= 2) || (((Data?.GeneralInfo?.Major ?? 0) == 1) && (((Data?.GeneralInfo?.Build ?? 0) >= 1773) || ((Data?.GeneralInfo?.Build ?? 0) == 1539)))) ? Visibility.Visible : Visibility.Collapsed;

        public List<Tab> ClosedTabsHistory { get; } = new();

        public bool CanSave { get; set; }
        public bool CanSafelySave = false;
        public bool WasWarnedAboutTempRun = false;
        public bool FinishedMessageEnabled = true;
        public bool ScriptExecutionSuccess { get; set; } = true;
        public bool IsSaving { get; set; }
        public string ScriptErrorMessage { get; set; } = "";
        public string ExePath { get; private set; } = Program.GetExecutableDirectory();
        public string ScriptErrorType { get; set; } = "";

        public enum CodeEditorMode
        {
            Unstated,
            DontDecompile,
            Decompile
        }
        public enum SaveResult
        {
            NotSaved,
            Saved,
            Error
        }
        public enum ScrollDirection
        {
            Left,
            Right
        }
        public static CodeEditorMode CodeEditorDecompile { get; set; } = CodeEditorMode.Unstated;

        private int progressValue;
        private Task updater;
        private CancellationTokenSource cts;
        private CancellationToken cToken;
        private readonly object bindingLock = new();
        private HashSet<string> syncBindings = new();
        private bool _roomRendererEnabled;

        public bool GMLCacheEnabled => SettingsWindow.UseGMLCache;

        public bool RoomRendererEnabled
        {
            get => _roomRendererEnabled;
            set
            {
                if (UndertaleRoomRenderer.RoomRendererTemplate is null)
                    UndertaleRoomRenderer.RoomRendererTemplate = (DataTemplate)DataEditor.FindResource("roomRendererTemplate");

                if (value)
                {
                    DataEditor.ContentTemplate = UndertaleRoomRenderer.RoomRendererTemplate;
                    UndertaleCachedImageLoader.ReuseTileBuffer = true;
                }
                else
                {
                    DataEditor.ContentTemplate = null;
                    CurrentTab.CurrentObject = LastOpenedObject;
                    LastOpenedObject = null;
                    UndertaleCachedImageLoader.Reset();
                    CachedTileDataLoader.Reset();
                }

                _roomRendererEnabled = value;
            }
        }
        public object LastOpenedObject { get; set; } // for restoring the object that was opened before room rendering

        public bool IsAppClosed { get; set; }

        private HttpClient httpClient;

        public event PropertyChangedEventHandler PropertyChanged;
        protected void OnPropertyChanged([CallerMemberName] string name = null)
        {
            PropertyChanged?.Invoke(this, new PropertyChangedEventArgs(name));
        }
        public void RaiseOnSelectedChanged()
        {
            OnPropertyChanged("Selected");
        }

        // For delivering messages to LoaderDialogs
        public delegate void FileMessageEventHandler(string message);
        public event FileMessageEventHandler FileMessageEvent;

        private LoaderDialog scriptDialog;

        // Related to profile system and appdata
        public byte[] MD5PreviouslyLoaded = new byte[13];
        public byte[] MD5CurrentlyLoaded = new byte[15];
        public static string AppDataFolder => Settings.AppDataFolder;
        public static string ProfilesFolder = Path.Combine(Settings.AppDataFolder, "Profiles");
        public static string CorrectionsFolder = Path.Combine(Program.GetExecutableDirectory(), "Corrections");
        public string ProfileHash = "Unknown";
        public bool CrashedWhileEditing = false;

        // Scripting interface-related
        private ScriptOptions scriptOptions;
        private Task scriptSetupTask;

        // Version info
        public static string Edition = "";

        // On debug, build with git versions. Otherwise, use the provided release version.
#if DEBUG
        public static string Version = GitVersion.GetGitVersion();
#else
        public static string Version = Assembly.GetExecutingAssembly().GetName().Version.ToString() + (Edition != "" ? "-" + Edition : "");
#endif

        public MainWindow()
        {
            InitializeComponent();
            this.DataContext = this;

            Highlighted = new DescriptionView("Welcome to UndertaleModTool!", "Open a data.win file to get started, then double click on the items on the left to view them.");
            OpenInTab(Highlighted);

            TitleMain = "UndertaleModTool by krzys_h v:" + Version;

            CanSave = false;
            CanSafelySave = false;

            scriptSetupTask = Task.Run(() =>
            {
                scriptOptions = ScriptOptions.Default
                                .AddImports("UndertaleModLib", "UndertaleModLib.Models", "UndertaleModLib.Decompiler",
                                            "UndertaleModLib.Scripting", "UndertaleModLib.Compiler",
                                            "UndertaleModTool", "System", "System.IO", "System.Collections.Generic",
                                            "System.Text.RegularExpressions")
                                .AddReferences(typeof(UndertaleObject).GetTypeInfo().Assembly,
                                                GetType().GetTypeInfo().Assembly,
                                                typeof(JsonConvert).GetTypeInfo().Assembly,
                                                typeof(System.Text.RegularExpressions.Regex).GetTypeInfo().Assembly)
                                .WithEmitDebugInformation(true); //when script throws an exception, add a exception location (line number)
            });
        }

        private void SetIDString(string str)
        {
            ((Label)this.FindName("ObjectLabel")).Content = str;
        }

        [DllImport("shell32.dll")]
        static extern void SHChangeNotify(long wEventId, uint uFlags, IntPtr dwItem1, IntPtr dwItem2);
        const long SHCNE_ASSOCCHANGED = 0x08000000;

        public static readonly string[] IFF_EXTENSIONS = new string[] { ".win", ".unx", ".ios", ".droid", ".3ds", ".symbian" };

        private void UpdateTree()
        {
            foreach (var child in (MainTree.Items[0] as TreeViewItem).Items)
                ((child as TreeViewItem).ItemsSource as ICollectionView)?.Refresh();
        }
        /*
        private static bool IsLikelyRunFromZipFolder()
        {
            var path = System.Environment.CurrentDirectory;
            var fileInfo = new FileInfo(path);
            return fileInfo.Attributes.HasFlag(FileAttributes.ReadOnly);
        }

        private static bool IsRunFromTempFolder()
        {
            var path = System.Environment.CurrentDirectory;
            var temp = Path.GetTempPath();
            return path.IndexOf(temp, StringComparison.OrdinalIgnoreCase) == 0;
        }
        */
        private async void Window_Loaded(object sender, RoutedEventArgs e)
        {
            Settings.Load();
            if (RuntimeInformation.IsOSPlatform(OSPlatform.Windows))
            {
                try
                {
                    string procFileName = Process.GetCurrentProcess().MainModule.FileName;
                    var HKCU_Classes = Registry.CurrentUser.OpenSubKey(@"Software\Classes", true);
                    var UndertaleModTool_app = HKCU_Classes.CreateSubKey(@"UndertaleModTool");

                    UndertaleModTool_app.SetValue("", "UndertaleModTool");
                    UndertaleModTool_app.CreateSubKey(@"shell\open\command").SetValue("", "\"" + procFileName + "\" \"%1\"", RegistryValueKind.String);
                    UndertaleModTool_app.CreateSubKey(@"shell\launch\command").SetValue("", "\"" + procFileName + "\" \"%1\" launch", RegistryValueKind.String);
                    UndertaleModTool_app.CreateSubKey(@"shell\launch").SetValue("", "Run game normally", RegistryValueKind.String);
                    UndertaleModTool_app.CreateSubKey(@"shell\special_launch\command").SetValue("", "\"" + procFileName + "\" \"%1\" special_launch", RegistryValueKind.String);
                    UndertaleModTool_app.CreateSubKey(@"shell\special_launch").SetValue("", "Run extended options", RegistryValueKind.String);

                    if (File.Exists("dna.txt"))
                    {
                        ScriptMessage("Opt out detected.");
                        SettingsWindow.AutomaticFileAssociation = false;
                        Settings.Save();
                    }
                    if (SettingsWindow.AutomaticFileAssociation)
                    {
                        foreach (var extStr in IFF_EXTENSIONS)
                        {
                            var ext = HKCU_Classes.CreateSubKey(extStr);
                            ext.SetValue("", "UndertaleModTool", RegistryValueKind.String);
                        }
                        SHChangeNotify(SHCNE_ASSOCCHANGED, 0, IntPtr.Zero, IntPtr.Zero);
                    }
                }
                catch (Exception ex)
                {
                    Debug.WriteLine(ex.ToString());
                }
            }

            var args = Environment.GetCommandLineArgs();
            if (args.Length > 1)
            {
                string arg = args[1];
                if (File.Exists(arg))
                {
                    await LoadFile(arg, true);
                }
                else if (arg == "deleteTempFolder") // if was launched from UndertaleModToolUpdater
                {
                    _ = Task.Run(() =>
                    {
                        Process[] updaterInstances = Process.GetProcessesByName("UndertaleModToolUpdater");
                        bool updaterClosed = false;

                        if (updaterInstances.Length > 0)
                        {
                            foreach (Process instance in updaterInstances)
                            {
                                if (!instance.WaitForExit(5000))
                                    this.ShowWarning("UndertaleModToolUpdater app didn't exit.\nCan't delete its temp folder.");
                                else
                                    updaterClosed = true;
                            }
                        }
                        else
                            updaterClosed = true;

                        if (updaterClosed)
                        {
                            bool deleted = false;
                            string exMessage = "(error message is missing)";
                            string tempFolder = Path.Combine(Path.GetTempPath(), "UndertaleModTool");

                            for (int i = 0; i <= 5; i++)
                            {
                                try
                                {
                                    Directory.Delete(tempFolder, true);

                                    deleted = true;
                                    break;
                                }
                                catch (Exception ex)
                                {
                                    exMessage = ex.Message;
                                }

                                Thread.Sleep(1000);
                            }

                            if (!deleted)
                                this.ShowWarning($"The updater temp folder can't be deleted.\nError - {exMessage}.");
                        }
                    });
                }
            }
            if (args.Length > 2)
            {
                if (args[2] == "special_launch")
                {
                    RuntimePicker picker = new RuntimePicker();
                    picker.Owner = this;
                    var runtime = picker.Pick(FilePath, Data);
                    if (runtime == null)
                        return;
                    Process.Start(runtime.Path, "-game \"" + FilePath + "\"");
                    Environment.Exit(0);
                }
                else if (args[2] == "launch")
                {
                    string gameExeName = Data?.GeneralInfo?.FileName?.Content;
                    if (gameExeName == null || FilePath == null)
                    {
                        ScriptError("Null game executable name or location");
                        Environment.Exit(0);
                    }
                    string gameExePath = Path.Combine(Path.GetDirectoryName(FilePath), gameExeName + ".exe");
                    if (!File.Exists(gameExePath))
                    {
                        ScriptError("Cannot find game executable path, expected: " + gameExePath);
                        Environment.Exit(0);
                    }
                    if (!File.Exists(FilePath))
                    {
                        ScriptError("Cannot find data file path, expected: " + FilePath);
                        Environment.Exit(0);
                    }
                    if (gameExeName != null)
                        Process.Start(gameExePath, "-game \"" + FilePath + "\" -debugoutput \"" + Path.ChangeExtension(FilePath, ".gamelog.txt") + "\"");
                    Environment.Exit(0);
                }
                else
                {
                    _ = ListenChildConnection(args[2]);
                }
            }

            // Copy the known code corrections into the profile, if they don't already exist.
            ApplyCorrections();
            CrashCheck();
        }

        public Dictionary<string, NamedPipeServerStream> childFiles = new Dictionary<string, NamedPipeServerStream>();

        public void OpenChildFile(string filename, string chunkName, int itemIndex)
        {
            if (childFiles.ContainsKey(filename))
            {
                try
                {
                    StreamWriter existingwriter = new StreamWriter(childFiles[filename]);
                    existingwriter.WriteLine(chunkName + ":" + itemIndex);
                    existingwriter.Flush();
                    return;
                }
                catch (IOException e)
                {
                    Debug.WriteLine(e);
                    childFiles.Remove(filename);
                }
            }

            string key = Guid.NewGuid().ToString();

            string dir = Path.GetDirectoryName(FilePath);
            Process.Start(Process.GetCurrentProcess().MainModule.FileName, "\"" + Path.Combine(dir, filename) + "\" " + key);

            var server = new NamedPipeServerStream(key);
            server.WaitForConnection();
            childFiles.Add(filename, server);

            StreamWriter writer = new StreamWriter(childFiles[filename]);
            writer.WriteLine(chunkName + ":" + itemIndex);
            writer.Flush();
        }

        public void CloseChildFiles()
        {
            foreach (var pair in childFiles)
            {
                pair.Value.Close();
            }
            childFiles.Clear();
        }

        public async Task ListenChildConnection(string key)
        {
            var client = new NamedPipeClientStream(key);
            client.Connect();
            StreamReader reader = new StreamReader(client);

            while (true)
            {
                string[] thingToOpen = (await reader.ReadLineAsync()).Split(':');
                if (thingToOpen.Length != 2)
                    throw new Exception("ummmmm");
                if (thingToOpen[0] != "AUDO") // Just pretend I'm not hacking it together that poorly
                    throw new Exception("errrrr");
                OpenInTab(Data.EmbeddedAudio[Int32.Parse(thingToOpen[1])], false, "Embedded Audio");
                Activate();
            }
        }

        private async void Command_New(object sender, ExecutedRoutedEventArgs e)
        {
            await MakeNewDataFile();
        }
        public async Task<bool> MakeNewDataFile()
        {
            if (Data != null)
            {
                if (this.ShowQuestion("Warning: you currently have a project open.\nAre you sure you want to make a new project?") == MessageBoxResult.No)
                    return false;
            }
            this.Dispatcher.Invoke(() =>
            {
                CommandBox.Text = "";
            });

            await SaveGMLCache(FilePath, false);

            DisposeGameData();

            FilePath = null;
            Data = UndertaleData.CreateNew();
            Data.ToolInfo.AppDataProfiles = ProfilesFolder;
            CloseChildFiles();
            OnPropertyChanged("Data");
            OnPropertyChanged("FilePath");
            OnPropertyChanged("IsGMS2");

            BackgroundsItemsList.Header = IsGMS2 == Visibility.Visible
                                          ? "Tile sets"
                                          : "Backgrounds & Tile sets";

            Highlighted = new DescriptionView("Welcome to UndertaleModTool!", "New file created, have fun making a game out of nothing\nI TOLD YOU to open a data.win, not create a new file! :P");
            OpenInTab(Highlighted);

            CanSave = true;
            CanSafelySave = true;

            return true;
        }

        private async void Window_Drop(object sender, DragEventArgs e)
        {
            // ignore drop events inside the main window (e.g. resource tree)
            if (sender is MainWindow)
            {
                // try to detect stuff, autoConvert is false because we don't want any conversion.
                if (e.Data.GetDataPresent(DataFormats.FileDrop, false))
                {
                    string filepath = ((string[])e.Data.GetData(DataFormats.FileDrop))[0];
                    string fileext = Path.GetExtension(filepath);

                    if (fileext == ".csx")
                    {
                        if (this.ShowQuestion($"Run {filepath} as a script?") == MessageBoxResult.Yes)
                            await RunScript(filepath);
                    }
                    else if (IFF_EXTENSIONS.Contains(fileext) || fileext == ".dat" /* audiogroup */)
                    {
                        if (this.ShowQuestion($"Open {filepath} as a data file?") == MessageBoxResult.Yes)
                            await LoadFile(filepath, true);
                    }
                    // else, do something?
                }
            }
        }

        public async Task<bool> DoOpenDialog()
        {
            OpenFileDialog dlg = new OpenFileDialog();

            dlg.DefaultExt = "win";
            dlg.Filter = "Game Maker Studio data files (.win, .unx, .ios, .droid, audiogroup*.dat)|*.win;*.unx;*.ios;*.droid;audiogroup*.dat|All files|*";

            if (dlg.ShowDialog(this) == true)
            {
                await LoadFile(dlg.FileName, true);
                return true;
            }
            return false;
        }
        public async Task<bool> DoSaveDialog(bool suppressDebug = false)
        {
            SaveFileDialog dlg = new SaveFileDialog();

            dlg.DefaultExt = "win";
            dlg.Filter = "Game Maker Studio data files (.win, .unx, .ios, .droid, audiogroup*.dat)|*.win;*.unx;*.ios;*.droid;audiogroup*.dat|All files|*";
            dlg.FileName = FilePath;

            if (dlg.ShowDialog(this) == true)
            {
                await SaveFile(dlg.FileName, suppressDebug);
                return true;
            }
            return false;
        }

        public async Task<SaveResult> SaveCodeChanges()
        {
            SaveResult result = SaveResult.NotSaved;

            DependencyObject child = VisualTreeHelper.GetChild(DataEditor, 0);
            if (child is not null && VisualTreeHelper.GetChild(child, 0) is UndertaleCodeEditor codeEditor)
            {
                #pragma warning disable CA1416
                if (codeEditor.DecompiledChanged || codeEditor.DisassemblyChanged)
                {
                    IsSaving = true;

                    await codeEditor.SaveChanges();
                    //"IsSaving" should became false on success

                    result = IsSaving ? SaveResult.Error : SaveResult.Saved;
                    IsSaving = false;
                }
                #pragma warning restore CA1416
            }

            return result;
        }

        private void Command_Open(object sender, ExecutedRoutedEventArgs e)
        {
            _ = DoOpenDialog();
        }

        private async void Command_Save(object sender, ExecutedRoutedEventArgs e)
        {
            if (CanSave)
            {
                if (!CanSafelySave)
                    this.ShowWarning("Errors occurred during loading. High chance of data loss! Proceed at your own risk.");

                if (await SaveCodeChanges() == SaveResult.NotSaved)
                    _ = DoSaveDialog();
            }
        }
        private async void DataWindow_Closing(object sender, CancelEventArgs e)
        {
            if (Data != null)
            {
                e.Cancel = true;

                bool save = false;

                if (SettingsWindow.WarnOnClose)
                {
                    if (this.ShowQuestion("Are you sure you want to quit?") == MessageBoxResult.Yes)
                    {
                        if (this.ShowQuestion("Save changes first?") == MessageBoxResult.Yes)
                        {
                            if (scriptDialog is not null)
                            {
                                if (this.ShowQuestion("Script still runs. Save anyway?\nIt can corrupt the data file that you'll save.") == MessageBoxResult.Yes)
                                    save = true;
                            }
                            else
                                save = true;

                            if (save)
                            {
                                SaveResult saveRes = await SaveCodeChanges();

                                if (saveRes == SaveResult.NotSaved)
                                    _ = DoSaveDialog();
                                else if (saveRes == SaveResult.Error)
                                    return;
                            }
                        }
                        else
                            RevertProfile();

                        DestroyUMTLastEdited();
                    }
                    else
                        return;
                }
                else
                {
                    RevertProfile();
                    DestroyUMTLastEdited();
                }

                if (SettingsWindow.UseGMLCache && Data?.GMLCache?.Count > 0 && !Data.GMLCacheWasSaved && Data.GMLCacheIsReady)
                    if (this.ShowQuestion("Save unedited code cache?") == MessageBoxResult.Yes)
                        await SaveGMLCache(FilePath, save);

                CloseOtherWindows();

                IsAppClosed = true;

                Closing -= DataWindow_Closing; //disable "on window closed" event handler (prevent recursion)
                _ = Task.Run(() => Dispatcher.Invoke(Close));
            }
        }
        private void Command_Close(object sender, ExecutedRoutedEventArgs e)
        {
            Close();
        }
        private void CloseOtherWindows() //close "standalone" windows (e.g. "ClickableTextOutput")
        {
            foreach (Window w in Application.Current.Windows)
            {
                if (w is not MainWindow && w.Owner is null) //&& is not a modal window
                    w.Close();
            }
        }

        private void Command_CloseTab(object sender, ExecutedRoutedEventArgs e)
        {
            CloseTab();
        }
        private void Command_CloseAllTabs(object sender, ExecutedRoutedEventArgs e)
        {
            if (Tabs.Count == 1 && CurrentTab.TabTitle == "Welcome!")
                return;

            ClosedTabsHistory.Clear();
            Tabs.Clear();
            CurrentTab = null;

            OpenInTab(new DescriptionView("Welcome to UndertaleModTool!",
                                          "Open data.win file to get started, then double click on the items on the left to view them"));
            CurrentTab = Tabs[CurrentTabIndex];

            UpdateObjectLabel(CurrentTab.CurrentObject);
        }
        private void Command_RestoreClosedTab(object sender, ExecutedRoutedEventArgs e)
        {
            if (ClosedTabsHistory.Count > 0)
            {
                Tab lastTab = ClosedTabsHistory.Last();
                ClosedTabsHistory.RemoveAt(ClosedTabsHistory.Count - 1);

                if (CurrentTab.AutoClose)
                    CloseTab(false);

                Tabs.Insert(lastTab.TabIndex, lastTab);
                CurrentTabIndex = lastTab.TabIndex;

                for (int i = CurrentTabIndex + 1; i < Tabs.Count; i++)
                    Tabs[i].TabIndex = i;

                ScrollToTab(CurrentTabIndex);

                UpdateObjectLabel(lastTab.CurrentObject);
            }
        }
        private void Command_SwitchToNextTab(object sender, ExecutedRoutedEventArgs e)
        {
            if (CurrentTabIndex < Tabs.Count - 1)
                CurrentTabIndex++;
        }
        private void Command_SwitchToPrevTab(object sender, ExecutedRoutedEventArgs e)
        {
            if (CurrentTabIndex > 0)
                CurrentTabIndex--;
        }
        private void Command_GoBack(object sender, ExecutedRoutedEventArgs e)
        {
            GoBack();
        }
        private void Command_GoForward(object sender, ExecutedRoutedEventArgs e)
        {
            GoForward();
        }

        private void DisposeGameData()
        {
            if (Data is not null)
            {
                // This also clears all their game object references
                CurrentTab = null;
                Tabs.Clear();
                ClosedTabsHistory.Clear();

                // Update GUI and wait for all background processes to finish
                UpdateLayout();
                Dispatcher.Invoke(() => { }, DispatcherPriority.ApplicationIdle);

                Data.Dispose();
                Data = null;

                GCSettings.LargeObjectHeapCompactionMode = GCLargeObjectHeapCompactionMode.CompactOnce;
                GC.Collect();
            }
        }
        private async Task LoadFile(string filename, bool preventClose = false)
        {
            LoaderDialog dialog = new LoaderDialog("Loading", "Loading, please wait...");
            dialog.PreventClose = preventClose;
            this.Dispatcher.Invoke(() =>
            {
                CommandBox.Text = "";
            });
            dialog.Owner = this;

            DisposeGameData();
            Highlighted = new DescriptionView("Welcome to UndertaleModTool!", "Double click on the items on the left to view them!");
            OpenInTab(Highlighted);

            Task t = Task.Run(() =>
            {
                bool hadWarnings = false;
                UndertaleData data = null;
                try
                {
                    using (var stream = new FileStream(filename, FileMode.Open, FileAccess.Read))
                    {
                        data = UndertaleIO.Read(stream, warning =>
                        {
                            this.ShowWarning(warning, "Loading warning");
                            hadWarnings = true;
                        }, message =>
                        {
                            FileMessageEvent?.Invoke(message);
                        });
                    }

                    UndertaleEmbeddedTexture.TexData.ClearSharedStream();
                }
                catch (Exception e)
                {
                    this.ShowError("An error occured while trying to load:\n" + e.Message, "Load error");
                }

                Dispatcher.Invoke(async () =>
                {
                    if (data != null)
                    {
                        if (data.UnsupportedBytecodeVersion)
                        {
                            this.ShowWarning("Only bytecode versions 13 to 17 are supported for now, you are trying to load " + data.GeneralInfo.BytecodeVersion + ". A lot of code is disabled and will likely break something. Saving/exporting is disabled.", "Unsupported bytecode version");
                            CanSave = false;
                            CanSafelySave = false;
                        }
                        else if (hadWarnings)
                        {
                            this.ShowWarning("Warnings occurred during loading. Data loss will likely occur when trying to save!", "Loading problems");
                            CanSave = true;
                            CanSafelySave = false;
                        }
                        else
                        {
                            CanSave = true;
                            CanSafelySave = true;
                            await UpdateProfile(data, filename);
                            if (data != null)
                            {
                                data.ToolInfo.ProfileMode = SettingsWindow.ProfileModeEnabled;
                                data.ToolInfo.CurrentMD5 = BitConverter.ToString(MD5CurrentlyLoaded).Replace("-", "").ToLowerInvariant();
                            }
                        }
<<<<<<< HEAD
=======
                        /*if (data.GMS2_3 && SettingsWindow.Warn_About_GMS23)
                        {
                            this.ShowWarning("This game was built using GameMaker Studio 2.3 (or above). Support for this version is a work in progress, and you will likely run into issues decompiling code or in other places.", "GMS 2.3");
                        }*/
>>>>>>> 6b94f6bc
                        if (data.IsYYC())
                        {
                            this.ShowWarning("This game uses YYC (YoYo Compiler), which means the code is embedded into the game executable. This configuration is currently not fully supported; continue at your own risk.", "YYC");
                        }
                        if (data.GeneralInfo != null)
                        {
                            if (!data.GeneralInfo.IsDebuggerDisabled)
                            {
                                this.ShowWarning("This game is set to run with the GameMaker Studio debugger and the normal runtime will simply hang after loading if the debugger is not running. You can turn this off in General Info by checking the \"Disable Debugger\" box and saving.", "GMS Debugger");
                            }
                        }
                        if (Path.GetDirectoryName(FilePath) != Path.GetDirectoryName(filename))
                            CloseChildFiles();

                        if (FilePath != filename)
                            await SaveGMLCache(FilePath, false, dialog);

                        Data = data;

                        await LoadGMLCache(filename, dialog);
                        UndertaleCachedImageLoader.Reset();
                        CachedTileDataLoader.Reset();

                        Data.ToolInfo.AppDataProfiles = ProfilesFolder;
                        FilePath = filename;
                        OnPropertyChanged("Data");
                        OnPropertyChanged("FilePath");
                        OnPropertyChanged("IsGMS2");

                        BackgroundsItemsList.Header = IsGMS2 == Visibility.Visible
                                                      ? "Tile sets"
                                                      : "Backgrounds & Tile sets";

                        #pragma warning disable CA1416
                        UndertaleCodeEditor.gettext = null;
                        UndertaleCodeEditor.gettextJSON = null;
                        #pragma warning restore CA1416
                    }

                    dialog.Hide();
                });
            });
            dialog.ShowDialog();
            await t;

            // Clear "GC holes" left in the memory in process of data unserializing
            // https://docs.microsoft.com/en-us/dotnet/api/system.runtime.gcsettings.largeobjectheapcompactionmode?view=net-6.0
            GCSettings.LargeObjectHeapCompactionMode = GCLargeObjectHeapCompactionMode.CompactOnce;
            GC.Collect();
        }

        private async Task SaveFile(string filename, bool suppressDebug = false)
        {
            if (Data == null || Data.UnsupportedBytecodeVersion)
                return;

            bool isDifferentPath = FilePath != filename;

            LoaderDialog dialog = new LoaderDialog("Saving", "Saving, please wait...");
            dialog.PreventClose = true;
            IProgress<Tuple<int, string>> progress = new Progress<Tuple<int, string>>(i => { dialog.ReportProgress(i.Item2, i.Item1); });
            IProgress<double?> setMax = new Progress<double?>(i => { dialog.Maximum = i; });
            dialog.Owner = this;
            FilePath = filename;
            OnPropertyChanged("FilePath");
            if (Path.GetDirectoryName(FilePath) != Path.GetDirectoryName(filename))
                CloseChildFiles();

            DebugDataDialog.DebugDataMode debugMode = DebugDataDialog.DebugDataMode.NoDebug;
            if (!suppressDebug && Data.GeneralInfo != null && !Data.GeneralInfo.IsDebuggerDisabled)
                this.ShowWarning("You are saving the game in GameMaker Studio debug mode. Unless the debugger is running, the normal runtime will simply hang after loading. You can turn this off in General Info by checking the \"Disable Debugger\" box and saving.", "GMS Debugger");
            Task t = Task.Run(async () =>
            {
                bool SaveSucceeded = true;

                try
                {
                    using (var stream = new FileStream(filename + "temp", FileMode.Create, FileAccess.Write))
                    {
                        UndertaleIO.Write(stream, Data, message =>
                        {
                            FileMessageEvent?.Invoke(message);
                        });
                    }

                    UndertaleEmbeddedTexture.TexData.ClearSharedStream();
                    if (Data.UseQoiFormat)
                        QoiConverter.ClearSharedBuffer();

                    if (debugMode != DebugDataDialog.DebugDataMode.NoDebug)
                    {
                        FileMessageEvent?.Invoke("Generating debugger data...");

                        UndertaleDebugData debugData = UndertaleDebugData.CreateNew();

                        setMax.Report(Data.Code.Count);
                        int count = 0;
                        object countLock = new object();
                        string[] outputs = new string[Data.Code.Count];
                        UndertaleDebugInfo[] outputsOffsets = new UndertaleDebugInfo[Data.Code.Count];
                        GlobalDecompileContext context = new GlobalDecompileContext(Data, false);
                        Parallel.For(0, Data.Code.Count, (i) =>
                        {
                            var code = Data.Code[i];

                            if (debugMode == DebugDataDialog.DebugDataMode.Decompiled)
                            {
                                //Debug.WriteLine("Decompiling " + code.Name.Content);
                                string output;
                                try
                                {
                                    output = Decompiler.Decompile(code, context);
                                }
                                catch (Exception e)
                                {
                                    Debug.WriteLine(e.Message);
                                    output = "/*\nEXCEPTION!\n" + e.ToString() + "\n*/";
                                }
                                outputs[i] = output;

                                UndertaleDebugInfo debugInfo = new UndertaleDebugInfo();
                                debugInfo.Add(new UndertaleDebugInfo.DebugInfoPair() { SourceCodeOffset = 0, BytecodeOffset = 0 }); // TODO: generate this too! :D
                                outputsOffsets[i] = debugInfo;
                            }
                            else
                            {
                                StringBuilder sb = new StringBuilder();
                                UndertaleDebugInfo debugInfo = new UndertaleDebugInfo();

                                foreach (var instr in code.Instructions)
                                {
                                    if (debugMode == DebugDataDialog.DebugDataMode.FullAssembler || instr.Kind == UndertaleInstruction.Opcode.Pop || instr.Kind == UndertaleInstruction.Opcode.Popz || instr.Kind == UndertaleInstruction.Opcode.B || instr.Kind == UndertaleInstruction.Opcode.Bt || instr.Kind == UndertaleInstruction.Opcode.Bf || instr.Kind == UndertaleInstruction.Opcode.Ret || instr.Kind == UndertaleInstruction.Opcode.Exit)
                                        debugInfo.Add(new UndertaleDebugInfo.DebugInfoPair() { SourceCodeOffset = (uint)sb.Length, BytecodeOffset = instr.Address * 4 });
                                    sb.Append(instr.ToString(code));
                                    sb.Append('\n');
                                }
                                outputs[i] = sb.ToString();
                                outputsOffsets[i] = debugInfo;
                            }

                            lock (countLock)
                            {
                                progress.Report(new Tuple<int, string>(++count, code.Name.Content));
                            }
                        });
                        setMax.Report(null);

                        for (int i = 0; i < Data.Code.Count; i++)
                        {
                            debugData.SourceCode.Add(new UndertaleScriptSource() { SourceCode = debugData.Strings.MakeString(outputs[i]) });
                            debugData.DebugInfo.Add(outputsOffsets[i]);
                            debugData.LocalVars.Add(Data.CodeLocals[i]);
                            if (debugData.Strings.IndexOf(Data.CodeLocals[i].Name) < 0)
                                debugData.Strings.Add(Data.CodeLocals[i].Name);
                            foreach (var local in Data.CodeLocals[i].Locals)
                                if (debugData.Strings.IndexOf(local.Name) < 0)
                                    debugData.Strings.Add(local.Name);
                        }

                        using (UndertaleWriter writer = new UndertaleWriter(new FileStream(Path.ChangeExtension(FilePath, ".yydebug"), FileMode.Create, FileAccess.Write)))
                        {
                            debugData.FORM.Serialize(writer);
                            writer.ThrowIfUnwrittenObjects();
                            writer.Flush();
                        }
                    }
                }
                catch (Exception e)
                {
                    if (!UndertaleIO.IsDictionaryCleared)
                    {
                        try
                        {
                            var listChunks = Data.FORM.Chunks.Values.Select(x => x as IUndertaleListChunk);
                            Parallel.ForEach(listChunks.Where(x => x is not null), (chunk) =>
                            {
                                chunk.ClearIndexDict();
                            });

                            UndertaleIO.IsDictionaryCleared = true;
                        }
                        catch { }
                    }

                    Dispatcher.Invoke(() =>
                    {
                        this.ShowError("An error occured while trying to save:\n" + e.Message, "Save error");
                    });

                    SaveSucceeded = false;
                }
                // Don't make any changes unless the save succeeds.
                try
                {
                    if (SaveSucceeded)
                    {
                        // It saved successfully!
                        // If we're overwriting a previously existing data file, we're going to delete it now.
                        // Then, we're renaming it back to the proper (non-temp) file name.
                        if (File.Exists(filename))
                            File.Delete(filename);
                        File.Move(filename + "temp", filename);

                        await SaveGMLCache(filename, true, dialog, isDifferentPath);

                        // Also make the changes to the profile system.
                        await ProfileSaveEvent(Data, filename);
                        SaveTempToMainProfile();
                    }
                    else
                    {
                        // It failed, but since we made a temp file for saving, no data was overwritten or destroyed (hopefully)
                        // We need to delete the temp file though (if it exists).
                        if (File.Exists(filename + "temp"))
                            File.Delete(filename + "temp");
                        // No profile system changes, since the save failed, like a save was never attempted.
                    }
                }
                catch (Exception exc)
                {
                    Dispatcher.Invoke(() =>
                    {
                        this.ShowError("An error occured while trying to save:\n" + exc.Message, "Save error");
                    });

                    SaveSucceeded = false;
                }
                if (Data != null)
                {
                    Data.ToolInfo.ProfileMode = SettingsWindow.ProfileModeEnabled;
                    Data.ToolInfo.CurrentMD5 = BitConverter.ToString(MD5CurrentlyLoaded).Replace("-", "").ToLowerInvariant();
                }

                #pragma warning disable CA1416
                UndertaleCodeEditor.gettextJSON = null;
                #pragma warning restore CA1416

                Dispatcher.Invoke(() =>
                {
                    dialog.Hide();
                });
            });
            dialog.ShowDialog();
            await t;

            GCSettings.LargeObjectHeapCompactionMode = GCLargeObjectHeapCompactionMode.CompactOnce;
            GC.Collect();
        }

        public string GenerateMD5(string filename)
        {
            using (MD5 md5 = MD5.Create())
            {
                using (FileStream fs = File.OpenRead(filename))
                {
                    byte[] hash = md5.ComputeHash(fs);
                    return BitConverter.ToString(hash).Replace("-", "").ToLowerInvariant();
                }
            }
        }
        private async Task LoadGMLCache(string filename, LoaderDialog dialog = null)
        {
            await Task.Run(() => {
                if (SettingsWindow.UseGMLCache)
                {
                    string cacheDirPath = Path.Combine(ExePath, "GMLCache");
                    string cacheIndexPath = Path.Combine(cacheDirPath, "index");

                    if (!File.Exists(cacheIndexPath))
                        return;

                    dialog?.Dispatcher.Invoke(() => dialog.ReportProgress("Loading decompiled code cache..."));

                    string[] indexLines = File.ReadAllLines(cacheIndexPath);

                    int num = -1;
                    for (int i = 0; i < indexLines.Length; i++)
                        if (indexLines[i] == filename)
                        {
                            num = i;
                            break;
                        }

                    if (num == -1)
                        return;

                    if (!File.Exists(Path.Combine(cacheDirPath, num.ToString())))
                    {
                        this.ShowWarning("Decompiled code cache file for open data is missing, but its name present in the index.");

                        return;
                    }

                    string hash = GenerateMD5(filename);

                    using (StreamReader fs = new(Path.Combine(cacheDirPath, num.ToString())))
                    {
                        string prevHash = fs.ReadLine();

                        if (!Regex.IsMatch(prevHash, "^[0-9a-fA-F]{32}$")) //if first 32 bytes of cache file are not a valid MD5
                            this.ShowWarning("Decompiled code cache for open file is broken.\nThe cache will be generated again.");
                        else
                        {
                            if (hash == prevHash)
                            {
                                string cacheStr = fs.ReadLine();
                                string failedStr = fs.ReadLine();

                                try
                                {
                                    Data.GMLCache = SystemJson.JsonSerializer.Deserialize<ConcurrentDictionary<string, string>>(cacheStr);

                                    if (failedStr is not null)
                                        Data.GMLCacheFailed = SystemJson.JsonSerializer.Deserialize<List<string>>(failedStr);
                                    else
                                        Data.GMLCacheFailed = new();
                                }
                                catch
                                {
                                    this.ShowWarning("Decompiled code cache for open file is broken.\nThe cache will be generated again.");

                                    Data.GMLCache = null;
                                    Data.GMLCacheFailed = null;

                                    return;
                                }

                                string[] codeNames = Data.Code.Where(x => x.ParentEntry is null).Select(x => x.Name.Content).ToArray();
                                string[] invalidNames = Data.GMLCache.Keys.Except(codeNames).ToArray();
                                if (invalidNames.Length > 0)
                                {
                                    this.ShowWarning($"Decompiled code cache for open file contains one or more non-existent code names (first - \"{invalidNames[0]}\").\nThe cache will be generated again.");

                                    Data.GMLCache = null;

                                    return;
                                }

                                Data.GMLCacheChanged = new();
                                Data.GMLEditedBefore = new();
                                Data.GMLCacheWasSaved = true;
                            }
                            else
                                this.ShowWarning("Open file differs from the one the cache was generated for.\nThat decompiled code cache will be generated again.");
                        }
                    }
                }
            });
        }
        private async Task SaveGMLCache(string filename, bool updateCache = true, LoaderDialog dialog = null, bool isDifferentPath = false)
        {
            await Task.Run(async () => {
                if (SettingsWindow.UseGMLCache && Data?.GMLCache?.Count > 0 && Data.GMLCacheIsReady && (isDifferentPath || !Data.GMLCacheWasSaved || !Data.GMLCacheChanged.IsEmpty))
                {
                    dialog?.Dispatcher.Invoke(() => dialog.ReportProgress("Saving decompiled code cache..."));

                    string cacheDirPath = Path.Combine(ExePath, "GMLCache");
                    string cacheIndexPath = Path.Combine(cacheDirPath, "index");
                    if (!File.Exists(cacheIndexPath))
                    {
                        Directory.CreateDirectory(cacheDirPath);
                        File.WriteAllText(cacheIndexPath, filename);
                    }

                    List<string> indexLines = File.ReadAllLines(cacheIndexPath).ToList();

                    int num = -1;
                    for (int i = 0; i < indexLines.Count; i++)
                        if (indexLines[i] == filename)
                        {
                            num = i;
                            break;
                        }

                    if (num == -1) //if it's new cache file
                    {
                        num = indexLines.Count;

                        indexLines.Add(filename);
                    }

                    if (updateCache)
                    {
                        await GenerateGMLCache(null, dialog, true);
                        await StopProgressBarUpdater();
                    }

                    string[] codeNames = Data.Code.Where(x => x.ParentEntry is null).Select(x => x.Name.Content).ToArray();
                    Dictionary<string, string> sortedCache = new(Data.GMLCache.OrderBy(x => Array.IndexOf(codeNames, x.Key)));
                    Data.GMLCacheFailed = Data.GMLCacheFailed.OrderBy(x => Array.IndexOf(codeNames, x)).ToList();

                    if (!updateCache && Data.GMLEditedBefore.Count > 0) //if saving the original cache
                        foreach (string name in Data.GMLEditedBefore)
                            sortedCache.Remove(name);                   //exclude the code that was edited from the save list

                    dialog?.Dispatcher.Invoke(() => dialog.ReportProgress("Saving decompiled code cache..."));

                    string hash = GenerateMD5(filename);

                    using (FileStream fs = File.Create(Path.Combine(cacheDirPath, num.ToString())))
                    {
                        fs.Write(Encoding.UTF8.GetBytes(hash + '\n'));
                        fs.Write(SystemJson.JsonSerializer.SerializeToUtf8Bytes(sortedCache));

                        if (Data.GMLCacheFailed.Count > 0)
                        {
                            fs.WriteByte((byte)'\n');
                            fs.Write(SystemJson.JsonSerializer.SerializeToUtf8Bytes(Data.GMLCacheFailed));
                        }
                    }

                    File.WriteAllLines(cacheIndexPath, indexLines);

                    Data.GMLCacheWasSaved = true;
                }
            });
        }

        public async Task<bool> GenerateGMLCache(ThreadLocal<GlobalDecompileContext> decompileContext = null, object dialog = null, bool clearGMLEditedBefore = false)
        {
            if (!SettingsWindow.UseGMLCache)
                return false;

            bool createdDialog = false;
            bool existedDialog = false;
            Data.GMLCacheIsReady = false;

            if (Data.GMLCache is null)
                Data.GMLCache = new();

            ConcurrentBag<string> failedBag = new();

            if (scriptDialog is null)
            {
                if (dialog is null)
                {
                    Dispatcher.Invoke(() =>
                    {
                        scriptDialog = new LoaderDialog("Script in progress...", "Please wait...")
                        {
                            Owner = this,
                            PreventClose = true
                        };
                    });

                    createdDialog = true;
                }
                else
                    scriptDialog = dialog as LoaderDialog;
            }
            else
                existedDialog = true;

            if (decompileContext is null)
                decompileContext = new(() => new GlobalDecompileContext(Data, false));

            if (Data.KnownSubFunctions is null) //if we run script before opening any code
                Decompiler.BuildSubFunctionCache(Data);

            if (Data.GMLCache.IsEmpty)
            {
                SetProgressBar(null, "Generating decompiled code cache...", 0, Data.Code.Count);
                StartProgressBarUpdater();

                await Task.Run(() => Parallel.ForEach(Data.Code, (code) =>
                {
                    if (code is not null && code.ParentEntry is null)
                    {
                        try
                        {
                            Data.GMLCache[code.Name.Content] = Decompiler.Decompile(code, decompileContext.Value);
                        }
                        catch
                        {
                            failedBag.Add(code.Name.Content);
                        }
                    }

                    IncrementProgressParallel();
                }));

                Data.GMLEditedBefore = new(Data.GMLCacheChanged);
                Data.GMLCacheChanged.Clear();
                Data.GMLCacheFailed = failedBag.ToList();
            }
            else
            {
                List<string> codeToUpdate;
                bool cacheIsFull = !(Data.GMLCache.Count < Data.Code.Where(x => x.ParentEntry is null).Count() - Data.GMLCacheFailed.Count);

                if (cacheIsFull)
                {
                    Data.GMLCacheChanged = new(Data.GMLCacheChanged.Distinct()); //remove duplicates

                    codeToUpdate = Data.GMLCacheChanged.ToList();
                }
                else
                {
                    //add missing and modified code cache names to the update list (and remove duplicates)
                    codeToUpdate = Data.GMLCacheChanged.Union(
                        Data.Code.Where(x => x.ParentEntry is null)
                                 .Select(x => x.Name.Content)
                                 .Except(Data.GMLCache.Keys)
                                 .Except(Data.GMLCacheFailed))
                        .ToList();
                }

                if (codeToUpdate.Count > 0)
                {
                    SetProgressBar(null, "Updating decompiled code cache...", 0, codeToUpdate.Count);
                    StartProgressBarUpdater();

                    await Task.Run(() => Parallel.ForEach(codeToUpdate.Select(x => Data.Code.ByName(x)), (code) =>
                    {
                        if (code is not null && code.ParentEntry is null)
                        {
                            try
                            {
                                Data.GMLCache[code.Name.Content] = Decompiler.Decompile(code, decompileContext.Value);

                                Data.GMLCacheFailed.Remove(code.Name.Content); //that code compiles now
                            }
                            catch
                            {
                                failedBag.Add(code.Name.Content);
                            }
                        }

                        IncrementProgressParallel();
                    }));

                    if (clearGMLEditedBefore)
                        Data.GMLEditedBefore.Clear();
                    else
                        Data.GMLEditedBefore = Data.GMLEditedBefore.Union(Data.GMLCacheChanged).ToList();

                    Data.GMLCacheChanged.Clear();
                    Data.GMLCacheFailed = Data.GMLCacheFailed.Union(failedBag).ToList();
                    Data.GMLCacheWasSaved = false;
                }
                else if (clearGMLEditedBefore)
                    Data.GMLEditedBefore.Clear();

                if (!existedDialog)
                    scriptDialog = null;

                if (createdDialog)
                {
                    await StopProgressBarUpdater();
                    HideProgressBar();
                }
            }

            Data.GMLCacheIsReady = true;

            return true;
        }

        private void TreeView_SelectedItemChanged(object sender, RoutedPropertyChangedEventArgs<object> e)
        {
            if (e.NewValue is TreeViewItem)
            {
                string item = (e.NewValue as TreeViewItem).Header?.ToString();

                if (item == "Data")
                {
                    Highlighted = new DescriptionView("Welcome to UndertaleModTool!", Data != null ? "Double click on the items on the left to view them" : "Open data.win file to get started");
                    return;
                }

                if (Data == null)
                {
                    Highlighted = new DescriptionView(item, "Load data.win file first");
                    return;
                }

                Highlighted = item switch
                {
                    "General info" => new GeneralInfoEditor(Data?.GeneralInfo, Data?.Options, Data?.Language),
                    "Global init" => new GlobalInitEditor(Data?.GlobalInitScripts),
                    "Game End scripts" => new GameEndEditor(Data?.GameEndScripts),
                    "Variables" => Data.FORM.Chunks["VARI"],
                    _ => new DescriptionView(item, "Expand the list on the left to edit items"),
                };
            }
            else
            {
                Highlighted = e.NewValue;
            }
        }

        private void MainTree_MouseDoubleClick(object sender, MouseButtonEventArgs e)
        {
            if (Highlighted is UndertaleRoom room && Selected is not UndertaleRoom)
                UndertaleRoomEditor.CheckAndRearrangeLayers(room);

            OpenInTab(Highlighted);
        }
        private void MainTree_MouseDown(object sender, MouseButtonEventArgs e)
        {
            if (e.ButtonState == MouseButtonState.Pressed && e.ChangedButton == System.Windows.Input.MouseButton.Middle)
            {
                // Gets the clicked visual element by the mouse position (relative to "MainTree").
                // This is used instead of "VisualTreeHelper.HitTest()" because that ignores the visibility of elements,
                // which led to "ghost" hits on empty space.
                DependencyObject obj = MainTree.InputHitTest(e.GetPosition(MainTree)) as DependencyObject;
                if (obj is not TextBlock)
                    return;

                TreeViewItem item = GetNearestParent<TreeViewItem>(obj);
                if (item is null)
                    return;

                item.IsSelected = true;

                if (item.DataContext is not UndertaleResource)
                    return;

                if (Highlighted is UndertaleRoom room && Selected is not UndertaleRoom)
                    UndertaleRoomEditor.CheckAndRearrangeLayers(room);

                OpenInTab(Highlighted, true);
            }
        }
        private void MainTree_KeyUp(object sender, KeyEventArgs e)
        {
            if (e.Key == Key.Return)
            {
                OpenInTab(Highlighted);
            }
        }

        private void TreeView_MouseMove(object sender, MouseEventArgs e)
        {
            if (e.LeftButton == MouseButtonState.Pressed)
            {
                DragDropEffects effects = DragDropEffects.Move | DragDropEffects.Link;

                UndertaleObject draggedItem = Highlighted as UndertaleObject;
                if (draggedItem != null)
                {
                    DataObject data = new DataObject(draggedItem);
                    //data.SetText(draggedItem.ToString());
                    /*if (draggedItem is UndertaleEmbeddedTexture)
                    {
                        UndertaleEmbeddedTexture tex = draggedItem as UndertaleEmbeddedTexture;
                        MemoryStream ms = new MemoryStream(tex.TextureData.TextureBlob);
                        PngBitmapDecoder decoder = new PngBitmapDecoder(ms, BitmapCreateOptions.PreservePixelFormat, BitmapCacheOption.Default);
                        data.SetImage(decoder.Frames[0]);
                        Debug.WriteLine("PNG data attached");
                        effects |= DragDropEffects.Copy;
                    }*/

                    DragDrop.DoDragDrop(MainTree, data, effects);
                }
            }
        }
        private void TreeView_DragOver(object sender, DragEventArgs e)
        {
            UndertaleObject sourceItem = e.Data.GetData(e.Data.GetFormats()[e.Data.GetFormats().Length - 1]) as UndertaleObject; // TODO: make this more reliable

            TreeViewItem targetTreeItem = VisualUpwardSearch<TreeViewItem>(e.OriginalSource as UIElement);
            UndertaleObject targetItem = targetTreeItem.DataContext as UndertaleObject;

            e.Effects = e.AllowedEffects.HasFlag(DragDropEffects.Move) && sourceItem != null && targetItem != null && sourceItem != targetItem && sourceItem.GetType() == targetItem.GetType() ? DragDropEffects.Move : DragDropEffects.None;
            e.Handled = true;
        }
        private void TreeView_Drop(object sender, DragEventArgs e)
        {
            UndertaleObject sourceItem = e.Data.GetData(e.Data.GetFormats()[e.Data.GetFormats().Length - 1]) as UndertaleObject;

#if DEBUG
            Debug.WriteLine("Format(s) of dropped TreeViewItem - " + String.Join(", ", e.Data.GetFormats()));
#endif

            TreeViewItem targetTreeItem = VisualUpwardSearch<TreeViewItem>(e.OriginalSource as UIElement);
            UndertaleObject targetItem = targetTreeItem.DataContext as UndertaleObject;

            e.Effects = (e.AllowedEffects.HasFlag(DragDropEffects.Move) && sourceItem != null && targetItem != null && sourceItem != targetItem &&
                         sourceItem.GetType() == targetItem.GetType() && SettingsWindow.AssetOrderSwappingEnabled)
                            ? DragDropEffects.Move : DragDropEffects.None;
            if (e.Effects == DragDropEffects.Move)
            {
                object source = GetNearestParent<TreeViewItem>(targetTreeItem).ItemsSource;
                IList list = ((source as ICollectionView)?.SourceCollection as IList) ?? (source as IList);
                int sourceIndex = list.IndexOf(sourceItem);
                int targetIndex = list.IndexOf(targetItem);
                Debug.Assert(sourceIndex >= 0 && targetIndex >= 0);
                list[sourceIndex] = targetItem;
                list[targetIndex] = sourceItem;
            }
            e.Handled = true;
        }

        public static T VisualUpwardSearch<T>(DependencyObject element) where T : class
        {
            T container = element as T;
            while (container == null && element != null)
            {
                element = VisualTreeHelper.GetParent(element);
                container = element as T;
            }
            return container;
        }
        public static T GetNearestParent<T>(DependencyObject item) where T : class
        {
            DependencyObject parent = VisualTreeHelper.GetParent(item);
            while (parent is not T)
            {
                parent = VisualTreeHelper.GetParent(parent);
            }

            return parent as T;
        }
        public static IEnumerable<T> FindVisualChildren<T>(DependencyObject depObj) where T : DependencyObject
        {
            if (depObj != null)
            {
                for (int i = 0; i < VisualTreeHelper.GetChildrenCount(depObj); i++)
                {
                    DependencyObject child = VisualTreeHelper.GetChild(depObj, i);
                    if (child != null && child is T t)
                    {
                        yield return t;
                    }

                    foreach (T childOfChild in FindVisualChildren<T>(child))
                    {
                        yield return childOfChild;
                    }
                }
            }
        }
        public static childItem FindVisualChild<childItem>(DependencyObject obj) where childItem : DependencyObject
        {
            foreach (childItem child in FindVisualChildren<childItem>(obj))
            {
                return child;
            }

            return null;
        }

        private TreeViewItem GetTreeViewItemFor(UndertaleObject obj)
        {
            foreach (var child in (MainTree.Items[0] as TreeViewItem).Items)
            {
                var twi = (child as TreeViewItem).ItemContainerGenerator.ContainerFromItem(obj) as TreeViewItem;
                if (twi != null)
                    return twi;
            }
            return null;
        }

        private void DeleteItem(UndertaleObject obj)
        {
            TreeViewItem container = GetNearestParent<TreeViewItem>(GetTreeViewItemFor(obj));
            object source = container.ItemsSource;
            IList list = ((source as ICollectionView)?.SourceCollection as IList) ?? (source as IList);
            bool isLast = list.IndexOf(obj) == list.Count - 1;
            if (this.ShowQuestion("Delete " + obj + "?" + (!isLast ? "\n\nNote that the code often references objects by ID, so this operation is likely to break stuff because other items will shift up!" : ""), isLast ? MessageBoxImage.Question : MessageBoxImage.Warning, "Confirmation" ) == MessageBoxResult.Yes)
            {
                list.Remove(obj);
                if (obj is UndertaleCode codeObj)
                {
                    string codeName = codeObj.Name.Content;
                    Data.GMLCache?.TryRemove(codeName, out _);
                    Data.GMLCacheChanged = new ConcurrentBag<string>(Data.GMLCacheChanged.Except(new[] { codeName }));
                    Data.GMLCacheFailed?.Remove(codeName);
                    Data.GMLEditedBefore?.Remove(codeName);
                }

                while (CloseTab(obj)) ;
                UpdateTree();

                // remove all tabs with deleted object occurrences from the closed tabs history
                for (int i = 0; i < ClosedTabsHistory.Count; i++)
                {
                    if (ClosedTabsHistory[i].CurrentObject == obj)
                        ClosedTabsHistory.RemoveAt(i);
                }
                // remove consecutive duplicates ( { 1, 1, 2 } -> { 1, 2 } )
                for (int i = 0; i < ClosedTabsHistory.Count - 1; i++)
                {
                    if (ClosedTabsHistory[i] == ClosedTabsHistory[i + 1])
                    {
                        ClosedTabsHistory.RemoveAt(i);
                        i--;
                    }
                }

                // remove all deleted object occurrences from all tab histories
                foreach (Tab tab in Tabs)
                {
                    for (int i = 0; i < tab.History.Count; i++)
                    {
                        if (tab.History[i] == obj)
                        {
                            if (i < tab.HistoryPosition)
                                tab.HistoryPosition--;

                            tab.History.RemoveAt(i);
                        }
                    }

                    // remove consecutive duplicates ( { 1, 1, 2 } -> { 1, 2 } )
                    for (int i = 0; i < tab.History.Count - 1; i++)
                    {
                        if (tab.History[i] == tab.History[i + 1])
                        {
                            if (i < tab.HistoryPosition)
                                tab.HistoryPosition--;

                            tab.History.RemoveAt(i);
                            i--;
                        } 
                    }
                }
            }
        }
        private void CopyItemName(object obj)
        {
            string name = null;

            if (obj is UndertaleNamedResource namedRes)
                name = namedRes.Name?.Content;
            else if (obj is UndertaleString str && str.Content?.Length > 0)
                name = StringTitleConverter.Instance.Convert(str.Content, null, null, null) as string;

            if (name is not null)
                Clipboard.SetText(name);
            else
                this.ShowWarning("Item name is null.");
        }

        private void MainTree_KeyDown(object sender, KeyEventArgs e)
        {
            if (e.Key == Key.Delete)
            {
                if (Highlighted is UndertaleObject obj)
                    DeleteItem(obj);
            }
        }

        private async void CommandBox_PreviewKeyDown(object sender, KeyEventArgs e)
        {
            if (e.Key == Key.Enter && !Keyboard.Modifiers.HasFlag(ModifierKeys.Shift))
            {
                Debug.WriteLine(CommandBox.Text);
                e.Handled = true;
                CommandBox.IsEnabled = false;
                object result;
                try
                {
                    if (!scriptSetupTask.IsCompleted)
                        await scriptSetupTask;

                    ScriptPath = null;

                    result = await CSharpScript.EvaluateAsync(CommandBox.Text, scriptOptions, this, typeof(IScriptInterface));
                }
                catch (CompilationErrorException exc)
                {
                    result = exc.Message;
                    Debug.WriteLine(exc);
                }
                catch (Exception exc)
                {
                    result = exc;
                }
                if (FinishedMessageEnabled)
                {
                    Dispatcher.Invoke(() => CommandBox.Text = result != null ? result.ToString() : "");
                }
                else
                {
                    FinishedMessageEnabled = true;
                }
                CommandBox.IsEnabled = true;
            }
        }

        private void Command_Copy(object sender, ExecutedRoutedEventArgs e)
        {
            // TODO: ugly, but I can't get focus to work properly
            /*var command = FindVisualChild<UndertaleRoomEditor>(DataEditor)?.CommandBindings.OfType<CommandBinding>()
                .FirstOrDefault(cmd => cmd.Command == e.Command);

            if (command != null && command.Command.CanExecute(e.Parameter))
                command.Command.Execute(e.Parameter);*/
            FindVisualChild<UndertaleRoomEditor>(DataEditor)?.Command_Copy(sender, e);
        }

        private void Command_Paste(object sender, ExecutedRoutedEventArgs e)
        {
            FindVisualChild<UndertaleRoomEditor>(DataEditor)?.Command_Paste(sender, e);
        }

        private void MainTree_PreviewMouseRightButtonDown(object sender, MouseButtonEventArgs e)
        {
            TreeViewItem treeViewItem = VisualUpwardSearch<TreeViewItem>(e.OriginalSource as DependencyObject);

            if (treeViewItem != null)
            {
                treeViewItem.Focus();
                e.Handled = true;
            }
        }

        private void MenuItem_OpenInNewTab_Click(object sender, RoutedEventArgs e)
        {
            OpenInTab(Highlighted, true);
        }
        private void MenuItem_CopyName_Click(object sender, RoutedEventArgs e)
        {
            CopyItemName(Highlighted);
        }
        private void MenuItem_Delete_Click(object sender, RoutedEventArgs e)
        {
            if (Highlighted is UndertaleObject obj)
                DeleteItem(obj);
        }

        private void MenuItem_Add_Click(object sender, RoutedEventArgs e)
        {
            object source = null;
            try
            {
                source = (MainTree.SelectedItem as TreeViewItem).ItemsSource;
            }
            catch (Exception ex)
            {
                ScriptError("An error occurred while trying to add the menu item. No action has been taken.\r\n\r\nError:\r\n\r\n" + ex.ToString());
                return;
            }
            IList list = ((source as ICollectionView)?.SourceCollection as IList) ?? (source as IList);
            Type t = list.GetType().GetGenericArguments()[0];
            Debug.Assert(typeof(UndertaleResource).IsAssignableFrom(t));
            UndertaleResource obj = Activator.CreateInstance(t) as UndertaleResource;
            if (obj is UndertaleNamedResource)
            {
                bool doMakeString = obj is not (UndertaleTexturePageItem or UndertaleEmbeddedAudio or UndertaleEmbeddedTexture);
                string notDataNewName = null;
                if (obj is UndertaleTexturePageItem)
                {
                    notDataNewName = "PageItem " + list.Count;
                }
                if ((obj is UndertaleExtension) && (IsExtProductIDEligible == Visibility.Visible))
                {
                    var newProductID = new byte[] { 0xBA, 0x5E, 0xBA, 0x11, 0xBA, 0xDD, 0x06, 0x60, 0xBE, 0xEF, 0xED, 0xBA, 0x0B, 0xAB, 0xBA, 0xBE };
                    Data.FORM.EXTN.productIdData.Add(newProductID);
                }
                if (obj is UndertaleEmbeddedAudio)
                {
                    notDataNewName = "EmbeddedSound " + list.Count;
                }
                if (obj is UndertaleEmbeddedTexture)
                {
                    notDataNewName = "Texture " + list.Count;
                }

                if (doMakeString)
                {
                    string newname = obj.GetType().Name.Replace("Undertale", "").Replace("GameObject", "Object").ToLower() + list.Count;
                    (obj as UndertaleNamedResource).Name = Data.Strings.MakeString(newname);
                    if (obj is UndertaleRoom)
                    {
                        (obj as UndertaleRoom).Caption = Data.Strings.MakeString("");

                        if (IsGMS2 == Visibility.Visible)
                            (obj as UndertaleRoom).Flags |= UndertaleRoom.RoomEntryFlags.IsGMS2;
                    }

                    if (obj is UndertaleScript)
                    {
                        UndertaleCode code = new UndertaleCode();
                        code.Name = Data.Strings.MakeString("gml_Script_" + newname);
                        Data.Code.Add(code);
                        if (Data?.GeneralInfo.BytecodeVersion > 14)
                        {
                            UndertaleCodeLocals locals = new UndertaleCodeLocals();
                            locals.Name = code.Name;
                            UndertaleCodeLocals.LocalVar argsLocal = new UndertaleCodeLocals.LocalVar();
                            argsLocal.Name = Data.Strings.MakeString("arguments");
                            argsLocal.Index = 0;
                            locals.Locals.Add(argsLocal);
                            code.LocalsCount = 1;
                            code.GenerateLocalVarDefinitions(code.FindReferencedLocalVars(), locals);
                            Data.CodeLocals.Add(locals);
                        }
                        (obj as UndertaleScript).Code = code;
                    }
                    if ((obj is UndertaleCode) && (Data?.GeneralInfo.BytecodeVersion > 14))
                    {
                        UndertaleCodeLocals locals = new UndertaleCodeLocals();
                        locals.Name = (obj as UndertaleCode).Name;
                        UndertaleCodeLocals.LocalVar argsLocal = new UndertaleCodeLocals.LocalVar();
                        argsLocal.Name = Data.Strings.MakeString("arguments");
                        argsLocal.Index = 0;
                        locals.Locals.Add(argsLocal);
                        (obj as UndertaleCode).LocalsCount = 1;
                        (obj as UndertaleCode).GenerateLocalVarDefinitions((obj as UndertaleCode).FindReferencedLocalVars(), locals);
                        Data.CodeLocals.Add(locals);
                    }
                }
                else
                {
                    (obj as UndertaleNamedResource).Name = new UndertaleString(notDataNewName); // not Data.MakeString!
                }
            }
            else if (obj is UndertaleString str)
                str.Content = "string" + list.Count;
            list.Add(obj);
            UpdateTree();
            HighlightObject(obj);
            OpenInTab(obj, true);
        }

        private void RootMenuItem_SubmenuOpened(object sender, RoutedEventArgs e)
        {
            MenuItem_RunScript_SubmenuOpened(sender, e, Path.Combine(ExePath, "Scripts"));
        }

        private void MenuItem_RunScript_SubmenuOpened(object sender, RoutedEventArgs e, string folderDir)
        {
            MenuItem item = sender as MenuItem;

            // DUMB Wpf behaviour. If a child submenu gets triggered, it triggers ALL parent events.
            // So this is needed to prevent triggering parent events.
            e.Handled = true;

            DirectoryInfo directory = new DirectoryInfo(folderDir);
            item.Items.Clear();
            try
            {
                // exit out early if the path does not exist.
                if (!directory.Exists)
                {
                    item.Items.Add(new MenuItem {Header = $"(Path {folderDir} does not exist, cannot search for files!)", IsEnabled = false});
                    return;
                }

                // Go over each csx file
                foreach (var file in directory.EnumerateFiles("*.csx"))
                {
                    var filename = file.Name;
                    // Replace _ with __ because WPF uses _ for keyboard navigation
                    MenuItem subitem = new MenuItem {Header = filename.Replace("_", "__")};
                    subitem.Click += MenuItem_RunBuiltinScript_Item_Click;
                    subitem.CommandParameter = file.FullName;
                    item.Items.Add(subitem);
                }

                foreach (var subDirectory in directory.EnumerateDirectories())
                {
                    // Don't add directories which don't have script files
                    if (!subDirectory.EnumerateFiles("*.csx").Any())
                        continue;

                    var subDirName = subDirectory.Name;
                    // In addition to the _ comment from above, we also need to add at least one item, so that WPF uses this as a submenuitem
                    MenuItem subItem = new MenuItem {Header = subDirName.Replace("_", "__"), Items = {new MenuItem {Header = "(loading...)", IsEnabled = false}}};
                    subItem.SubmenuOpened += (o, args) => MenuItem_RunScript_SubmenuOpened(o, args, subDirectory.FullName);
                    item.Items.Add(subItem);
                }

                if (item.Items.Count == 0)
                    item.Items.Add(new MenuItem {Header = "(No scripts found!)", IsEnabled = false});
            }
            catch (Exception err)
            {
                item.Items.Add(new MenuItem {Header = err.ToString(), IsEnabled = false});
            }

            // If we're at the complete root, we need to add the "Run other script" button as well
            if (item.Name != "RootScriptItem") return;

            var otherScripts = new MenuItem {Header = "Run _other script..."};
            otherScripts.Click += MenuItem_RunOtherScript_Click;
            item.Items.Add(otherScripts);
        }

        private async void MenuItem_RunBuiltinScript_Item_Click(object sender, RoutedEventArgs e)
        {
            string path = (string)(sender as MenuItem).CommandParameter;
            if (File.Exists(path))
                await RunScript(path);
            else
                this.ShowError("The script file doesn't exist.");
        }

        private async void MenuItem_RunOtherScript_Click(object sender, RoutedEventArgs e)
        {
            OpenFileDialog dlg = new OpenFileDialog();

            dlg.DefaultExt = "csx";
            dlg.Filter = "Scripts (.csx)|*.csx|All files|*";

            if (dlg.ShowDialog() == true)
            {
                await RunScript(dlg.FileName);
            }
        }

        public void UpdateProgressBar(string message, string status, double progressValue, double maxValue)
        {
            if (scriptDialog != null)
            {
                scriptDialog.Dispatcher.Invoke(DispatcherPriority.Normal, (Action)(() => {
                    scriptDialog.Update(message, status, progressValue, maxValue);
                }));
            }
        }

        public void SetProgressBar(string message, string status, double progressValue, double maxValue)
        {
            if (scriptDialog != null)
            {
                this.progressValue = (int)progressValue;
                scriptDialog.SavedStatusText = status;

                UpdateProgressBar(message, status, progressValue, maxValue);
            }
        }
        public void SetProgressBar()
        {
            if (scriptDialog != null && !scriptDialog.IsVisible)
                scriptDialog.Dispatcher.Invoke(scriptDialog.Show);
        }

        public void UpdateProgressValue(double progressValue)
        {
            if (scriptDialog != null)
            {
                scriptDialog.Dispatcher.Invoke(DispatcherPriority.Normal, (Action) (() => {
                    scriptDialog.ReportProgress(progressValue);
                }));
            }
        }

        public void UpdateProgressStatus(string status)
        {
            if (scriptDialog != null)
            {
                scriptDialog.Dispatcher.Invoke(DispatcherPriority.Normal, (Action)(() => {
                    scriptDialog.ReportProgress(status);
                }));
            }
        }

        public void HideProgressBar()
        {
            if (scriptDialog != null)
                scriptDialog.TryHide();
        }

        public void AddProgress(int amount)
        {
            progressValue += amount;
        }
        public void IncrementProgress()
        {
            progressValue++;
        }
        public void AddProgressParallel(int amount) //P - Parallel (multithreaded)
        {
            Interlocked.Add(ref progressValue, amount); //thread-safe add operation (not the same as "lock ()")
        }
        public void IncrementProgressParallel()
        {
            Interlocked.Increment(ref progressValue); //thread-safe increment
        }
        public int GetProgress()
        {
            return progressValue;
        }
        public void SetProgress(int value)
        {
            progressValue = value;
        }

        public void EnableUI()
        {
            if (!this.IsEnabled)
                this.IsEnabled = true;
        }

        public void SyncBinding(string resourceType, bool enable)
        {
            if (resourceType.Contains(',')) //if several types are listed
            {
                string[] resTypes = resourceType.Replace(" ", "").Split(',');

                if (enable)
                {
                    foreach (string resType in resTypes)
                    {
                        IEnumerable resListCollection = Data[resType] as IEnumerable;
                        if (resListCollection is not null)
                        {
                            BindingOperations.EnableCollectionSynchronization(resListCollection, bindingLock);

                            syncBindings.Add(resType);
                        }
                    }
                }
                else
                {
                    foreach (string resType in resTypes)
                    {
                        if (syncBindings.Contains(resType))
                        {
                            BindingOperations.DisableCollectionSynchronization(Data[resType] as IEnumerable);

                            syncBindings.Remove(resType);
                        }
                    }
                }
            }
            else
            {
                if (enable)
                {
                    IEnumerable resListCollection = Data[resourceType] as IEnumerable;
                    if (resListCollection is not null)
                    {
                        BindingOperations.EnableCollectionSynchronization(resListCollection, bindingLock);

                        syncBindings.Add(resourceType);
                    }
                }
                else if (syncBindings.Contains(resourceType))
                {
                    BindingOperations.DisableCollectionSynchronization(Data[resourceType] as IEnumerable);

                    syncBindings.Remove(resourceType);
                }
            }
        }
        public void DisableAllSyncBindings() //disable all sync. bindings
        {
            if (syncBindings.Count <= 0) return;

            foreach (string resType in syncBindings)
                BindingOperations.DisableCollectionSynchronization(Data[resType] as IEnumerable);

            syncBindings.Clear();
        }

        private void ProgressUpdater()
        {
            DateTime prevTime = default;
            int prevValue = 0;

            while (true)
            {
                if (cToken.IsCancellationRequested)
                {
                    if (prevValue >= progressValue) //if reached maximum
                        return;
                    else
                    {
                        if (prevTime == default)
                            prevTime = DateTime.UtcNow;                                       //begin measuring
                        else if (DateTime.UtcNow.Subtract(prevTime).TotalMilliseconds >= 500) //timeout - 0.5 seconds
                            return;
                    }
                }

                UpdateProgressValue(progressValue);

                prevValue = progressValue;

                Thread.Sleep(100); //10 times per second
            }
        }
        public void StartProgressBarUpdater()
        {
            if (cts is not null)
                ScriptWarning("Warning - there is another progress bar updater task running (hangs) in the background.\nRestart the application to prevent some unexpected behavior.");

            cts = new CancellationTokenSource();
            cToken = cts.Token;

            updater = Task.Run(ProgressUpdater);
        }
        public async Task StopProgressBarUpdater() //async because "Wait()" blocks UI thread
        {
            if (cts is null) return;

            cts.Cancel();

            if (await Task.Run(() => !updater.Wait(2000))) //if ProgressUpdater isn't responding
                ScriptError("Stopping the progress bar updater task is failed.\nIt's highly recommended to restart the application.",
                    "Script error", false);
            else
            {
                cts.Dispose();
                cts = null;
            }

            updater.Dispose();
        }

        public void OpenCodeFile(string name, CodeEditorMode editorDecompile)
        {
            UndertaleCode code = Data.Code.ByName(name);

            if (code is not null)
            {
                Focus();

                CodeEditorDecompile = editorDecompile;

                HighlightObject(code);
                ChangeSelection(code);
            }
            else
            {
                this.ShowError($"Can't find code \"{name}\".\n(probably, different game data was loaded)");
            }
        }

        public string ProcessException(in Exception exc, in string scriptText)
        {
            List<int> excLineNums = new();
            string excText = string.Empty;
            List<string> traceLines = new();
            Dictionary<string, int> exTypesDict = null;

            if (exc is AggregateException)
            {
                List<string> exTypes = new();

                foreach (Exception ex in (exc as AggregateException).InnerExceptions)
                {
                    traceLines.AddRange(ex.StackTrace.Split(Environment.NewLine));
                    exTypes.Add(ex.GetType().FullName);
                }

                if (exTypes.Count > 1)
                {
                    exTypesDict = exTypes.GroupBy(x => x)
                                         .Select(x => new { Name = x.Key, Count = x.Count() })
                                         .OrderByDescending(x => x.Count)
                                         .ToDictionary(x => x.Name, x => x.Count);
                }
            }
            else if (exc.InnerException is not null)
            {
                traceLines.AddRange(exc.InnerException.StackTrace.Split(Environment.NewLine));
            }

            traceLines.AddRange(exc.StackTrace.Split(Environment.NewLine));

            try
            {
                foreach (string traceLine in traceLines)
                {
                    if (traceLine.TrimStart()[..13] == "at Submission") // only stack trace lines from the script
                    {
                        int linePos = traceLine.IndexOf(":line ") + 6;  // ":line ".Length = 6
                        if (linePos != (-1 + 6))
                        {
                            int lineNum = Convert.ToInt32(traceLine[linePos..]);
                            if (!excLineNums.Contains(lineNum))
                                excLineNums.Add(lineNum);
                        }
                    }
                }
            }
            catch (Exception e)
            {
                string excString = exc.ToString();

                int endOfPrevStack = excString.IndexOf("--- End of stack trace from previous location ---");
                if (endOfPrevStack != -1)
                    excString = excString[..endOfPrevStack]; //keep only stack trace of the script

                return $"An error occurred while processing the exception text.\nError message - \"{e.Message}\"\nThe unprocessed text is below.\n\n" + excString;
            }

            if (excLineNums.Count > 0) //if line number(s) is found
            {
                string[] scriptLines = scriptText.Split('\n');
                string excLines = string.Join('\n', excLineNums.Select(n => $"Line {n}: {scriptLines[n - 1].TrimStart(new char[] { '\t', ' ' })}"));
                if (exTypesDict is not null)
                {
                    string exTypesStr = string.Join(",\n", exTypesDict.Select(x => $"{x.Key}{((x.Value > 1) ? " (x" + x.Value + ")" : string.Empty)}"));
                    excText = $"{exc.GetType().FullName}: One on more errors occured:\n{exTypesStr}\n\nThe current stacktrace:\n{excLines}";
                }
                else
                    excText = $"{exc.GetType().FullName}: {exc.Message}\n\nThe current stacktrace:\n{excLines}";
            }
            else
            {
                string excString = exc.ToString();

                int endOfPrevStack = excString.IndexOf("--- End of stack trace from previous location ---");
                if (endOfPrevStack != -1)
                    excString = excString[..endOfPrevStack]; //keep only stack trace of the script

                excText = excString;
            }

            return excText;
        }

        public async Task RunScript(string path)
        {
            ScriptExecutionSuccess = true;
            ScriptErrorMessage = "";
            ScriptErrorType = "";
            scriptDialog = new LoaderDialog("Script in progress...", "Please wait...");
            scriptDialog.Owner = this;
            scriptDialog.PreventClose = true;
            this.IsEnabled = false; // Prevent interaction while the script is running.

            await RunScriptNow(path); // Runs the script now.
            HideProgressBar(); // Hide the progress bar.
            scriptDialog = null;
            this.IsEnabled = true; // Allow interaction again.
        }

        private async Task RunScriptNow(string path)
        {
            string scriptText = File.ReadAllText(path);
            Debug.WriteLine(path);

            Dispatcher.Invoke(() => CommandBox.Text = "Running " + Path.GetFileName(path) + " ...");
            try
            {
                if (!scriptSetupTask.IsCompleted)
                    await scriptSetupTask;

                ScriptPath = path;

                string compatScriptText = Regex.Replace(scriptText, @"\bDecompileContext\b", "GlobalDecompileContext", RegexOptions.None);
                object result = await CSharpScript.EvaluateAsync(compatScriptText, scriptOptions, this, typeof(IScriptInterface));

                if (FinishedMessageEnabled)
                {
                    Dispatcher.Invoke(() => CommandBox.Text = result != null ? result.ToString() : Path.GetFileName(path) + " finished!");
                }
                else
                {
                    FinishedMessageEnabled = true;
                }
            }
            catch (CompilationErrorException exc)
            {
                Console.WriteLine(exc.ToString());
                Dispatcher.Invoke(() => CommandBox.Text = exc.Message);
                this.ShowError(exc.Message, "Script compile error");
                ScriptExecutionSuccess = false;
                ScriptErrorMessage = exc.Message;
                ScriptErrorType = "CompilationErrorException";
            }
            catch (Exception exc)
            {
                bool isScriptException = exc.GetType().Name == "ScriptException";
                string excString = string.Empty;

                if (!isScriptException)
                    excString = ProcessException(in exc, in scriptText);

                await StopProgressBarUpdater();

                Console.WriteLine(exc.ToString());
                Dispatcher.Invoke(() => CommandBox.Text = exc.Message);
                this.ShowError(isScriptException ? exc.Message : excString, "Script error");
                ScriptExecutionSuccess = false;
                ScriptErrorMessage = exc.Message;
                ScriptErrorType = "Exception";
            }
            scriptText = null;
        }

        public string PromptLoadFile(string defaultExt, string filter)
        {
            OpenFileDialog dlg = new OpenFileDialog();
            dlg.DefaultExt = defaultExt ?? "win";
            dlg.Filter = filter ?? "Game Maker Studio data files (.win, .unx, .ios, .droid, audiogroup*.dat)|*.win;*.unx;*.ios;*.droid;audiogroup*.dat|All files|*";
            return dlg.ShowDialog() == true ? dlg.FileName : null;
        }

        #pragma warning disable CA1416
        public string PromptChooseDirectory()
        {
            VistaFolderBrowserDialog folderBrowser = new VistaFolderBrowserDialog();
            // vista dialog doesn't suffix the folder name with "/", so we're fixing it here.
            return folderBrowser.ShowDialog() == true ? folderBrowser.SelectedPath + "/" : null;
        }

        #pragma warning disable CA1416
        public void PlayInformationSound()
        {
            if (Environment.OSVersion.Platform == PlatformID.Win32NT)
                System.Media.SystemSounds.Asterisk.Play();
        }
        #pragma warning restore CA1416

        public void ScriptMessage(string message)
        {
            this.ShowMessage(message, "Script message");
        }
        public bool ScriptQuestion(string message)
        {
            PlayInformationSound();
            return this.ShowQuestion(message, MessageBoxImage.Question, "Script Question") == MessageBoxResult.Yes;
        }
        public void ScriptWarning(string message)
        {
            this.ShowWarning(message, "Script warning");
        }
        public void ScriptError(string error, string title = "Error", bool SetConsoleText = true)
        {
            this.ShowError(error, title);
            if (SetConsoleText)
            {
                SetUMTConsoleText(error);
                SetFinishedMessage(false);
            }
        }

        public void SetUMTConsoleText(string message)
        {
            this.Dispatcher.Invoke(() =>
            {
                CommandBox.Text = message;
            });
        }
        public void SetFinishedMessage(bool isFinishedMessageEnabled)
        {
            this.Dispatcher.Invoke(() =>
            {
                FinishedMessageEnabled = isFinishedMessageEnabled;
            });
        }

        public string SimpleTextInput(string titleText, string labelText, string defaultInputBoxText, bool isMultiline, bool showDialog = true)
        {
            TextInput input = new TextInput(labelText, titleText, defaultInputBoxText, isMultiline);

            System.Windows.Forms.DialogResult result = System.Windows.Forms.DialogResult.None;
            if (showDialog)
            {
                result = input.ShowDialog();
                input.Dispose();

                if (result == System.Windows.Forms.DialogResult.OK)
                    return input.ReturnString.Replace('\v', '\n'); //values preserved after close; Shift+Enter -> '\v'
                else
                    return null;
            }
            else //if we don't need to wait for result
            {
                input.Show();
                return null;
                //no need to call input.Dispose(), because if form wasn't shown modally, Form.Close() (or closing it with "X") also calls Dispose()
            }
        }

        public void SimpleTextOutput(string titleText, string labelText, string message, bool isMultiline)
        {
            TextInput textOutput = new TextInput(labelText, titleText, message, isMultiline, true); //read-only mode
            textOutput.Show();
        }
        public async Task ClickableSearchOutput(string title, string query, int resultsCount, IOrderedEnumerable<KeyValuePair<string, List<string>>> resultsDict, bool showInDecompiledView, IOrderedEnumerable<string> failedList = null)
        {
            await Task.Delay(150); //wait until progress bar status is displayed

            ClickableTextOutput textOutput = new(title, query, resultsCount, resultsDict, showInDecompiledView, failedList);

            await textOutput.Dispatcher.InvokeAsync(textOutput.GenerateResults);
            _ = Task.Factory.StartNew(textOutput.FillingNotifier, TaskCreationOptions.LongRunning); //"LongRunning" = prefer creating a new thread

            textOutput.Show();

            PlayInformationSound();
        }
        public async Task ClickableSearchOutput(string title, string query, int resultsCount, IDictionary<string, List<string>> resultsDict, bool showInDecompiledView, IEnumerable<string> failedList = null)
        {
            await Task.Delay(150);

            ClickableTextOutput textOutput = new(title, query, resultsCount, resultsDict, showInDecompiledView, failedList);

            await textOutput.Dispatcher.InvokeAsync(textOutput.GenerateResults);
            _ = Task.Factory.StartNew(textOutput.FillingNotifier, TaskCreationOptions.LongRunning);

            textOutput.Show();

            PlayInformationSound();
        }

        public void ScriptOpenURL(string url)
        {
            OpenBrowser(url);
        }

        public string ScriptInputDialog(string title, string label, string defaultInput, string cancelText, string submitText, bool isMultiline, bool preventClose)
        {
            TextInputDialog dlg = new TextInputDialog(title, label, defaultInput, cancelText, submitText, isMultiline, preventClose);
            bool? dlgResult = dlg.ShowDialog();

            if (!dlgResult.HasValue || dlgResult == false)
            {
                // returns null (not an empty!!!) string if the dialog has been closed, or an error has occured.
                return null;
            }

            // otherwise just return the input (it may be empty aka .Length == 0).
            return dlg.InputText;
        }

        private void MenuItem_GitHub_Click(object sender, RoutedEventArgs e)
        {
            OpenBrowser("https://github.com/krzys-h/UndertaleModTool");
        }

        private void MenuItem_About_Click(object sender, RoutedEventArgs e)
        {
            this.ShowMessage("UndertaleModTool by krzys_h\nVersion " + Version, "About");
        }

        /// From https://github.com/AvaloniaUI/Avalonia/blob/master/src/Avalonia.Dialogs/AboutAvaloniaDialog.xaml.cs
        public static void OpenBrowser(string url)
        {
            try
            {
                if (RuntimeInformation.IsOSPlatform(OSPlatform.Linux))
                {
                    using (var process = Process.Start(
                        new ProcessStartInfo
                        {
                            FileName = "/bin/sh",
                            Arguments = $"-c \"{$"xdg-open {url}".Replace("\"", "\\\"")}\"",
                            RedirectStandardOutput = true,
                            UseShellExecute = false,
                            CreateNoWindow = true,
                            WindowStyle = ProcessWindowStyle.Hidden
                        }
                    )) { }
                }
                else
                {
                    using (var process = Process.Start(new ProcessStartInfo
                    {
                        FileName = RuntimeInformation.IsOSPlatform(OSPlatform.Windows) ? url : "open",
                        Arguments = RuntimeInformation.IsOSPlatform(OSPlatform.OSX) ? $"{url}" : "",
                        CreateNoWindow = true,
                        UseShellExecute = RuntimeInformation.IsOSPlatform(OSPlatform.Windows)
                    })) { }
                }
            }
            catch (Exception e)
            {
                Application.Current.MainWindow.ShowError("Failed to open browser!\n" + e);
            }
        }

        public static void OpenFolder(string folder)
        {
            if (!folder.EndsWith(Path.DirectorySeparatorChar))
                folder += Path.DirectorySeparatorChar;

            try
            {
                Process.Start(new ProcessStartInfo()
                {
                    FileName = folder,
                    UseShellExecute = true,
                    Verb = "Open"
                });
            }
            catch (Exception e)
            {
                Application.Current.MainWindow.ShowError("Failed to open folder!\n" + e);
            }
        }


        private async Task<HttpResponseMessage> HttpGetAsync(string uri)
        {
            try
            {
                return await httpClient.GetAsync(uri);
            }
            catch (Exception exp) when (exp is not NullReferenceException)
            {
                return null;
            }
        }
        public async void UpdateApp(SettingsWindow window)
        {
            //TODO: rewrite this slightly + comment this out so this is clearer on what this does.

            window.UpdateButtonEnabled = false;

            httpClient = new();
            httpClient.DefaultRequestHeaders.Accept.Clear();
            httpClient.DefaultRequestHeaders.Accept.Add(new MediaTypeWithQualityHeaderValue("application/vnd.github.v3+json"));

            // remove the invalid characters (everything within square brackets) from the version string.
            // Probably needs to be expanded later, these are just the ones I know of.
            Regex invalidChars = new Regex(@"[  ()]");
            string version = invalidChars.Replace(Version, "");
            httpClient.DefaultRequestHeaders.UserAgent.Add(new ProductInfoHeaderValue("UndertaleModTool", version));

            double bytesToMB = 1024 * 1024;

            if (!Environment.Is64BitOperatingSystem)
            {
                this.ShowWarning("Your operating system is 32-bit.\n" +
                                  "The 32-bit (x86) version of UndertaleModTool is obsolete.\n" +
                                  "If you wish to continue using the 32-bit version of UndertaleModTool, either use the GitHub Actions Artifacts, " +
                                  "the Nightly builds if you don't have a GitHub account, or compile UTMT yourself.\n" +
                                  "For any questions or more information, ask in the Underminers Discord server.");
                window.UpdateButtonEnabled = true;
                    return;

            }

            string sysDriveLetter = Path.GetTempPath()[0].ToString();
            if ((new DriveInfo(sysDriveLetter).AvailableFreeSpace / bytesToMB) < 500)
            {
                this.ShowError($"Not enough space on the system drive {sysDriveLetter} - at least 500 MB is required.");
                window.UpdateButtonEnabled = true;
                return;
            }

            bool isSingleFile = !File.Exists(Path.Combine(ExePath, "UndertaleModTool.dll"));
            string assemblyLocation = AppDomain.CurrentDomain.GetAssemblies()
                                      .First(x => x.GetName().Name.StartsWith("System.Collections")).Location; // any of currently used assemblies
            bool isBundled = !Regex.Match(assemblyLocation, @"C:\\Program Files( \(x86\))*\\dotnet\\shared\\").Success;

            string baseUrl = "https://api.github.com/repos/krzys-h/UndertaleModTool/actions/";
            string detectedActionName = "Publish GUI";

            // Fetch the latest workflow run
            var result = await HttpGetAsync(baseUrl + "runs?branch=master&status=success&per_page=20");
            if (result?.IsSuccessStatusCode != true)
            {
                string errText = $"{(result is null ? "Check your internet connection." : $"HTTP error - {result.ReasonPhrase}.")}";
                this.ShowError($"Failed to fetch latest build!\n{errText}");
                window.UpdateButtonEnabled = true;
                return;
            }
            // Parse it as JSON
            var actionInfo = JObject.Parse(await result.Content.ReadAsStringAsync());
            var actionList = (JArray)actionInfo["workflow_runs"];
            JObject action = null;

            for (int index = 0; index < actionList.Count; index++)
            {
                var currentAction = (JObject)actionList[index];
                if (currentAction["name"].ToString() == detectedActionName)
                {
                    action = currentAction;
                    break;
                }
            }
            if (action == null)
            {
                this.ShowError($"Failed to find latest build!\nDetected action name - {detectedActionName}");
                window.UpdateButtonEnabled = true;
                return;
            }

            DateTime currDate = File.GetLastWriteTime(Path.Combine(ExePath, "UndertaleModTool.exe"));
            DateTime lastDate = (DateTime)action["updated_at"];
            if (lastDate.Subtract(currDate).Minutes <= 10)
                if (this.ShowQuestion("UndertaleModTool is already up to date.\nUpdate anyway?") != MessageBoxResult.Yes)
                {
                    window.UpdateButtonEnabled = true;
                    return;
                }

            var result2 = await HttpGetAsync($"{baseUrl}runs/{action["id"]}/artifacts"); // Grab information about the artifacts
            if (result2?.IsSuccessStatusCode != true)
            {
                string errText = $"{(result2 is null ? "Check your internet connection." : $"HTTP error - {result2.ReasonPhrase}.")}";
                this.ShowError($"Failed to fetch latest build!\n{errText}");
                window.UpdateButtonEnabled = true;
                return;
            }

            var artifactInfo = JObject.Parse(await result2.Content.ReadAsStringAsync()); // And now parse them as JSON
            var artifactList = (JArray) artifactInfo["artifacts"];                       // Grab the array of artifacts

            if (Environment.Is64BitOperatingSystem && !Environment.Is64BitProcess)
            {
                if (this.ShowQuestion("Detected 32-bit (x86) version of UndertaleModTool on an 64-bit operating system.\n" +
                                 "It's highly recommended to use the 64-bit version instead.\n" +
                                 "Do you wish to download it?") != MessageBoxResult.Yes)
                {
                    window.UpdateButtonEnabled = true;
                    return;
                }
            }

            JObject artifact = null;
            for (int index = 0; index < artifactList.Count; index++)
            {
                var currentArtifact = (JObject) artifactList[index];
                string artifactName = (string)currentArtifact["name"];

                if (artifactName.Contains($"isBundled-{isBundled.ToString().ToLower()}-isSingleFile-{isSingleFile.ToString().ToLower()}"))
                    artifact = currentArtifact;
            }
            if (artifact is null)
            {
                this.ShowError("Failed to find the artifact!");
                window.UpdateButtonEnabled = true;
                return;
            }

            // Github doesn't let anonymous users download artifacts, so let's use nightly.link

            string baseDownloadUrl = artifact["archive_download_url"].ToString();
            string downloadUrl = baseDownloadUrl.Replace("api.github.com/repos", "nightly.link").Replace("/zip", ".zip");

            string tempFolder = Path.Combine(Path.GetTempPath(), "UndertaleModTool");
            Directory.CreateDirectory(tempFolder); // We're about to download, so make sure the download dir actually exists
            File.WriteAllText(Path.Combine(tempFolder, "detectedActionName.txt"), detectedActionName); // for debugging purposes (will be removed later)

            // It's time to download; let's use a cool progress bar
            scriptDialog = new("Downloading", "Downloading new version...")
            {
                PreventClose = true,
                Owner = this,
                StatusText = "Downloaded MB: 0.00"
            };
            SetProgressBar();

            using (WebClient webClient = new())
            {
                bool end = false;
                bool ended = false;
                string downloaded = "0.00";

                webClient.DownloadProgressChanged += new DownloadProgressChangedEventHandler((sender, e) =>
                {
                    if (!end)
                        downloaded = (e.BytesReceived / bytesToMB).ToString("F2", CultureInfo.InvariantCulture);
                });
                webClient.DownloadFileCompleted += new AsyncCompletedEventHandler((sender, e) =>
                {
                    end = true;

                    HideProgressBar();
                    _ = Task.Run(() =>
                    {
                        // wait until progress bar updater loop is finished
                        while (!ended)
                            Thread.Sleep(100);

                        scriptDialog = null;
                    });

                    if (e.Error is not null)
                    {
                        string errMsg;

                        if (e.Error.InnerException?.InnerException is Exception ex)
                        {
                            if (ex.Message.StartsWith("Unable to read data")
                                && e.Error.InnerException.Message.StartsWith("The SSL connection could not be established"))
                            {
                                errMsg = "Failed to download new version of UndertaleModTool.\n" +
                                         "Error - The SSL connection could not be established.";

                                bool isWin7 = Environment.OSVersion.Version.Major == 6;
                                string win7upd = "\nProbably, you need to install Windows update KB2992611.\n" +
                                                 "Open the update download page?";

                                if (isWin7)
                                {
                                    if (this.ShowQuestion(errMsg + win7upd, MessageBoxImage.Error) == MessageBoxResult.Yes)
                                        OpenBrowser("https://www.microsoft.com/en-us/download/details.aspx?id=44622");

                                    window.UpdateButtonEnabled = true;
                                    return;
                                }
                            }
                            else
                                errMsg = ex.Message;
                        }
                        else if (e.Error.InnerException is Exception ex1)
                            errMsg = ex1.Message;
                        else
                            errMsg = e.Error.Message;

                        this.ShowError($"Failed to download new version of UndertaleModTool.\nError - {errMsg}.");
                        window.UpdateButtonEnabled = true;
                        return;
                    }

                    string updaterFolder = Path.Combine(ExePath, "Updater");
                    if (!File.Exists(Path.Combine(updaterFolder, "UndertaleModToolUpdater.exe")))
                    {
                        this.ShowError("Updater not found! Aborting update, report this to the devs!\nLocation checked: " + updaterFolder);
                        window.UpdateButtonEnabled = true;
                        return;
                    }

                    string updaterFolderTemp = Path.Combine(tempFolder, "Updater");
                    try
                    {
                        if (Directory.Exists(updaterFolderTemp))
                            Directory.Delete(updaterFolderTemp, true);

                        Directory.CreateDirectory(updaterFolderTemp);
                        foreach (string file in Directory.GetFiles(updaterFolder))
                        {
                            File.Copy(file, Path.Combine(updaterFolderTemp, Path.GetFileName(file)));
                        }
                    }
                    catch (Exception ex)
                    {
                        this.ShowError($"Can't copy the updater app to the temporary folder.\n{ex}");
                        window.UpdateButtonEnabled = true;
                        return;
                    }
                    File.WriteAllText(Path.Combine(updaterFolderTemp, "actualAppFolder"), ExePath);

                    window.UpdateButtonEnabled = true;

                    this.ShowMessage("UndertaleModTool will now close to finish the update.");

                    Process.Start(new ProcessStartInfo(Path.Combine(updaterFolderTemp, "UndertaleModToolUpdater.exe"))
                    {
                        WorkingDirectory = updaterFolderTemp
                    });

                    CloseOtherWindows();

                    Closing -= DataWindow_Closing; // disable "on window closed" event handler
                    Close();
                });

                _ = Task.Run(() =>
                {
                    while (!end)
                    {
                        try
                        {
                            UpdateProgressStatus($"Downloaded MB: {downloaded}");
                        }
                        catch {}

                        Thread.Sleep(100);
                    }

                    ended = true;
                });

                webClient.DownloadFileAsync(new Uri(downloadUrl), Path.GetTempPath() + "UndertaleModTool\\Update.zip");
            }
        }

        private async void Command_Run(object sender, ExecutedRoutedEventArgs e)
        {
            if (Data == null)
            {
                ScriptError("Nothing to run!");
                return;
            }
            if ((!WasWarnedAboutTempRun) && SettingsWindow.TempRunMessageShow)
            {
                ScriptMessage(@"WARNING:
Temp running the game does not permanently 
save your changes. Please ""Save"" the game
to save your changes. Closing UndertaleModTool
without using the ""Save"" option can
result in loss of work.");
                WasWarnedAboutTempRun = true;
            }
            bool saveOk = true;
            string oldFilePath = FilePath;
            bool oldDisableDebuggerState = true;
            int oldSteamValue = 0;
            oldDisableDebuggerState = Data.GeneralInfo.IsDebuggerDisabled;
            oldSteamValue = Data.GeneralInfo.SteamAppID;
            Data.GeneralInfo.SteamAppID = 0;
            Data.GeneralInfo.IsDebuggerDisabled = true;
            string TempFilesFolder = (oldFilePath != null ? Path.Combine(Path.GetDirectoryName(oldFilePath), "MyMod.temp") : "");
            await SaveFile(TempFilesFolder, false);
            Data.GeneralInfo.SteamAppID = oldSteamValue;
            FilePath = oldFilePath;
            Data.GeneralInfo.IsDebuggerDisabled = oldDisableDebuggerState;
            if (TempFilesFolder == null)
            {
                this.ShowWarning("Temp folder is null.");
                return;
            }
            else if (saveOk)
            {
                string gameExeName = Data?.GeneralInfo?.FileName?.Content;
                if (gameExeName == null || FilePath == null)
                {
                    ScriptError("Null game executable name or location");
                    return;
                }
                string gameExePath = System.IO.Path.Combine(System.IO.Path.GetDirectoryName(FilePath), gameExeName + ".exe");
                if (!File.Exists(gameExePath))
                {
                    ScriptError("Cannot find game executable path, expected: " + gameExePath);
                    return;
                }
                if (!File.Exists(TempFilesFolder))
                {
                    ScriptError("Cannot find game path, expected: " + TempFilesFolder);
                    return;
                }
                if (gameExeName != null)
                    Process.Start(gameExePath, "-game \"" + TempFilesFolder + "\" -debugoutput \"" + Path.ChangeExtension(TempFilesFolder, ".gamelog.txt") + "\"");
            }
            else if (!saveOk)
            {
                this.ShowWarning("Temp save failed, cannot run.");
                return;
            }
            if (File.Exists(TempFilesFolder))
            {
                await Task.Delay(3000);
                //File.Delete(TempFilesFolder);
            }
        }
        private async void Command_RunSpecial(object sender, ExecutedRoutedEventArgs e)
        {
            if (Data == null)
                return;

            bool saveOk = true;
            if (!Data.GeneralInfo.IsDebuggerDisabled)
            {
                if (this.ShowQuestion("The game has the debugger enabled. Would you like to disable it so the game will run?") == MessageBoxResult.Yes)
                {
                    Data.GeneralInfo.IsDebuggerDisabled = true;
                    if (!await DoSaveDialog())
                    {
                        this.ShowError("You must save your changes to run.");
                        Data.GeneralInfo.IsDebuggerDisabled = false;
                        return;
                    }
                }
                else
                {
                    this.ShowError("Use the \"Run game using debugger\" option to run this game.");
                    return;
                }
            }
            else
            {
                Data.GeneralInfo.IsDebuggerDisabled = true;
                if (this.ShowQuestion("Save changes first?") == MessageBoxResult.Yes)
                    saveOk = await DoSaveDialog();
            }

            if (FilePath == null)
            {
                this.ShowWarning("The file must be saved in order to be run.");
            }
            else if (saveOk)
            {
                RuntimePicker picker = new RuntimePicker();
                picker.Owner = this;
                var runtime = picker.Pick(FilePath, Data);
                if (runtime != null)
                    Process.Start(runtime.Path, "-game \"" + FilePath + "\" -debugoutput \"" + Path.ChangeExtension(FilePath, ".gamelog.txt") + "\"");
            }
        }

        private async void Command_RunDebug(object sender, ExecutedRoutedEventArgs e)
        {
            if (Data == null)
                return;

            bool origDbg = Data.GeneralInfo.IsDebuggerDisabled;
            Data.GeneralInfo.IsDebuggerDisabled = false;

            bool saveOk = await DoSaveDialog(true);
            if (FilePath == null)
            {
                this.ShowWarning("The file must be saved in order to be run.");
            }
            else if (saveOk)
            {
                RuntimePicker picker = new RuntimePicker();
                picker.Owner = this;
                var runtime = picker.Pick(FilePath, Data);
                if (runtime == null)
                    return;
                if (runtime.DebuggerPath == null)
                {
                    this.ShowError("The selected runtime does not support debugging.", "Run error");
                    return;
                }


                string tempProject = Path.GetTempFileName().Replace(".tmp", ".gmx");
                File.WriteAllText(tempProject, @"<!-- Without this file the debugger crashes, but it doesn't actually need to contain anything! -->
<assets>
  <Configs name=""configs"">
    <Config>Configs\Default</Config>
  </Configs>
  <NewExtensions/>
  <sounds name=""sound""/>
  <sprites name=""sprites""/>
  <backgrounds name=""background""/>
  <paths name=""paths""/>
  <objects name=""objects""/>
  <rooms name=""rooms""/>
  <help/>
  <TutorialState>
    <IsTutorial>0</IsTutorial>
    <TutorialName></TutorialName>
    <TutorialPage>0</TutorialPage>
  </TutorialState>
</assets>");

                Process.Start(runtime.Path, "-game \"" + FilePath + "\" -debugoutput \"" + Path.ChangeExtension(FilePath, ".gamelog.txt") + "\"");
                Process.Start(runtime.DebuggerPath, "-d=\"" + Path.ChangeExtension(FilePath, ".yydebug") + "\" -t=\"127.0.0.1\" -tp=" + Data.GeneralInfo.DebuggerPort + " -p=\"" + tempProject + "\"");
            }
            Data.GeneralInfo.IsDebuggerDisabled = origDbg;
        }

        private void Command_Settings(object sender, ExecutedRoutedEventArgs e)
        {
            SettingsWindow settings = new SettingsWindow();
            settings.Owner = this;
            settings.ShowDialog();
        }

        private void SearchBox_TextChanged(object sender, TextChangedEventArgs e)
        {
            UpdateTree();
        }

        public void UpdateObjectLabel(object obj)
        {
            int foundIndex = obj is UndertaleResource res ? Data.IndexOf(res, false) : -1;
            string idString;

            if (foundIndex == -1)
                idString = "None";
            else if (foundIndex == -2)
                idString = "N/A";
            else
                idString = Convert.ToString(foundIndex);

            SetIDString(idString);
        }

        public void HighlightObject(object obj, bool silent = true)
        {
            UndertaleResource res = obj as UndertaleResource;
            if (res is null)
            {
                string msg = $"Can't highlight the object - it's null or isn't an UndertaleResource.";
                if (silent)
                    Debug.WriteLine(msg);
                else
                    this.ShowWarning(msg);

                return;
            }

            string objName = null;
            if (obj is not UndertaleNamedResource)
            {
                if (obj is UndertaleVariable var)
                    objName = var.Name?.Content;
            }
            else
                objName = (res as UndertaleNamedResource).Name?.Content;

            ScrollViewer mainTreeViewer = FindVisualChild<ScrollViewer>(MainTree);
            Type objType = res.GetType();

            TreeViewItem resListView = (MainTree.Items[0] as TreeViewItem).Items.Cast<TreeViewItem>()
                                                                                .FirstOrDefault(x => (x.ItemTemplate?.DataType as Type) == objType);
            IList resList;
            try
            {
                resList = Data[res.GetType()] as IList;
            }
            catch (Exception ex)
            {
                string msg = $"Can't highlight the object \"{objName}\".\nError - {ex.Message}";
                if (silent)
                    Debug.WriteLine(msg);
                else
                    this.ShowWarning(msg);

                return;
            }

            if (resListView is null)
            {
                string msg = $"Can't highlight the object \"{objName}\" - element with object list not found.";
                if (silent)
                    Debug.WriteLine(msg);
                else
                    this.ShowWarning(msg);

                return;
            }

            double initOffsetV = mainTreeViewer.VerticalOffset;
            double initOffsetH = mainTreeViewer.HorizontalOffset;
            bool initExpanded = resListView.IsExpanded;

            resListView.IsExpanded = true;
            resListView.BringIntoView();
            resListView.UpdateLayout();

            VirtualizingStackPanel resPanel = FindVisualChild<VirtualizingStackPanel>(resListView);
            if (resPanel.Children.Count > 0)
            {
                (resPanel.Children[0] as TreeViewItem).BringIntoView();
                mainTreeViewer.UpdateLayout();

                double firstElemOffset = mainTreeViewer.VerticalOffset + (resPanel.Children[0] as TreeViewItem).TransformToAncestor(mainTreeViewer).Transform(new Point(0, 0)).Y;
                mainTreeViewer.ScrollToVerticalOffset(firstElemOffset + ((resList.IndexOf(obj) + 1) * 16) - (mainTreeViewer.ViewportHeight / 2));
            }
            mainTreeViewer.UpdateLayout();

            if (resListView.ItemContainerGenerator.ContainerFromItem(obj) is TreeViewItem resItem)
            {
                Highlighted = resItem.DataContext;
                resItem.IsSelected = true;

                mainTreeViewer.UpdateLayout();
                mainTreeViewer.ScrollToHorizontalOffset(0);
            }
            else
            {
                // revert visual changes
                resListView.IsExpanded = initExpanded;
                resListView.UpdateLayout();
                mainTreeViewer.ScrollToVerticalOffset(initOffsetV);
                mainTreeViewer.ScrollToHorizontalOffset(initOffsetH);
                resListView.UpdateLayout();
            }
        }

        private void GoBack()
        {
            if (CurrentTab.HistoryPosition == 0)
                return;

            CurrentTab.HistoryPosition--;
            CurrentTab.CurrentObject = CurrentTab.History[CurrentTab.HistoryPosition];

            UpdateObjectLabel(CurrentTab.CurrentObject);
        }
        private void GoForward()
        {
            if (CurrentTab.HistoryPosition == CurrentTab.History.Count - 1)
                return;

            CurrentTab.HistoryPosition++;
            CurrentTab.CurrentObject = CurrentTab.History[CurrentTab.HistoryPosition];

            UpdateObjectLabel(CurrentTab.CurrentObject);
        }
        private void BackButton_Click(object sender, RoutedEventArgs e)
        {
            GoBack();
        }
        private void ForwardButton_Click(object sender, RoutedEventArgs e)
        {
            GoForward();
        }

        public void EnsureDataLoaded()
        {
            if (Data == null)
            {
                throw new ScriptException("Please load data.win first!");
            }
        }

        private async void MenuItem_OffsetMap_Click(object sender, RoutedEventArgs e)
        {
            OpenFileDialog dlg = new OpenFileDialog();

            dlg.DefaultExt = "win";
            dlg.Filter = "Game Maker Studio data files (.win, .unx, .ios, .droid)|*.win;*.unx;*.ios;*.droid|All files|*";

            if (dlg.ShowDialog() == true)
            {
                SaveFileDialog dlgout = new SaveFileDialog();

                dlgout.DefaultExt = "txt";
                dlgout.Filter = "Text files (.txt)|*.txt|All files|*";
                dlgout.FileName = dlg.FileName + ".offsetmap.txt";

                if (dlgout.ShowDialog() == true)
                {
                    LoaderDialog dialog = new LoaderDialog("Generating", "Loading, please wait...");
                    dialog.Owner = this;
                    Task t = Task.Run(() =>
                    {
                        try
                        {
                            using (var stream = new FileStream(dlg.FileName, FileMode.Open, FileAccess.Read))
                            {
                                var offsets = UndertaleIO.GenerateOffsetMap(stream);
                                using (var writer = File.CreateText(dlgout.FileName))
                                {
                                    foreach (var off in offsets.OrderBy((x) => x.Key))
                                    {
                                        writer.WriteLine(off.Key.ToString("X8") + " " + off.Value.ToString().Replace("\n", "\\\n"));
                                    }
                                }
                            }
                        }
                        catch (Exception ex)
                        {
                            this.ShowError("An error occured while trying to load:\n" + ex.Message, "Load error");
                        }

                        Dispatcher.Invoke(() =>
                        {
                            dialog.Hide();
                        });
                    });
                    dialog.ShowDialog();
                    await t;
                }
            }
        }

        private void OpenInTab(object obj, bool isNewTab = false, string tabTitle = null)
        {
            if (obj is null)
                return;

            if (obj is DescriptionView && CurrentTab is not null && !CurrentTab.AutoClose)
                return;

            // close auto-closing tab
            if (Tabs.Count > 0 && CurrentTabIndex >= 0 && CurrentTab.AutoClose)
                CloseTab(CurrentTab.TabIndex, false);

            if (isNewTab || Tabs.Count == 0)
            {
                int newIndex = Tabs.Count;
                Tab newTab = new(obj, newIndex, tabTitle);

                Tabs.Add(newTab);
                CurrentTabIndex = newIndex;

                newTab.History.Add(obj);

                if (!TabController.IsLoaded)
                    CurrentTab = newTab;
            }
            else if (obj != CurrentTab?.CurrentObject)
            {
                if (CurrentTab.HistoryPosition < CurrentTab.History.Count - 1)
                {
                    // Remove all objects after the current one (overwrite)
                    int count = CurrentTab.History.Count - CurrentTab.HistoryPosition - 1;
                    for (int i = 0; i < count; i++)
                        CurrentTab.History.RemoveAt(CurrentTab.History.Count - 1);
                }

                CurrentTab.CurrentObject = obj;
                UpdateObjectLabel(obj);

                CurrentTab.History.Add(obj);
                CurrentTab.HistoryPosition++;
            }
        }

        public void CloseTab(bool addDefaultTab = true) // close the current tab
        {
            CloseTab(CurrentTabIndex, addDefaultTab);
        }
        public void CloseTab(int tabIndex, bool addDefaultTab = true)
        {
            if (tabIndex >= 0 && tabIndex < Tabs.Count)
            {
                Tab closingTab = Tabs[tabIndex];

                TabController.SelectionChanged -= TabController_SelectionChanged;

                int currIndex = CurrentTabIndex;

                // "CurrentTabIndex" changes here (bound to "TabController.SelectedIndex")
                Tabs.RemoveAt(tabIndex);

                if (!closingTab.AutoClose)
                    ClosedTabsHistory.Add(closingTab);

                if (Tabs.Count == 0)
                {
                    CurrentTabIndex = -1;
                    CurrentTab = null;

                    if (addDefaultTab)
                    {
                        OpenInTab(new DescriptionView("Welcome to UndertaleModTool!",
                                                      "Open a data.win file to get started, then double click on the items on the left to view them"));
                        CurrentTab = Tabs[CurrentTabIndex];

                        UpdateObjectLabel(CurrentTab.CurrentObject);
                    }

                    TabController.SelectionChanged += TabController_SelectionChanged;
                }
                else
                {
                    for (int i = tabIndex; i < Tabs.Count; i++)
                        Tabs[i].TabIndex = i;

                    // if closing the currently open tab
                    if (currIndex == tabIndex)
                    {
                        // and if that tab is not the last
                        if (Tabs.Count > 1 && tabIndex < Tabs.Count - 1)
                        {
                            // switch to the last tab
                            currIndex = Tabs.Count - 1;
                        }
                        else if (currIndex != 0)
                            currIndex -= 1;
                    }
                    else if (currIndex > tabIndex)
                    {
                        currIndex -= 1;
                    }

                    TabController.SelectionChanged += TabController_SelectionChanged;

                    CurrentTabIndex = currIndex;
                    CurrentTab = Tabs[CurrentTabIndex];
                }
            }
        }
        public bool CloseTab(object obj, bool addDefaultTab = true)
        {
            if (obj is not null)
            {
                int tabIndex = Tabs.FirstOrDefault(x => x.CurrentObject == obj)?.TabIndex ?? -1;
                if (tabIndex != -1)
                {
                    CloseTab(tabIndex, addDefaultTab);
                    return true;
                }
            }
            else
                Debug.WriteLine("Can't close the tab - object is null.");

            return false;
        }

        public void ChangeSelection(object newsel)
        {
            OpenInTab(newsel);
        }

        private void TabController_SelectionChanged(object sender, SelectionChangedEventArgs e)
        {
            if (TabController.SelectedIndex >= 0)
            {
                ScrollToTab(CurrentTabIndex);

                CurrentTab = Tabs[CurrentTabIndex];
                UpdateObjectLabel(CurrentTab.CurrentObject);
            }
        }

        private void ScrollTabs(ScrollDirection dir)
        {
            double offset = TabScrollViewer.HorizontalOffset;
            double clearOffset = 0;
            TabPanel tabPanel = FindVisualChild<TabPanel>(TabController);

            if (Tabs.Count > 1
                && ((dir == ScrollDirection.Left && offset > 0)
                || (dir == ScrollDirection.Right && offset < TabController.ActualWidth)))
            {
                int count = VisualTreeHelper.GetChildrenCount(tabPanel);
                List<TabItem> tabItems = new(count);
                for (int i1 = 0; i1 < count; i1++)
                    tabItems.Add(VisualTreeHelper.GetChild(tabPanel, i1) as TabItem);

                // selected TabItem is in the end of child list somehow, so it should be fixed
                if (CurrentTabIndex != count - 1)
                {
                    tabItems.Insert(CurrentTabIndex, tabItems[^1]);
                    tabItems.RemoveAt(tabItems.Count - 1);
                }

                // get index of first visible tab
                int i = 0;
                foreach (TabItem item in tabItems)
                {
                    double actualWidth = item.ActualWidth;
                    if (i == CurrentTabIndex)
                        actualWidth -= 4; // selected tab is wider

                    clearOffset += actualWidth;

                    if (clearOffset > offset)
                    {
                        if (dir == ScrollDirection.Left)
                            clearOffset -= actualWidth;

                        break;
                    }

                    i++;
                }

                if (dir == ScrollDirection.Left && TabScrollViewer.ScrollableWidth != offset && i != 0)
                    TabScrollViewer.ScrollToHorizontalOffset(clearOffset - tabItems[i - 1].ActualWidth);
                else
                    TabScrollViewer.ScrollToHorizontalOffset(clearOffset);
            }
        }
        private void ScrollToTab(int tabIndex)
        {
            TabScrollViewer.UpdateLayout();

            if (tabIndex == 0)
                TabScrollViewer.ScrollToLeftEnd();
            else if (tabIndex == Tabs.Count - 1)
                TabScrollViewer.ScrollToRightEnd();
            else
            {
                TabPanel tabPanel = FindVisualChild<TabPanel>(TabController);

                int count = VisualTreeHelper.GetChildrenCount(tabPanel);
                List<TabItem> tabItems = new(count);
                for (int i1 = 0; i1 < count; i1++)
                    tabItems.Add(VisualTreeHelper.GetChild(tabPanel, i1) as TabItem);

                // selected TabItem is in the end of child list somehow, so it should be fixed
                if (CurrentTabIndex != count - 1)
                {
                    tabItems.Insert(CurrentTabIndex, tabItems[^1]);
                    tabItems.RemoveAt(tabItems.Count - 1);
                }

                TabItem currTabItem = null;
                double offset = 0;
                int i = 0;
                foreach (TabItem item in tabItems)
                {
                    if (i == tabIndex)
                    {
                        currTabItem = item;
                        break;
                    }

                    offset += item.ActualWidth;
                    i++;
                }

                double endOffset = TabScrollViewer.HorizontalOffset + TabScrollViewer.ViewportWidth;
                if (offset < TabScrollViewer.HorizontalOffset || offset > endOffset)
                    TabScrollViewer.ScrollToHorizontalOffset(offset);
                else
                    currTabItem?.BringIntoView();
            }
        }
        private void TabScrollViewer_PreviewMouseWheel(object sender, MouseWheelEventArgs e)
        {
            ScrollTabs(e.Delta < 0 ? ScrollDirection.Right : ScrollDirection.Left);
            e.Handled = true;
        }
        private void TabsScrollLeftButton_Click(object sender, RoutedEventArgs e)
        {
            ScrollTabs(ScrollDirection.Left);
        }
        private void TabsScrollRightButton_Click(object sender, RoutedEventArgs e)
        {
            ScrollTabs(ScrollDirection.Right);
        }

        private void TabCloseButton_OnClick(object sender, RoutedEventArgs e)
        {
            Button button = (Button)sender;
            int tabIndex = (button.DataContext as Tab).TabIndex;

            CloseTab(tabIndex);
        }
        private void TabCloseButton_MouseEnter(object sender, MouseEventArgs e)
        {
            (sender as Button).Content = new Image() { Source = Tab.ClosedHoverIcon };
        }
        private void TabCloseButton_MouseLeave(object sender, MouseEventArgs e)
        {
            (sender as Button).Content = new Image() { Source = Tab.ClosedIcon };
        }

        private void TabItem_MouseUp(object sender, MouseButtonEventArgs e)
        {
            if (e.ChangedButton == System.Windows.Input.MouseButton.Middle)
            {
                TabItem tabItem = sender as TabItem;
                Tab tab = tabItem?.DataContext as Tab;
                if (tab is null)
                    return;

                if (tab.TabTitle != "Welcome!")
                    CloseTab(tab.TabIndex);
            }
        }

        // source - https://stackoverflow.com/a/10738247/12136394
        private void TabItem_PreviewMouseMove(object sender, MouseEventArgs e)
        {
            if (e.Source is not TabItem tabItem || e.OriginalSource is Button)
                return;

            if (Mouse.PrimaryDevice.LeftButton == MouseButtonState.Pressed)
            {
                CurrentTabIndex = tabItem.TabIndex;
                DragDrop.DoDragDrop(tabItem, tabItem, DragDropEffects.All);
            }
        }
        private void TabItem_Drop(object sender, DragEventArgs e)
        {
            if (e.Source is TabItem tabItemTarget &&
                e.Data.GetData(typeof(TabItem)) is TabItem tabItemSource &&
                !tabItemTarget.Equals(tabItemSource))
            {
                int sourceIndex = tabItemSource.TabIndex;
                int targetIndex = tabItemTarget.TabIndex;
                Tab sourceTab = tabItemSource.DataContext as Tab;
                if (sourceTab is null)
                    return;

                TabController.SelectionChanged -= TabController_SelectionChanged;

                Tabs.RemoveAt(sourceIndex);
                Tabs.Insert(targetIndex, sourceTab);

                for (int i = 0; i < Tabs.Count; i++)
                    Tabs[i].TabIndex = i;

                CurrentTabIndex = targetIndex;

                TabController.SelectionChanged += TabController_SelectionChanged;
            }
        }

        private void CloseTabMenuItem_Click(object sender, RoutedEventArgs e)
        {
            Tab tab = (sender as MenuItem).DataContext as Tab;
            if (tab is null)
                return;

            CloseTab(tab.TabIndex);
        }
        private void CloseOtherTabsMenuItem_Click(object sender, RoutedEventArgs e)
        {
            Tab tab = (sender as MenuItem).DataContext as Tab;
            if (tab is null)
                return;

            foreach (Tab t in Tabs.Reverse())
            {
                if (t == tab)
                    continue;

                ClosedTabsHistory.Add(t);
            }

            tab.TabIndex = 0;
            Tabs = new() { tab };
            CurrentTabIndex = 0;
        }

        private void TabTitleText_Initialized(object sender, EventArgs e)
        {
            Tab.SetTabTitleBinding(null, null, sender as TextBlock);
        }
    }

    public class GeneralInfoEditor
    {
        public UndertaleGeneralInfo GeneralInfo { get; private set; }
        public UndertaleOptions Options { get; private set; }
        public UndertaleLanguage Language { get; private set; }

        public GeneralInfoEditor(UndertaleGeneralInfo generalInfo, UndertaleOptions options, UndertaleLanguage language)
        {
            this.GeneralInfo = generalInfo;
            this.Options = options;
            this.Language = language;
        }
    }

    public class GlobalInitEditor
    {
        public IList<UndertaleGlobalInit> GlobalInits { get; private set; }

        public GlobalInitEditor(IList<UndertaleGlobalInit> globalInits)
        {
            this.GlobalInits = globalInits;
        }
    }

    public class GameEndEditor
    {
        public IList<UndertaleGlobalInit> GameEnds { get; private set; }

        public GameEndEditor(IList<UndertaleGlobalInit> GameEnds)
        {
            this.GameEnds = GameEnds;
        }
    }

    public class DescriptionView
    {
        public string Heading { get; private set; }
        public string Description { get; private set; }

        public DescriptionView(string heading, string description)
        {
            Heading = heading;
            Description = description;
        }
    }
}<|MERGE_RESOLUTION|>--- conflicted
+++ resolved
@@ -1057,13 +1057,6 @@
                                 data.ToolInfo.CurrentMD5 = BitConverter.ToString(MD5CurrentlyLoaded).Replace("-", "").ToLowerInvariant();
                             }
                         }
-<<<<<<< HEAD
-=======
-                        /*if (data.GMS2_3 && SettingsWindow.Warn_About_GMS23)
-                        {
-                            this.ShowWarning("This game was built using GameMaker Studio 2.3 (or above). Support for this version is a work in progress, and you will likely run into issues decompiling code or in other places.", "GMS 2.3");
-                        }*/
->>>>>>> 6b94f6bc
                         if (data.IsYYC())
                         {
                             this.ShowWarning("This game uses YYC (YoYo Compiler), which means the code is embedded into the game executable. This configuration is currently not fully supported; continue at your own risk.", "YYC");
