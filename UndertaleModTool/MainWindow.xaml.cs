--- conflicted
+++ resolved
@@ -2218,19 +2218,9 @@
         // Apparently, one null check is not enough for `scriptDialog`
         public void UpdateProgressBar(string message, string status, double progressValue, double maxValue)
         {
-<<<<<<< HEAD
-            if (scriptDialog != null)
-            {
-                scriptDialog.Dispatcher.Invoke(DispatcherPriority.Normal, (Action)(() =>
-                {
-                    scriptDialog.Update(message, status, progressValue, maxValue);
-                }));
-            }
-=======
             scriptDialog?.Dispatcher.Invoke(DispatcherPriority.Normal, () => {
                 scriptDialog?.Update(message, status, progressValue, maxValue);
             });
->>>>>>> b4a81c8a
         }
 
         public void SetProgressBar(string message, string status, double progressValue, double maxValue)
@@ -2253,36 +2243,16 @@
 
         public void UpdateProgressValue(double progressValue)
         {
-<<<<<<< HEAD
-            if (scriptDialog != null)
-            {
-                scriptDialog.Dispatcher.Invoke(DispatcherPriority.Normal, (Action)(() =>
-                {
-                    scriptDialog.ReportProgress(progressValue);
-                }));
-            }
-=======
             scriptDialog?.Dispatcher.Invoke(DispatcherPriority.Normal, () => {
                 scriptDialog?.ReportProgress(progressValue);
             });
->>>>>>> b4a81c8a
         }
 
         public void UpdateProgressStatus(string status)
         {
-<<<<<<< HEAD
-            if (scriptDialog != null)
-            {
-                scriptDialog.Dispatcher.Invoke(DispatcherPriority.Normal, (Action)(() =>
-                {
-                    scriptDialog.ReportProgress(status);
-                }));
-            }
-=======
             scriptDialog?.Dispatcher.Invoke(DispatcherPriority.Normal, () => {
                 scriptDialog?.ReportProgress(status);
             });
->>>>>>> b4a81c8a
         }
 
         public void HideProgressBar()
