--- conflicted
+++ resolved
@@ -322,25 +322,17 @@
 
             Settings.Load();
 
-<<<<<<< HEAD
+            if (Settings.Instance.RememberWindowPlacements)
+                this.SetPlacement(Settings.Instance.MainWindowPlacement);
+
             SetDarkMode(Settings.Instance.EnableDarkMode, true);
             SetDarkTitleBarForWindow(this, Settings.Instance.EnableDarkMode, false);
-=======
-            if (Settings.Instance.RememberWindowPlacements)
-                this.SetPlacement(Settings.Instance.MainWindowPlacement);
-
-            if (Settings.Instance.EnableDarkMode)
-            {
-                SetDarkMode(true, true);
-                SetDarkTitleBarForWindow(this, true, false);
-            }
 
             try
             {
                 SetTransparencyGridColors(Settings.Instance.TransparencyGridColor1, Settings.Instance.TransparencyGridColor2);
             }
             catch (FormatException) { }
->>>>>>> 5e513b18
         }
         private async void Window_Loaded(object sender, RoutedEventArgs e)
         {
