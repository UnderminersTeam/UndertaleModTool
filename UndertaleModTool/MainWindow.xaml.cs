﻿using Microsoft.CodeAnalysis;
using Microsoft.CodeAnalysis.CSharp.Scripting;
using Microsoft.CodeAnalysis.Scripting;
using Microsoft.CodeAnalysis.Scripting.Hosting;
using Microsoft.Win32;
using Newtonsoft.Json;
using System;
using System.Collections;
using System.Collections.Generic;
using System.Collections.ObjectModel;
using System.ComponentModel;
using System.Diagnostics;
using System.IO;
using System.Linq;
using System.Reflection;
using System.Runtime.InteropServices;
using System.Text;
using System.Threading;
using System.Threading.Tasks;
using System.Windows;
using System.Windows.Controls;
using System.Windows.Input;
using System.Windows.Media;
using System.Windows.Threading;
using UndertaleModLib;
using UndertaleModLib.Decompiler;
using UndertaleModLib.Models;
using UndertaleModLib.ModelsDebug;
using UndertaleModLib.Scripting;
using UndertaleModTool.Windows;
using System.IO.Pipes;
using Ookii.Dialogs.Wpf;

using ColorConvert = System.Windows.Media.ColorConverter;
using System.Text.RegularExpressions;
using System.Windows.Data;

using System.Reflection.Metadata.Ecma335;
using System.Windows.Media.Imaging;

using System.Security.Cryptography;
using System.Collections.Concurrent;
using System.Runtime;
using SystemJson = System.Text.Json;
using System.Net.Http;
using System.Net.Http.Headers;
using Newtonsoft.Json.Linq;
using System.Net;
using System.Globalization;


namespace UndertaleModTool
{
    public class Tab : INotifyPropertyChanged
    {
        public MainWindow MainWindow { get; set; }
        public object Highlighted { get; set; }
        public object Selected { get; set; }
        public string TabTitle { get; set; }
        public ObservableCollection<object> SelectionHistory { get; } = new ObservableCollection<object>();
        public bool AutoClose = false;

        public event PropertyChangedEventHandler PropertyChanged;

        public Tab(string tabTitle, MainWindow mainWindow) {
            this.TabTitle = tabTitle;
            this.MainWindow = mainWindow;
        }

        public void ChangeSelection(object newsel)
        {
            this.Highlighted = newsel;
            this.SelectionHistory.Add(Selected);
            this.Selected = newsel;
            this.AutoClose = false;
            TabControl tabControl = ((TabControl)MainWindow.FindName("TabController"));
            if (newsel is DescriptionView) {
                
                this.AutoClose = true;
                if (((DescriptionView)newsel).Heading.Contains("Welcome"))
                {
                    this.TabTitle = "Welcome!";
                }
                else
                {
                    this.TabTitle = ((DescriptionView)newsel).Heading;
                }
            } 
            else if (newsel is UndertaleAudioGroup)
            {
                this.TabTitle = String.Format("Audio Group Editor - {0}", ((UndertaleAudioGroup)newsel).Name.Content);
            }
            else if (newsel is UndertaleSound)
            {
                this.TabTitle = String.Format("Sound Editor - {0}", ((UndertaleSound)newsel).Name.Content);
            }
            else if (newsel is UndertaleSprite)
            {
                this.TabTitle = String.Format("Sprite Editor - {0}", ((UndertaleSprite)newsel).Name.Content);
            }
            else if (newsel is UndertaleBackground)
            {
                this.TabTitle = String.Format("Background Editor - {0}", ((UndertaleBackground)newsel).Name.Content);
            }
            else if (newsel is UndertalePath)
            {
                this.TabTitle = String.Format("Path Editor - {0}", ((UndertalePath)newsel).Name.Content);
            }
            else if (newsel is UndertaleScript)
            {
                this.TabTitle = String.Format("Script Editor - {0}", ((UndertaleScript)newsel).Name.Content);
            }
            else if (newsel is UndertaleShader)
            {
                this.TabTitle = String.Format("Shader Editor - {0}", ((UndertaleShader)newsel).Name.Content);
            }
            else if (newsel is UndertaleFont)
            {
                this.TabTitle = String.Format("Font Editor - {0}", ((UndertaleFont)newsel).Name.Content);
            }
            else if (newsel is UndertaleTimeline)
            {
                this.TabTitle = String.Format("Timeline Editor - {0}", ((UndertaleTimeline)newsel).Name.Content);
            }
            else if (newsel is UndertaleGameObject)
            {
                this.TabTitle = String.Format("Game Object Editor - {0}", ((UndertaleGameObject)newsel).Name.Content);
            }
            else if (newsel is UndertaleRoom)
            {
                this.TabTitle = String.Format("Room Editor - {0}", ((UndertaleRoom)newsel).Name.Content);
            }
            else if (newsel is UndertaleExtension)
            {
                this.TabTitle = String.Format("Extension Editor - {0}", ((UndertaleExtension)newsel).Name.Content);
            }
            else if (newsel is UndertaleTexturePageItem)
            {
                this.TabTitle = String.Format("Texture Page Item Editor - {0}", ((UndertaleTexturePageItem)newsel).Name.Content);
            }
            else if (newsel is UndertaleCode)
            {
                this.TabTitle = String.Format("Code Editor - {0}", ((UndertaleCode)newsel).Name.Content);
            }
            else if (newsel is UndertaleVariable)
            {
                this.TabTitle = String.Format("Variable Editor - {0}", ((UndertaleVariable)newsel).Name.Content);
            }
            else if (newsel is UndertaleFunction)
            {
                this.TabTitle = String.Format("Function Editor - {0}", ((UndertaleFunction)newsel).Name.Content);
            }
            else if (newsel is UndertaleCodeLocals)
            {
                this.TabTitle = String.Format("Code Locals Editor - {0}", ((UndertaleCodeLocals)newsel).Name.Content);
            }
            else if (newsel is UndertaleString)
            {
                this.TabTitle = String.Format("String Editor - {0}", ((UndertaleString)newsel).Content);
            }
            else if (newsel is UndertaleEmbeddedTexture)
            {
                this.TabTitle = String.Format("Embedded Texture Editor - {0}", ((UndertaleEmbeddedTexture)newsel).Name.Content);
            }
            else if (newsel is UndertaleEmbeddedAudio)
            {
                this.TabTitle = String.Format("Embedded Audio Editor - {0}", ((UndertaleEmbeddedAudio)newsel).Name.Content);
            }
            else if (newsel is UndertaleTextureGroupInfo)
            {
                this.TabTitle = String.Format("Texture Group Info Editor - {0}", ((UndertaleTextureGroupInfo)newsel).Name.Content);
            }
            else if (newsel is UndertaleEmbeddedImage)
            {
                this.TabTitle = String.Format("Embedded Image Editor - {0}", ((UndertaleEmbeddedImage)newsel).Name.Content);
            }
            else if (newsel is UndertaleSequence)
            {
                this.TabTitle = String.Format("Sequence Editor - {0}", ((UndertaleSequence)newsel).Name.Content);
            }
            else if (newsel is UndertaleAnimationCurve)
            {
                this.TabTitle = String.Format("Animation Curve Editor - {0}", ((UndertaleAnimationCurve)newsel).Name.Content);
            }
            else if (newsel is UndertaleChunkVARI)
            {
                this.TabTitle = "Variables Overview";
            }
            else if (newsel is GeneralInfoEditor)
            {
                this.TabTitle = "General Info Editor";
            }
            else if (newsel is GlobalInitEditor)
            {
                this.TabTitle = "Global Init Editor";
            }
            else if (newsel is GameEndEditor)
            {
                this.TabTitle = "Game End Editor";
            }
            else
            {
                Debug.WriteLine(String.Format("Could not handle type {0}", newsel.GetType()));
            }
            TabItem tabItem = (TabItem)tabControl.Items[MainWindow.CurrentTabIndex];
            ((TextBlock)((StackPanel)tabItem.Header).Children[0]).Text = this.TabTitle;
            tabItem.TabIndex = MainWindow.CurrentTabIndex;
            tabControl.SelectedIndex = tabItem.TabIndex;
            MainWindow.UpdateObjectLabel(newsel);
        }
    }

    /// <summary>
    /// Logika interakcji dla klasy MainWindow.xaml
    /// </summary>
    public partial class MainWindow : Window, INotifyPropertyChanged, IScriptInterface
    {
        /// Note for those who don't know what is "PropertyChanged.Fody" -
        /// it automatically adds "OnPropertyChanged()" to every property (or modify existing) of the class that implements INotifyPropertyChanged.
        /// It does that on code compilation.
        
        public UndertaleData Data { get; set; }
        public string FilePath { get; set; }
        public string ScriptPath { get; set; } // For the scripting interface specifically

        private BitmapImage CloseButton = new BitmapImage(new Uri(@"/Resources/X.png", UriKind.RelativeOrAbsolute));
        private BitmapImage CloseButtonHover = new BitmapImage(new Uri(@"/Resources/X_Down.png", UriKind.RelativeOrAbsolute));

        public string TitleMain { get; set; }

        public List<object> Tabs { get; set; } = new List<object>();
        public object CurrentTab { get; set; }
        public int CurrentTabIndex = -1;

        public object Highlighted { get { return ((Tab)CurrentTab).Highlighted; } set { OpenInNewTab(value, "Untitled"); } }
        public object Selected { get { return ((Tab)CurrentTab).Selected; } set { OpenInNewTab(value, "Untitled"); } }

        public Visibility IsGMS2 => (Data?.GeneralInfo?.Major ?? 0) >= 2 ? Visibility.Visible : Visibility.Collapsed;
        // God this is so ugly, if there's a better way, please, put in a pull request
        public Visibility IsExtProductIDEligible => (((Data?.GeneralInfo?.Major ?? 0) >= 2) || (((Data?.GeneralInfo?.Major ?? 0) == 1) && (((Data?.GeneralInfo?.Build ?? 0) >= 1773) || ((Data?.GeneralInfo?.Build ?? 0) == 1539)))) ? Visibility.Visible : Visibility.Collapsed;
        public bool CanSave { get; set; }
        public bool CanSafelySave = false;
        public bool WasWarnedAboutTempRun = false;
        public bool FinishedMessageEnabled = true;
        public bool ScriptExecutionSuccess { get; set; } = true;
        public bool IsSaving { get; set; }
        public string ScriptErrorMessage { get; set; } = "";
        public string ExePath { get; private set; } = Environment.CurrentDirectory;
        public string ScriptErrorType { get; set; } = "";

        public enum CodeEditorMode
        {
            Unstated,
            DontDecompile,
            Decompile
        }
        public enum SaveResult
        {
            NotSaved,
            Saved,
            Error
        }
        public static CodeEditorMode CodeEditorDecompile { get; set; } = CodeEditorMode.Unstated;

        private int progressValue;
        private Task updater;
        private CancellationTokenSource cts;
        private CancellationToken cToken;
        private readonly object bindingLock = new();
        private HashSet<string> syncBindings = new();
        private bool _roomRendererEnabled;

        public bool GMLCacheEnabled => SettingsWindow.UseGMLCache;
        public bool RoomRendererEnabled
        {
            get => _roomRendererEnabled;
            set
            {
                if (UndertaleRoomRenderer.RoomRendererTemplate is null)
                    UndertaleRoomRenderer.RoomRendererTemplate = (DataTemplate)DataEditor.FindResource("roomRendererTemplate");

                if (value)
                {
                    DataEditor.ContentTemplate = UndertaleRoomRenderer.RoomRendererTemplate;
                    UndertaleCachedImageLoader.ReuseTileBuffer = true;
                }
                else
                {
                    DataEditor.ContentTemplate = null;
                    Selected = new DescriptionView("Welcome to UndertaleModTool!",
                                                   "Open data.win file to get started, then double click on the items on the left to view them");
                    UndertaleCachedImageLoader.Reset();
                    CachedTileDataLoader.Reset();
                }

                _roomRendererEnabled = value;
            }
        }

        public bool IsAppClosed { get; set; }

        private HttpClient httpClient;

        public event PropertyChangedEventHandler PropertyChanged;

        // For delivering messages to LoaderDialogs
        public delegate void FileMessageEventHandler(string message);
        public event FileMessageEventHandler FileMessageEvent;

        private LoaderDialog scriptDialog;

        // Related to profile system and appdata
        public byte[] MD5PreviouslyLoaded = new byte[13];
        public byte[] MD5CurrentlyLoaded = new byte[15];
        public static string AppDataFolder => Settings.AppDataFolder;
        public static string ProfilesFolder = Path.Combine(Settings.AppDataFolder, "Profiles");
        public static string CorrectionsFolder = Path.Combine(Program.GetExecutableDirectory(), "Corrections");
        public string ProfileHash = "Unknown";
        public bool CrashedWhileEditing = false;

        // Scripting interface-related
        private ScriptOptions scriptOptions;
        private Task scriptSetupTask;

        // Version info
        public static string Edition = "";
        public static string Version = Assembly.GetExecutingAssembly().GetName().Version.ToString() + (Edition != "" ? "-" + Edition : "");

        public MainWindow()
        {
            InitializeComponent();
            this.DataContext = this;

            OpenInNewTab(new DescriptionView("Welcome to UndertaleModTool!", "Open data.win file to get started, then double click on the items on the left to view them"), "Welcome!");

            ((Tab)CurrentTab).AutoClose = true;
            ((Tab)CurrentTab).SelectionHistory.Clear();

            ((TabControl)this.FindName("TabController")).SelectedIndex = 0;

            TitleMain = "UndertaleModTool by krzys_h v" + Version;

            CanSave = false;
            CanSafelySave = false;

            scriptSetupTask = Task.Run(() =>
            {
                scriptOptions = ScriptOptions.Default
                                .AddImports("UndertaleModLib", "UndertaleModLib.Models", "UndertaleModLib.Decompiler",
                                            "UndertaleModLib.Scripting", "UndertaleModLib.Compiler",
                                            "UndertaleModTool", "System", "System.IO", "System.Collections.Generic",
                                            "System.Text.RegularExpressions")
                                .AddReferences(typeof(UndertaleObject).GetTypeInfo().Assembly,
                                                GetType().GetTypeInfo().Assembly,
                                                typeof(JsonConvert).GetTypeInfo().Assembly,
                                                typeof(System.Text.RegularExpressions.Regex).GetTypeInfo().Assembly)
                                .WithEmitDebugInformation(true); //when script throws an exception, add a exception location (line number)
            });
        }

        private void SetIDString(string str)
        {
            ((Label)this.FindName("ObjectLabel")).Content = str;
        }

        [DllImport("shell32.dll")]
        static extern void SHChangeNotify(long wEventId, uint uFlags, IntPtr dwItem1, IntPtr dwItem2);
        const long SHCNE_ASSOCCHANGED = 0x08000000;

        public static readonly string[] IFF_EXTENSIONS = new string[] { ".win", ".unx", ".ios", ".droid", ".3ds", ".symbian" };

        private void UpdateTree()
        {
            foreach (var child in (MainTree.Items[0] as TreeViewItem).Items)
                ((child as TreeViewItem).ItemsSource as ICollectionView)?.Refresh();
        }
        /*
                private static bool IsLikelyRunFromZipFolder()
                {
                    var path = System.Environment.CurrentDirectory;
                    var fileInfo = new FileInfo(path);
                    return fileInfo.Attributes.HasFlag(FileAttributes.ReadOnly);
                }

                private static bool IsRunFromTempFolder()
                {
                    var path = System.Environment.CurrentDirectory;
                    var temp = Path.GetTempPath();
                    return path.IndexOf(temp, StringComparison.OrdinalIgnoreCase) == 0;
                }
        */
        private async void Window_Loaded(object sender, RoutedEventArgs e)
        {
            Settings.Load();
            if (RuntimeInformation.IsOSPlatform(OSPlatform.Windows))
            {
                try
                {
                    string procFileName = Process.GetCurrentProcess().MainModule.FileName;
                    var HKCU_Classes = Registry.CurrentUser.OpenSubKey(@"Software\Classes", true);
                    var UndertaleModTool_app = HKCU_Classes.CreateSubKey(@"UndertaleModTool");

                    UndertaleModTool_app.SetValue("", "UndertaleModTool");
                    UndertaleModTool_app.CreateSubKey(@"shell\open\command").SetValue("", "\"" + procFileName + "\" \"%1\"", RegistryValueKind.String);
                    UndertaleModTool_app.CreateSubKey(@"shell\launch\command").SetValue("", "\"" + procFileName + "\" \"%1\" launch", RegistryValueKind.String);
                    UndertaleModTool_app.CreateSubKey(@"shell\launch").SetValue("", "Run game normally", RegistryValueKind.String);
                    UndertaleModTool_app.CreateSubKey(@"shell\special_launch\command").SetValue("", "\"" + procFileName + "\" \"%1\" special_launch", RegistryValueKind.String);
                    UndertaleModTool_app.CreateSubKey(@"shell\special_launch").SetValue("", "Run extended options", RegistryValueKind.String);

                    if (File.Exists("dna.txt"))
                    {
                        ScriptMessage("Opt out detected.");
                        SettingsWindow.AutomaticFileAssociation = false;
                        Settings.Save();
                    }
                    if (SettingsWindow.AutomaticFileAssociation)
                    {
                        foreach (var extStr in IFF_EXTENSIONS)
                        {
                            var ext = HKCU_Classes.CreateSubKey(extStr);
                            ext.SetValue("", "UndertaleModTool", RegistryValueKind.String);
                        }
                        SHChangeNotify(SHCNE_ASSOCCHANGED, 0, IntPtr.Zero, IntPtr.Zero);
                    }
                }
                catch (Exception ex)
                {
                    Debug.WriteLine(ex.ToString());
                }
            }

            var args = Environment.GetCommandLineArgs();
            if (args.Length > 1)
            {
                string arg = args[1];
                if (File.Exists(arg))
                {
                    await LoadFile(arg, true);
                }
                else if (arg == "deleteTempFolder") // if was launched from UndertaleModToolUpdater
                {
                    _ = Task.Run(() =>
                    {
                        Process[] updaterInstances = Process.GetProcessesByName("UndertaleModToolUpdater");
                        bool updaterClosed = false;

                        if (updaterInstances.Length > 0)
                        {
                            foreach (Process instance in updaterInstances)
                            {
                                if (!instance.WaitForExit(5000))
                                    ShowWarning("UndertaleModToolUpdater app didn't exit.\nCan't delete its temp folder.");
                                else
                                    updaterClosed = true;
                            }
                        }
                        else
                            updaterClosed = true;

                        if (updaterClosed)
                        {
                            bool deleted = false;
                            string exMessage = "(error message is missing)";
                            string tempFolder = Path.Combine(Path.GetTempPath(), "UndertaleModTool");

                            for (int i = 0; i <= 5; i++)
                            {
                                try
                                {
                                    Directory.Delete(tempFolder, true);

                                    deleted = true;
                                    break;
                                }
                                catch (Exception ex)
                                {
                                    exMessage = ex.Message;
                                }

                                Thread.Sleep(1000);
                            }
                            
                            if (!deleted)
                                ShowWarning($"The updater temp folder can't be deleted.\nError - {exMessage}.");
                        }
                    });
                }
            }
            if (args.Length > 2)
            {
                if (args[2] == "special_launch")
                {
                    RuntimePicker picker = new RuntimePicker();
                    picker.Owner = this;
                    var runtime = picker.Pick(FilePath, Data);
                    if (runtime == null)
                        return;
                    Process.Start(runtime.Path, "-game \"" + FilePath + "\"");
                    Environment.Exit(0);
                }
                else if (args[2] == "launch")
                {
                    string gameExeName = Data?.GeneralInfo?.Filename?.Content;
                    if (gameExeName == null || FilePath == null)
                    {
                        ScriptError("Null game executable name or location");
                        Environment.Exit(0);
                    }
                    string gameExePath = Path.Combine(Path.GetDirectoryName(FilePath), gameExeName + ".exe");
                    if (!File.Exists(gameExePath))
                    {
                        ScriptError("Cannot find game executable path, expected: " + gameExePath);
                        Environment.Exit(0);
                    }
                    if (!File.Exists(FilePath))
                    {
                        ScriptError("Cannot find data file path, expected: " + FilePath);
                        Environment.Exit(0);
                    }
                    if (gameExeName != null)
                        Process.Start(gameExePath, "-game \"" + FilePath + "\" -debugoutput \"" + Path.ChangeExtension(FilePath, ".gamelog.txt") + "\"");
                    Environment.Exit(0);
                }
                else
                {
                    _ = ListenChildConnection(args[2]);
                }
            }

            // Copy the known code corrections into the profile, if they don't already exist.
            ApplyCorrections();
            CrashCheck();
        }

        public Dictionary<string, NamedPipeServerStream> childFiles = new Dictionary<string, NamedPipeServerStream>();

        public void OpenChildFile(string filename, string chunkName, int itemIndex)
        {
            if (childFiles.ContainsKey(filename))
            {
                try
                {
                    StreamWriter existingwriter = new StreamWriter(childFiles[filename]);
                    existingwriter.WriteLine(chunkName + ":" + itemIndex);
                    existingwriter.Flush();
                    return;
                }
                catch (IOException e)
                {
                    Debug.WriteLine(e);
                    childFiles.Remove(filename);
                }
            }

            string key = Guid.NewGuid().ToString();

            string dir = Path.GetDirectoryName(FilePath);
            Process.Start(Process.GetCurrentProcess().MainModule.FileName, "\"" + Path.Combine(dir, filename) + "\" " + key);

            var server = new NamedPipeServerStream(key);
            server.WaitForConnection();
            childFiles.Add(filename, server);

            StreamWriter writer = new StreamWriter(childFiles[filename]);
            writer.WriteLine(chunkName + ":" + itemIndex);
            writer.Flush();
        }

        public void CloseChildFiles()
        {
            foreach (var pair in childFiles)
            {
                pair.Value.Close();
            }
            childFiles.Clear();
        }

        public async Task ListenChildConnection(string key)
        {
            var client = new NamedPipeClientStream(key);
            client.Connect();
            StreamReader reader = new StreamReader(client);

            while (true)
            {
                string[] thingToOpen = (await reader.ReadLineAsync()).Split(':');
                if (thingToOpen.Length != 2)
                    throw new Exception("ummmmm");
                if (thingToOpen[0] != "AUDO") // Just pretend I'm not hacking it together that poorly
                    throw new Exception("errrrr");
                OpenInNewTab(Data.EmbeddedAudio[Int32.Parse(thingToOpen[1])], "Embedded Audio");
                Activate();
            }
        }

        private async void Command_New(object sender, ExecutedRoutedEventArgs e)
        {
            await Make_New_File();
        }
        public async Task<bool> Make_New_File()
        {
            if (Data != null)
            {
                if (MessageBox.Show("Warning: you currently have a project open.\nAre you sure you want to make a new project?", "UndertaleModTool", MessageBoxButton.YesNo, MessageBoxImage.Warning) == MessageBoxResult.No)
                    return false;
            }
            this.Dispatcher.Invoke(() =>
            {
                CommandBox.Text = "";
            });

            await SaveGMLCache(FilePath, false);
            FilePath = null;
            Data = UndertaleData.CreateNew();
            Data.ToolInfo.AppDataProfiles = ProfilesFolder;
            CloseChildFiles();
            PropertyChanged?.Invoke(this, new PropertyChangedEventArgs(nameof(Data)));
            PropertyChanged?.Invoke(this, new PropertyChangedEventArgs(nameof(FilePath)));
            PropertyChanged?.Invoke(this, new PropertyChangedEventArgs(nameof(IsGMS2)));

            OpenInNewTab(new DescriptionView("Welcome to UndertaleModTool!", "New file created, have fun making a game out of nothing\nI TOLD YOU to open data.win, not create a new file! :P"), "Ok!");
            ((Tab)CurrentTab).SelectionHistory.Clear();
            ((Tab)CurrentTab).AutoClose = true;

            CanSave = true;
            CanSafelySave = true;

            GCSettings.LargeObjectHeapCompactionMode = GCLargeObjectHeapCompactionMode.CompactOnce; //clean "GC holes" left in the memory by previous game data 
            GC.Collect();                                                                           //https://docs.microsoft.com/en-us/dotnet/api/system.runtime.gcsettings.largeobjectheapcompactionmode?view=net-5.0

            return true;
        }

        private async void Window_Drop(object sender, DragEventArgs e)
        {
            // ignore drop events inside the main window (e.g. resource tree)
            if (sender is MainWindow)
            {
                // try to detect stuff, autoConvert is false because we don't want any conversion.
                if (e.Data.GetDataPresent(DataFormats.FileDrop, false))
                {
                    string filepath = ((string[])e.Data.GetData(DataFormats.FileDrop))[0];
                    string fileext = Path.GetExtension(filepath);

                    if (fileext == ".csx")
                    {
                        if (MessageBox.Show($"Run {filepath} as a script?", "Question", MessageBoxButton.YesNo, MessageBoxImage.Question, MessageBoxResult.No) == MessageBoxResult.Yes)
                            await RunScript(filepath);
                    }
                    else if (IFF_EXTENSIONS.Contains(fileext) || fileext == ".dat" /* audiogroup */)
                    {
                        if (MessageBox.Show($"Open {filepath} as a data file?", "Question", MessageBoxButton.YesNo, MessageBoxImage.Question, MessageBoxResult.No) == MessageBoxResult.Yes)
                            await LoadFile(filepath, true);
                    }
                    // else, do something?
                }
            }
        }

        public async Task<bool> DoOpenDialog()
        {
            OpenFileDialog dlg = new OpenFileDialog();

            dlg.DefaultExt = "win";
            dlg.Filter = "Game Maker Studio data files (.win, .unx, .ios, .droid, audiogroup*.dat)|*.win;*.unx;*.ios;*.droid;audiogroup*.dat|All files|*";

            if (dlg.ShowDialog(this) == true)
            {
                await LoadFile(dlg.FileName, true);
                return true;
            }
            return false;
        }
        public async Task<bool> DoSaveDialog(bool suppressDebug = false)
        {
            SaveFileDialog dlg = new SaveFileDialog();

            dlg.DefaultExt = "win";
            dlg.Filter = "Game Maker Studio data files (.win, .unx, .ios, .droid, audiogroup*.dat)|*.win;*.unx;*.ios;*.droid;audiogroup*.dat|All files|*";
            dlg.FileName = FilePath;

            if (dlg.ShowDialog(this) == true)
            {
                await SaveFile(dlg.FileName, suppressDebug);
                return true;
            }
            return false;
        }

        public async Task<SaveResult> SaveCodeChanges()
        {
            SaveResult result = SaveResult.NotSaved;

            DependencyObject child = VisualTreeHelper.GetChild(DataEditor, 0);
            if (child is not null && VisualTreeHelper.GetChild(child, 0) is UndertaleCodeEditor codeEditor)
            {
                #pragma warning disable CA1416
                if (codeEditor.DecompiledChanged || codeEditor.DisassemblyChanged)
                {
                    IsSaving = true;

                    await codeEditor.SaveChanges();
                    //"IsSaving" should became false on success

                    result = IsSaving ? SaveResult.Error : SaveResult.Saved;
                    IsSaving = false;
                }
                #pragma warning restore CA1416
            }

            return result;
        }

        private void Command_Open(object sender, ExecutedRoutedEventArgs e)
        {
            _ = DoOpenDialog();
        }

        private async void Command_Save(object sender, ExecutedRoutedEventArgs e)
        {
            if (CanSave)
            {
                if (!CanSafelySave)
                    ShowWarning("Errors occurred during loading. High chance of data loss! Proceed at your own risk.");

                if (await SaveCodeChanges() == SaveResult.NotSaved)
                    _ = DoSaveDialog();
            }
        }
        private async void DataWindow_Closing(object sender, CancelEventArgs e)
        {
            if (Data != null)
            {
                e.Cancel = true;

                bool save = false;

                if (SettingsWindow.WarnOnClose)
                {
                    if (ShowQuestion("Are you sure you want to quit?") == MessageBoxResult.Yes)
                    {
                        if (ShowQuestion("Save changes first?") == MessageBoxResult.Yes)
                        {
                            if (scriptDialog is not null)
                            {
                                if (ShowQuestion("Script still runs. Save anyway?\nIt can corrupt the data file that you'll save.") == MessageBoxResult.Yes)
                                    save = true;
                            }
                            else
                                save = true;

                            if (save)
                            {
                                SaveResult saveRes = await SaveCodeChanges();

                                if (saveRes == SaveResult.NotSaved)
                                    _ = DoSaveDialog();
                                else if (saveRes == SaveResult.Error)
                                    return;
                            }
                        }
                        else
                            RevertProfile();

                        DestroyUMTLastEdited();
                    }
                    else
                        return;
                }
                else
                {
                    RevertProfile();
                    DestroyUMTLastEdited();
                }

                if (SettingsWindow.UseGMLCache && Data?.GMLCache?.Count > 0 && !Data.GMLCacheWasSaved && Data.GMLCacheIsReady)
                    if (ShowQuestion("Save unedited code cache?") == MessageBoxResult.Yes)
                        await SaveGMLCache(FilePath, save);

                CloseOtherWindows();

                IsAppClosed = true;

                Closing -= DataWindow_Closing; //disable "on window closed" event handler (prevent recursion)
                _ = Task.Run(() => Dispatcher.Invoke(Close));
            }
        }
        private void Command_Close(object sender, ExecutedRoutedEventArgs e)
        {
            Close();
        }
        private void CloseOtherWindows() //close "standalone" windows (e.g. "ClickableTextOutput")
        {
            foreach (Window w in Application.Current.Windows)
            {
                if (w is not MainWindow && w.Owner is null) //&& is not a modal window
                    w.Close();
            }
        }

        private async Task LoadFile(string filename, bool preventClose = false)
        {
            LoaderDialog dialog = new LoaderDialog("Loading", "Loading, please wait...");
            dialog.PreventClose = preventClose;
            this.Dispatcher.Invoke(() =>
            {
                CommandBox.Text = "";
            });
            dialog.Owner = this;
            Task t = Task.Run(() =>
            {
                bool hadWarnings = false;
                UndertaleData data = null;
                try
                {
                    using (var stream = new FileStream(filename, FileMode.Open, FileAccess.Read))
                    {
                        data = UndertaleIO.Read(stream, warning =>
                        {
                            MessageBox.Show(warning, "Loading warning", MessageBoxButton.OK, MessageBoxImage.Warning);
                            hadWarnings = true;
                        }, message =>
                        {
                            FileMessageEvent?.Invoke(message);
                        });
                    }
                }
                catch (Exception e)
                {
                    MessageBox.Show("An error occured while trying to load:\n" + e.Message, "Load error", MessageBoxButton.OK, MessageBoxImage.Error);
                }

                Dispatcher.Invoke(async () =>
                {
                    if (data != null)
                    {
                        if (data.UnsupportedBytecodeVersion)
                        {
                            MessageBox.Show("Only bytecode versions 13 to 17 are supported for now, you are trying to load " + data.GeneralInfo.BytecodeVersion + ". A lot of code is disabled and will likely break something. Saving/exporting is disabled.", "Unsupported bytecode version", MessageBoxButton.OK, MessageBoxImage.Warning);
                            CanSave = false;
                            CanSafelySave = false;
                        }
                        else if (hadWarnings)
                        {
                            MessageBox.Show("Warnings occurred during loading. Data loss will likely occur when trying to save!", "Loading problems", MessageBoxButton.OK, MessageBoxImage.Warning);
                            CanSave = true;
                            CanSafelySave = false;
                        }
                        else
                        {
                            CanSave = true;
                            CanSafelySave = true;
                            UpdateProfile(data, filename);
                            if (data != null)
                            {
                                data.ToolInfo.ProfileMode = SettingsWindow.ProfileModeEnabled;
                                data.ToolInfo.CurrentMD5 = BitConverter.ToString(MD5CurrentlyLoaded).Replace("-", "").ToLowerInvariant();
                            }
                        }
                        if (data.GMS2_3 && SettingsWindow.Warn_About_GMS23)
                        {
                            MessageBox.Show("This game was built using GameMaker Studio 2.3 (or above). Support for this version is a work in progress, and you will likely run into issues decompiling code or in other places.", "GMS 2.3", MessageBoxButton.OK, MessageBoxImage.Warning);
                        }
                        if (data.IsYYC())
                        {
                            MessageBox.Show("This game uses YYC (YoYo Compiler), which means the code is embedded into the game executable. This configuration is currently not fully supported; continue at your own risk.", "YYC", MessageBoxButton.OK, MessageBoxImage.Warning);
                        }
                        if (data.GeneralInfo != null)
                        {
                            if (!data.GeneralInfo.DisableDebugger)
                            {
                                MessageBox.Show("This game is set to run with the GameMaker Studio debugger and the normal runtime will simply hang after loading if the debugger is not running. You can turn this off in General Info by checking the \"Disable Debugger\" box and saving.", "GMS Debugger", MessageBoxButton.OK, MessageBoxImage.Warning);
                            }
                        }
                        if (Path.GetDirectoryName(FilePath) != Path.GetDirectoryName(filename))
                            CloseChildFiles();

                        if (FilePath != filename)
                            await SaveGMLCache(FilePath, false, dialog);

                        Data = data;

                        await LoadGMLCache(filename, dialog);
                        UndertaleCachedImageLoader.Reset();
                        CachedTileDataLoader.Reset();

                        Data.ToolInfo.AppDataProfiles = ProfilesFolder;
                        FilePath = filename;
                        PropertyChanged?.Invoke(this, new PropertyChangedEventArgs(nameof(Data)));
                        PropertyChanged?.Invoke(this, new PropertyChangedEventArgs(nameof(FilePath)));
                        PropertyChanged?.Invoke(this, new PropertyChangedEventArgs(nameof(IsGMS2)));

                        #pragma warning disable CA1416
                        UndertaleCodeEditor.gettext = null;
                        UndertaleCodeEditor.gettextJSON = null;
                        OpenInNewTab(new DescriptionView("Welcome to UndertaleModTool!", "Double click on the items on the left to view them!"), "Welcome!");
                        ((Tab)CurrentTab).AutoClose = true;
                        ((Tab)CurrentTab).SelectionHistory.Clear();
                    }
                    dialog.Hide();
                });
            });
            dialog.ShowDialog();
            await t;
            
            GCSettings.LargeObjectHeapCompactionMode = GCLargeObjectHeapCompactionMode.CompactOnce; //clean "GC holes" left in the memory by previous game data 
            GC.Collect();                                                                           //https://docs.microsoft.com/en-us/dotnet/api/system.runtime.gcsettings.largeobjectheapcompactionmode?view=net-5.0
        }

        private async Task SaveFile(string filename, bool suppressDebug = false)
        {
            if (Data == null || Data.UnsupportedBytecodeVersion)
                return;

            bool isDifferentPath = FilePath != filename;

            LoaderDialog dialog = new LoaderDialog("Saving", "Saving, please wait...");
            dialog.PreventClose = true;
            IProgress<Tuple<int, string>> progress = new Progress<Tuple<int, string>>(i => { dialog.ReportProgress(i.Item2, i.Item1); });
            IProgress<double?> setMax = new Progress<double?>(i => { dialog.Maximum = i; });
            dialog.Owner = this;
            FilePath = filename;
            PropertyChanged?.Invoke(this, new PropertyChangedEventArgs(nameof(FilePath)));
            if (Path.GetDirectoryName(FilePath) != Path.GetDirectoryName(filename))
                CloseChildFiles();

            DebugDataDialog.DebugDataMode debugMode = DebugDataDialog.DebugDataMode.NoDebug;
            if (!suppressDebug && Data.GeneralInfo != null && !Data.GeneralInfo.DisableDebugger)
                MessageBox.Show("You are saving the game in GameMaker Studio debug mode. Unless the debugger is running, the normal runtime will simply hang after loading. You can turn this off in General Info by checking the \"Disable Debugger\" box and saving.", "GMS Debugger", MessageBoxButton.OK, MessageBoxImage.Warning);
            Task t = Task.Run(async () =>
            {
                bool SaveSucceeded = true;

                try
                {
                    using (var stream = new FileStream(filename + "temp", FileMode.Create, FileAccess.Write))
                    {
                        UndertaleIO.Write(stream, Data, message =>
                        {
                            FileMessageEvent?.Invoke(message);
                        });
                    }

                    if (debugMode != DebugDataDialog.DebugDataMode.NoDebug)
                    {
                        FileMessageEvent?.Invoke("Generating debugger data...");

                        UndertaleDebugData debugData = UndertaleDebugData.CreateNew();

                        setMax.Report(Data.Code.Count);
                        int count = 0;
                        object countLock = new object();
                        string[] outputs = new string[Data.Code.Count];
                        UndertaleDebugInfo[] outputsOffsets = new UndertaleDebugInfo[Data.Code.Count];
                        GlobalDecompileContext context = new GlobalDecompileContext(Data, false);
                        Parallel.For(0, Data.Code.Count, (i) =>
                        {
                            var code = Data.Code[i];

                            if (debugMode == DebugDataDialog.DebugDataMode.Decompiled)
                            {
                                //Debug.WriteLine("Decompiling " + code.Name.Content);
                                string output;
                                try
                                {
                                    output = Decompiler.Decompile(code, context);
                                }
                                catch (Exception e)
                                {
                                    Debug.WriteLine(e.Message);
                                    output = "/*\nEXCEPTION!\n" + e.ToString() + "\n*/";
                                }
                                outputs[i] = output;

                                UndertaleDebugInfo debugInfo = new UndertaleDebugInfo();
                                debugInfo.Add(new UndertaleDebugInfo.DebugInfoPair() { SourceCodeOffset = 0, BytecodeOffset = 0 }); // TODO: generate this too! :D
                                outputsOffsets[i] = debugInfo;
                            }
                            else
                            {
                                StringBuilder sb = new StringBuilder();
                                UndertaleDebugInfo debugInfo = new UndertaleDebugInfo();

                                foreach (var instr in code.Instructions)
                                {
                                    if (debugMode == DebugDataDialog.DebugDataMode.FullAssembler || instr.Kind == UndertaleInstruction.Opcode.Pop || instr.Kind == UndertaleInstruction.Opcode.Popz || instr.Kind == UndertaleInstruction.Opcode.B || instr.Kind == UndertaleInstruction.Opcode.Bt || instr.Kind == UndertaleInstruction.Opcode.Bf || instr.Kind == UndertaleInstruction.Opcode.Ret || instr.Kind == UndertaleInstruction.Opcode.Exit)
                                        debugInfo.Add(new UndertaleDebugInfo.DebugInfoPair() { SourceCodeOffset = (uint)sb.Length, BytecodeOffset = instr.Address * 4 });
                                    sb.Append(instr.ToString(code));
                                    sb.Append('\n');
                                }
                                outputs[i] = sb.ToString();
                                outputsOffsets[i] = debugInfo;
                            }

                            lock (countLock)
                            {
                                progress.Report(new Tuple<int, string>(++count, code.Name.Content));
                            }
                        });
                        setMax.Report(null);

                        for (int i = 0; i < Data.Code.Count; i++)
                        {
                            debugData.SourceCode.Add(new UndertaleScriptSource() { SourceCode = debugData.Strings.MakeString(outputs[i]) });
                            debugData.DebugInfo.Add(outputsOffsets[i]);
                            debugData.LocalVars.Add(Data.CodeLocals[i]);
                            if (debugData.Strings.IndexOf(Data.CodeLocals[i].Name) < 0)
                                debugData.Strings.Add(Data.CodeLocals[i].Name);
                            foreach (var local in Data.CodeLocals[i].Locals)
                                if (debugData.Strings.IndexOf(local.Name) < 0)
                                    debugData.Strings.Add(local.Name);
                        }

                        using (UndertaleWriter writer = new UndertaleWriter(new FileStream(Path.ChangeExtension(FilePath, ".yydebug"), FileMode.Create, FileAccess.Write)))
                        {
                            debugData.FORM.Serialize(writer);
                            writer.ThrowIfUnwrittenObjects();
                            writer.Flush();
                        }
                    }
                }
                catch (Exception e)
                {
                    MessageBox.Show("An error occured while trying to save:\n" + e.Message, "Save error", MessageBoxButton.OK, MessageBoxImage.Error);
                    SaveSucceeded = false;
                }
                // Don't make any changes unless the save succeeds.
                try
                {
                    if (SaveSucceeded)
                    {
                        // It saved successfully!
                        // If we're overwriting a previously existing data file, we're going to delete it now.
                        // Then, we're renaming it back to the proper (non-temp) file name.
                        if (File.Exists(filename))
                            File.Delete(filename);
                        File.Move(filename + "temp", filename);

                        await SaveGMLCache(filename, true, dialog, isDifferentPath);

                        // Also make the changes to the profile system.
                        ProfileSaveEvent(Data, filename);
                        SaveTempToMainProfile();
                    }
                    else
                    {
                        // It failed, but since we made a temp file for saving, no data was overwritten or destroyed (hopefully)
                        // We need to delete the temp file though (if it exists).
                        if (File.Exists(filename + "temp"))
                            File.Delete(filename + "temp");
                        // No profile system changes, since the save failed, like a save was never attempted.
                    }
                }
                catch (Exception exc)
                {
                    MessageBox.Show("An error occured while trying to save:\n" + exc.Message, "Save error", MessageBoxButton.OK, MessageBoxImage.Error);
                    SaveSucceeded = false;
                }
                if (Data != null)
                {
                    Data.ToolInfo.ProfileMode = SettingsWindow.ProfileModeEnabled;
                    Data.ToolInfo.CurrentMD5 = BitConverter.ToString(MD5CurrentlyLoaded).Replace("-", "").ToLowerInvariant();
                }

                #pragma warning disable CA1416
                UndertaleCodeEditor.gettextJSON = null;
                #pragma warning restore CA1416

                Dispatcher.Invoke(() =>
                {
                    dialog.Hide();
                });
            });
            dialog.ShowDialog();
            await t;
        }

        public string GenerateMD5(string filename)
        {
            using (MD5 md5 = MD5.Create())
            {
                using (FileStream fs = File.OpenRead(filename))
                {
                    byte[] hash = md5.ComputeHash(fs);
                    return BitConverter.ToString(hash).Replace("-", "").ToLowerInvariant();
                }
            }
        }
        private async Task LoadGMLCache(string filename, LoaderDialog dialog = null)
        {
            await Task.Run(() => {
                if (SettingsWindow.UseGMLCache && File.Exists(Path.Join("GMLCache", "index")))
                {
                    dialog?.Dispatcher.Invoke(() => dialog.ReportProgress("Loading decompiled code cache..."));

                    string[] indexLines = File.ReadAllLines(Path.Join("GMLCache", "index"));

                    int num = -1;
                    for (int i = 0; i < indexLines.Length; i++)
                        if (indexLines[i] == filename)
                        {
                            num = i;
                            break;
                        }

                    if (num == -1)
                        return;

                    if (!File.Exists(Path.Join("GMLCache", num.ToString())))
                    {
                        ShowWarning("Decompiled code cache file for open data is missing, but its name present in the index.");

                        return;
                    }

                    string hash = GenerateMD5(filename);

                    using (StreamReader fs = new(Path.Join("GMLCache", num.ToString())))
                    {
                        string prevHash = fs.ReadLine();

                        if (!Regex.IsMatch(prevHash, "^[0-9a-fA-F]{32}$")) //if first 32 bytes of cache file are not a valid MD5
                            ShowWarning("Decompiled code cache for open file is broken.\nThe cache will be generated again.");
                        else
                        {
                            if (hash == prevHash)
                            {
                                string cacheStr = fs.ReadLine();
                                string failedStr = fs.ReadLine();

                                try
                                {
                                    Data.GMLCache = SystemJson.JsonSerializer.Deserialize<ConcurrentDictionary<string, string>>(cacheStr);

                                    if (failedStr is not null)
                                        Data.GMLCacheFailed = SystemJson.JsonSerializer.Deserialize<List<string>>(failedStr);
                                    else
                                        Data.GMLCacheFailed = new();
                                }
                                catch
                                {
                                    ShowWarning("Decompiled code cache for open file is broken.\nThe cache will be generated again.");

                                    Data.GMLCache = null;
                                    Data.GMLCacheFailed = null;

                                    return;
                                }

                                string[] codeNames = Data.Code.Where(x => x.ParentEntry is null).Select(x => x.Name.Content).ToArray();
                                string[] invalidNames = Data.GMLCache.Keys.Except(codeNames).ToArray();
                                if (invalidNames.Length > 0)
                                {
                                    ShowWarning($"Decompiled code cache for open file contains one or more non-existent code names (first - \"{invalidNames[0]}\").\nThe cache will be generated again.");

                                    Data.GMLCache = null;

                                    return;
                                }

                                Data.GMLCacheChanged = new();
                                Data.GMLEditedBefore = new();
                                Data.GMLCacheWasSaved = true;
                            }
                            else
                                ShowWarning("Open file differs from the one the cache was generated for.\nThat decompiled code cache will be generated again.");
                        }
                    }
                }
            });
        }
        private async Task SaveGMLCache(string filename, bool updateCache = true, LoaderDialog dialog = null, bool isDifferentPath = false)
        {
            await Task.Run(async () => {
                if (SettingsWindow.UseGMLCache && Data?.GMLCache?.Count > 0 && Data.GMLCacheIsReady && (isDifferentPath || !Data.GMLCacheWasSaved || !Data.GMLCacheChanged.IsEmpty))
                {
                    dialog?.Dispatcher.Invoke(() => dialog.ReportProgress("Saving decompiled code cache..."));

                    if (!File.Exists(Path.Join("GMLCache", "index")))
                    {
                        Directory.CreateDirectory("GMLCache");

                        File.WriteAllText(Path.Join("GMLCache", "index"), filename);
                    }

                    List<string> indexLines = File.ReadAllLines(Path.Join("GMLCache", "index")).ToList();

                    int num = -1;
                    for (int i = 0; i < indexLines.Count; i++)
                        if (indexLines[i] == filename)
                        {
                            num = i;
                            break;
                        }

                    if (num == -1) //if it's new cache file
                    {
                        num = indexLines.Count;

                        indexLines.Add(filename);
                    }

                    if (updateCache)
                    {
                        await GenerateGMLCache(null, dialog, true);
                        await StopUpdater();
                    }

                    string[] codeNames = Data.Code.Where(x => x.ParentEntry is null).Select(x => x.Name.Content).ToArray();
                    Dictionary<string, string> sortedCache = new(Data.GMLCache.OrderBy(x => Array.IndexOf(codeNames, x.Key)));
                    Data.GMLCacheFailed = Data.GMLCacheFailed.OrderBy(x => Array.IndexOf(codeNames, x)).ToList();

                    if (!updateCache && Data.GMLEditedBefore.Count > 0) //if saving the original cache
                        foreach (string name in Data.GMLEditedBefore)
                            sortedCache.Remove(name);                   //exclude the code that was edited from the save list

                    dialog?.Dispatcher.Invoke(() => dialog.ReportProgress("Saving decompiled code cache..."));

                    string hash = GenerateMD5(filename);

                    using (FileStream fs = File.Create(Path.Join("GMLCache", num.ToString())))
                    {
                        fs.Write(Encoding.UTF8.GetBytes(hash + '\n'));
                        fs.Write(SystemJson.JsonSerializer.SerializeToUtf8Bytes(sortedCache));
                        
                        if (Data.GMLCacheFailed.Count > 0)
                        {
                            fs.WriteByte((byte)'\n');
                            fs.Write(SystemJson.JsonSerializer.SerializeToUtf8Bytes(Data.GMLCacheFailed));
                        }
                    }

                    File.WriteAllLines(Path.Join("GMLCache", "index"), indexLines);

                    Data.GMLCacheWasSaved = true;
                }
            });
        }

        public async Task<bool> GenerateGMLCache(ThreadLocal<GlobalDecompileContext> decompileContext = null, object dialog = null, bool isSaving = false)
        {
            if (!SettingsWindow.UseGMLCache)
                return false;

            bool createdDialog = false;
            bool existedDialog = false;
            Data.GMLCacheIsReady = false;

            if (Data.GMLCache is null)
                Data.GMLCache = new();
            
            ConcurrentBag<string> failedBag = new();

            if (scriptDialog is null)
            {
                if (dialog is null)
                {
                    Dispatcher.Invoke(() =>
                    {
                        scriptDialog = new LoaderDialog("Script in progress...", "Please wait...")
                        {
                            Owner = this,
                            PreventClose = true
                        };
                    });

                    createdDialog = true;
                }
                else
                    scriptDialog = dialog as LoaderDialog;
            }
            else
                existedDialog = true;

            if (decompileContext is null)
                decompileContext = new(() => new GlobalDecompileContext(Data, false));

            if (Data.KnownSubFunctions is null) //if we run script before opening any code
                Decompiler.BuildSubFunctionCache(Data);

            if (Data.GMLCache.IsEmpty)
            {
                SetProgressBar(null, "Generating decompiled code cache...", 0, Data.Code.Count);
                StartUpdater();

                await Task.Run(() => Parallel.ForEach(Data.Code, (code) =>
                {
                    if (code is not null && code.ParentEntry is null)
                    {
                        try
                        {
                            Data.GMLCache[code.Name.Content] = Decompiler.Decompile(code, decompileContext.Value);
                        }
                        catch
                        {
                            failedBag.Add(code.Name.Content);
                        }
                    }

                    IncProgressP();
                }));

                Data.GMLEditedBefore = new(Data.GMLCacheChanged);
                Data.GMLCacheChanged.Clear();
                Data.GMLCacheFailed = failedBag.ToList();
            }
            else
            {
                List<string> codeToUpdate;
                bool cacheIsFull = !(Data.GMLCache.Count < Data.Code.Where(x => x.ParentEntry is null).Count() - Data.GMLCacheFailed.Count);

                if (cacheIsFull)
                {
                    Data.GMLCacheChanged = new(Data.GMLCacheChanged.Distinct()); //remove duplicates

                    codeToUpdate = Data.GMLCacheChanged.ToList();
                }
                else
                {
                    //add missing and modified code cache names to the update list (and remove duplicates)
                    codeToUpdate = Data.GMLCacheChanged.Union(
                        Data.Code.Where(x => x.ParentEntry is null)
                                 .Select(x => x.Name.Content)
                                 .Except(Data.GMLCache.Keys)
                                 .Except(Data.GMLCacheFailed))
                        .ToList();
                }

                if (codeToUpdate.Count > 0)
                {
                    SetProgressBar(null, "Updating decompiled code cache...", 0, codeToUpdate.Count);
                    StartUpdater();

                    await Task.Run(() => Parallel.ForEach(codeToUpdate.Select(x => Data.Code.ByName(x)), (code) =>
                    {
                        if (code is not null && code.ParentEntry is null)
                        {
                            try
                            {
                                Data.GMLCache[code.Name.Content] = Decompiler.Decompile(code, decompileContext.Value);

                                Data.GMLCacheFailed.Remove(code.Name.Content); //that code compiles now
                            }
                            catch
                            {
                                failedBag.Add(code.Name.Content);
                            }
                        }

                        IncProgressP();
                    }));

                    if (isSaving)
                        Data.GMLEditedBefore.Clear();
                    else
                        Data.GMLEditedBefore = Data.GMLEditedBefore.Union(Data.GMLCacheChanged).ToList();

                    Data.GMLCacheChanged.Clear();
                    Data.GMLCacheFailed = Data.GMLCacheFailed.Union(failedBag).ToList();
                    Data.GMLCacheWasSaved = false;
                }
                else if (isSaving)
                    Data.GMLEditedBefore.Clear();

                if (!existedDialog)
                    scriptDialog = null;

                if (createdDialog)
                {
                    await StopUpdater();
                    HideProgressBar();
                }
            }

            Data.GMLCacheIsReady = true;

            return true;
        }

        private void TreeView_SelectedItemChanged(object sender, RoutedPropertyChangedEventArgs<object> e)
        {
            if (e.NewValue is TreeViewItem)
            {
                string item = (e.NewValue as TreeViewItem)?.Header?.ToString();

                if (item == "Data")
                {
                    OpenInNewTab(new DescriptionView("Welcome to UndertaleModTool!", Data != null ? "Double click on the items on the left to view them" : "Open data.win file to get started"), "Untitled");
                    return;
                }

                if (Data == null)
                {
                    OpenInNewTab(new DescriptionView(item, "Load data.win file first"), "Untitled");
                    return;
                }

                object newContent = item switch
                {
                    "General info" => new GeneralInfoEditor(Data?.GeneralInfo, Data?.Options, Data?.Language),
                    "Global init" => new GlobalInitEditor(Data?.GlobalInitScripts),
                    "Game End scripts" => new GameEndEditor(Data?.GameEndScripts),
                    "Variables" => (object)Data.FORM.Chunks["VARI"],
                    _ => new DescriptionView(item, "Expand the list on the left to edit items"),
                };
                OpenInNewTab(newContent, "Untitled");
            }
            else
            {
                ((Tab)CurrentTab).Highlighted = e.NewValue;
            }
        }

        private void MainTree_MouseDoubleClick(object sender, MouseButtonEventArgs e)
        {
            OpenInNewTab(((Tab)CurrentTab).Highlighted, "Untitled");
        }

        private void MainTree_KeyUp(object sender, KeyEventArgs e)
        {
            if (e.Key == Key.Return)
            {
                OpenInNewTab(((Tab)CurrentTab).Highlighted, "Untitled");
            }
        }

        private void TreeView_MouseMove(object sender, MouseEventArgs e)
        {
            if (e.LeftButton == MouseButtonState.Pressed)
            {
                DragDropEffects effects = DragDropEffects.Move | DragDropEffects.Link;

                UndertaleObject draggedItem = ((Tab)CurrentTab).Highlighted as UndertaleObject;
                if (draggedItem != null)
                {
                    DataObject data = new DataObject(draggedItem);
                    //data.SetText(draggedItem.ToString());
                    /*if (draggedItem is UndertaleEmbeddedTexture)
                    {
                        UndertaleEmbeddedTexture tex = draggedItem as UndertaleEmbeddedTexture;
                        MemoryStream ms = new MemoryStream(tex.TextureData.TextureBlob);
                        PngBitmapDecoder decoder = new PngBitmapDecoder(ms, BitmapCreateOptions.PreservePixelFormat, BitmapCacheOption.Default);
                        data.SetImage(decoder.Frames[0]);
                        Debug.WriteLine("PNG data attached");
                        effects |= DragDropEffects.Copy;
                    }*/

                    DragDrop.DoDragDrop(MainTree, data, effects);
                }
            }
        }

        private void TreeView_DragOver(object sender, DragEventArgs e)
        {
            UndertaleObject sourceItem = e.Data.GetData(e.Data.GetFormats()[e.Data.GetFormats().Length - 1]) as UndertaleObject; // TODO: make this more reliable

#if DEBUG
            foreach (var s in e.Data.GetFormats())
                Debug.WriteLine(s);
#endif

            TreeViewItem targetTreeItem = VisualUpwardSearch<TreeViewItem>(e.OriginalSource as UIElement);
            UndertaleObject targetItem = targetTreeItem.DataContext as UndertaleObject;

            e.Effects = e.AllowedEffects.HasFlag(DragDropEffects.Move) && sourceItem != null && targetItem != null && sourceItem != targetItem && sourceItem.GetType() == targetItem.GetType() ? DragDropEffects.Move : DragDropEffects.None;
            e.Handled = true;
        }

        private void TreeView_Drop(object sender, DragEventArgs e)
        {
            UndertaleObject sourceItem = e.Data.GetData(e.Data.GetFormats()[e.Data.GetFormats().Length - 1]) as UndertaleObject;

            TreeViewItem targetTreeItem = VisualUpwardSearch<TreeViewItem>(e.OriginalSource as UIElement);
            UndertaleObject targetItem = targetTreeItem.DataContext as UndertaleObject;

            e.Effects = (e.AllowedEffects.HasFlag(DragDropEffects.Move) && sourceItem != null && targetItem != null && sourceItem != targetItem &&
                         sourceItem.GetType() == targetItem.GetType() && SettingsWindow.AssetOrderSwappingEnabled)
                            ? DragDropEffects.Move : DragDropEffects.None;
            if (e.Effects == DragDropEffects.Move)
            {
                object source = GetNearestParent<TreeViewItem>(targetTreeItem).ItemsSource;
                IList list = ((source as ICollectionView)?.SourceCollection as IList) ?? (source as IList);
                int sourceIndex = list.IndexOf(sourceItem);
                int targetIndex = list.IndexOf(targetItem);
                Debug.Assert(sourceIndex >= 0 && targetIndex >= 0);
                list[sourceIndex] = targetItem;
                list[targetIndex] = sourceItem;
            }
            e.Handled = true;
        }

        private static T VisualUpwardSearch<T>(DependencyObject element) where T : class
        {
            T container = element as T;
            while (container == null && element != null)
            {
                element = VisualTreeHelper.GetParent(element);
                container = element as T;
            }
            return container;
        }

        private static T GetNearestParent<T>(DependencyObject item) where T : class
        {
            DependencyObject parent = VisualTreeHelper.GetParent(item);
            while (parent is not T)
            {
                parent = VisualTreeHelper.GetParent(parent);
            }

            return parent as T;
        }

        public static IEnumerable<T> FindVisualChildren<T>(DependencyObject depObj) where T : DependencyObject
        {
            if (depObj != null)
            {
                for (int i = 0; i < VisualTreeHelper.GetChildrenCount(depObj); i++)
                {
                    DependencyObject child = VisualTreeHelper.GetChild(depObj, i);
                    if (child != null && child is T t)
                    {
                        yield return t;
                    }

                    foreach (T childOfChild in FindVisualChildren<T>(child))
                    {
                        yield return childOfChild;
                    }
                }
            }
        }

        public static childItem FindVisualChild<childItem>(DependencyObject obj) where childItem : DependencyObject
        {
            foreach (childItem child in FindVisualChildren<childItem>(obj))
            {
                return child;
            }

            return null;
        }

        private TreeViewItem GetTreeViewItemFor(UndertaleObject obj)
        {
            foreach (var child in (MainTree.Items[0] as TreeViewItem).Items)
            {
                var twi = (child as TreeViewItem).ItemContainerGenerator.ContainerFromItem(obj) as TreeViewItem;
                if (twi != null)
                    return twi;
            }
            return null;
        }

        private void DeleteItem(UndertaleObject obj)
        {
            TreeViewItem container = GetNearestParent<TreeViewItem>(GetTreeViewItemFor(obj));
            object source = container.ItemsSource;
            IList list = ((source as ICollectionView)?.SourceCollection as IList) ?? (source as IList);
            bool isLast = list.IndexOf(obj) == list.Count - 1;
            if (MessageBox.Show("Delete " + obj.ToString() + "?" + (!isLast ? "\n\nNote that the code often references objects by ID, so this operation is likely to break stuff because other items will shift up!" : ""), "Confirmation", MessageBoxButton.YesNo, isLast ? MessageBoxImage.Question : MessageBoxImage.Warning) == MessageBoxResult.Yes)
            {
                if (obj is UndertaleCode codeObj)
                {
                    string codeName = codeObj.Name.Content;
                    Data.GMLCache?.TryRemove(codeName, out _);
                    Data.GMLCacheChanged = new ConcurrentBag<string>(Data.GMLCacheChanged.Except(new[] { codeName }));
                    Data.GMLCacheFailed?.Remove(codeName);
                    Data.GMLEditedBefore?.Remove(codeName);
                }
                list.Remove(obj);
                for (int i = 0; i < Tabs.Count; i++)
                {
                    Tab tab = (Tab)Tabs[i];
                    if (tab.Selected == obj || tab.Highlighted == obj)
                    {
                        TabControl tabControl = ((TabControl)this.FindName("TabController"));
                        int newIndex = Math.Max(Tabs.Count - 1, 0);

                        if (Tabs.Count - 1 < 0)
                        {
                            OpenInNewTab(new DescriptionView("Welcome to UndertaleModTool!", "Open data.win file to get started, then double click on the items on the left to view them"), "Welcome!");

                            ((Tab)CurrentTab).AutoClose = true;
                            ((Tab)CurrentTab).SelectionHistory.Clear();

                        }
                        CurrentTabIndex = newIndex;
                        tabControl.SelectedIndex = newIndex;
                        Tabs.RemoveAt(i);
                        tabControl.Items.RemoveAt(i);
                        for (int j = 0; j < tabControl.Items.Count; j++)
                        {
                            ((TabItem)tabControl.Items[j]).TabIndex = j;
                        }
                    }
                }
                UpdateTree();
            }
        }

        private void MainTree_KeyDown(object sender, KeyEventArgs e)
        {
            if (e.Key == Key.Delete)
            {
                if (((Tab)CurrentTab).Highlighted != null && ((Tab)CurrentTab).Highlighted is UndertaleObject)
                {
                    UndertaleObject obj = ((Tab)CurrentTab).Highlighted as UndertaleObject;
                    DeleteItem(obj);
                }
            }
        }

        private async void CommandBox_PreviewKeyDown(object sender, KeyEventArgs e)
        {
            if (e.Key == Key.Enter && !Keyboard.Modifiers.HasFlag(ModifierKeys.Shift))
            {
                Debug.WriteLine(CommandBox.Text);
                e.Handled = true;
                CommandBox.IsEnabled = false;
                object result;
                try
                {
                    if (!scriptSetupTask.IsCompleted)
                        await scriptSetupTask;

                    ScriptPath = null;

                    result = await CSharpScript.EvaluateAsync(CommandBox.Text, scriptOptions, this, typeof(IScriptInterface));
                }
                catch (CompilationErrorException exc)
                {
                    result = exc.Message;
                    Debug.WriteLine(exc);
                }
                catch (Exception exc)
                {
                    result = exc;
                }
                if (FinishedMessageEnabled)
                {
                    Dispatcher.Invoke(() => CommandBox.Text = result != null ? result.ToString() : "");
                }
                else
                {
                    FinishedMessageEnabled = true;
                }
                CommandBox.IsEnabled = true;
            }
        }

        private void Command_Copy(object sender, ExecutedRoutedEventArgs e)
        {
            // TODO: ugly, but I can't get focus to work properly
            /*var command = FindVisualChild<UndertaleRoomEditor>(DataEditor)?.CommandBindings.OfType<CommandBinding>()
                .FirstOrDefault(cmd => cmd.Command == e.Command);

            if (command != null && command.Command.CanExecute(e.Parameter))
                command.Command.Execute(e.Parameter);*/
            FindVisualChild<UndertaleRoomEditor>(DataEditor)?.Command_Copy(sender, e);
        }

        private void Command_Paste(object sender, ExecutedRoutedEventArgs e)
        {
            FindVisualChild<UndertaleRoomEditor>(DataEditor)?.Command_Paste(sender, e);
        }

        private void MainTree_PreviewMouseRightButtonDown(object sender, MouseButtonEventArgs e)
        {
            TreeViewItem treeViewItem = VisualUpwardSearch<TreeViewItem>(e.OriginalSource as DependencyObject);

            if (treeViewItem != null)
            {
                treeViewItem.Focus();
                e.Handled = true;
            }
        }

        private void MenuItem_Delete_Click(object sender, RoutedEventArgs e)
        {
            if (((Tab)CurrentTab).Highlighted != null && ((Tab)CurrentTab).Highlighted is UndertaleObject)
                DeleteItem(((Tab)CurrentTab).Highlighted as UndertaleObject);
        }

        private void MenuItem_Add_Click(object sender, RoutedEventArgs e)
        {
            object source = null;
            try
            {
                source = (MainTree.SelectedItem as TreeViewItem).ItemsSource;
            }
            catch (Exception ex)
            {
                ScriptError("An error occurred while trying to add the menu item. No action has been taken.\r\n\r\nError:\r\n\r\n" + ex.ToString());
                return;
            }
            IList list = ((source as ICollectionView)?.SourceCollection as IList) ?? (source as IList);
            Type t = list.GetType().GetGenericArguments()[0];
            Debug.Assert(typeof(UndertaleResource).IsAssignableFrom(t));
            UndertaleResource obj = Activator.CreateInstance(t) as UndertaleResource;
            if (obj is UndertaleNamedResource)
            {
                bool doMakeString = obj is not (UndertaleTexturePageItem or UndertaleEmbeddedAudio or UndertaleEmbeddedTexture);
                string notDataNewName = null;
                if (obj is UndertaleTexturePageItem)
                {
                    notDataNewName = "PageItem " + list.Count;
                }
                if ((obj is UndertaleExtension) && (IsExtProductIDEligible == Visibility.Visible))
                {
                    var newProductID = new byte[] { 0xBA, 0x5E, 0xBA, 0x11, 0xBA, 0xDD, 0x06, 0x60, 0xBE, 0xEF, 0xED, 0xBA, 0x0B, 0xAB, 0xBA, 0xBE };
                    Data.FORM.EXTN.productIdData.Add(newProductID);
                }
                if (obj is UndertaleEmbeddedAudio)
                {
                    notDataNewName = "EmbeddedSound " + list.Count;
                }
                if (obj is UndertaleEmbeddedTexture)
                {
                    notDataNewName = "Texture " + list.Count;
                }

                if (doMakeString)
                {
                    string newname = obj.GetType().Name.Replace("Undertale", "").Replace("GameObject", "Object").ToLower() + list.Count;
                    (obj as UndertaleNamedResource).Name = Data.Strings.MakeString(newname);
                    if (obj is UndertaleRoom)
                    {
                        (obj as UndertaleRoom).Caption = Data.Strings.MakeString("");

                        if (IsGMS2 == Visibility.Visible)
                            (obj as UndertaleRoom).Flags |= UndertaleRoom.RoomEntryFlags.IsGMS2; 
                    }

                    if (obj is UndertaleScript)
                    {
                        UndertaleCode code = new UndertaleCode();
                        code.Name = Data.Strings.MakeString("gml_Script_" + newname);
                        Data.Code.Add(code);
                        if (Data?.GeneralInfo.BytecodeVersion > 14)
                        {
                            UndertaleCodeLocals locals = new UndertaleCodeLocals();
                            locals.Name = code.Name;
                            UndertaleCodeLocals.LocalVar argsLocal = new UndertaleCodeLocals.LocalVar();
                            argsLocal.Name = Data.Strings.MakeString("arguments");
                            argsLocal.Index = 0;
                            locals.Locals.Add(argsLocal);
                            code.LocalsCount = 1;
                            code.GenerateLocalVarDefinitions(code.FindReferencedLocalVars(), locals);
                            Data.CodeLocals.Add(locals);
                        }
                        (obj as UndertaleScript).Code = code;
                    }
                    if ((obj is UndertaleCode) && (Data?.GeneralInfo.BytecodeVersion > 14))
                    {
                        UndertaleCodeLocals locals = new UndertaleCodeLocals();
                        locals.Name = (obj as UndertaleCode).Name;
                        UndertaleCodeLocals.LocalVar argsLocal = new UndertaleCodeLocals.LocalVar();
                        argsLocal.Name = Data.Strings.MakeString("arguments");
                        argsLocal.Index = 0;
                        locals.Locals.Add(argsLocal);
                        (obj as UndertaleCode).LocalsCount = 1;
                        (obj as UndertaleCode).GenerateLocalVarDefinitions((obj as UndertaleCode).FindReferencedLocalVars(), locals);
                        Data.CodeLocals.Add(locals);
                    }
                }
                else
                {
                    (obj as UndertaleNamedResource).Name = new UndertaleString(notDataNewName); // not Data.MakeString!
                }
            }
            list.Add(obj);
            UpdateTree();
<<<<<<< HEAD
            OpenInNewTab(obj, "Untitled");
=======
            HighlightObject(obj);
            ChangeSelection(obj);
>>>>>>> 7094c547
        }

        private void MenuItem_RunBuiltinScript_SubmenuOpened(object sender, RoutedEventArgs e)
        {
            MenuItem_RunScript_SubmenuOpened(sender, e, "SampleScripts");
        }
        private void MenuItem_RunCommunityScript_SubmenuOpened(object sender, RoutedEventArgs e)
        {
            MenuItem_RunScript_SubmenuOpened(sender, e, "CommunityScripts");
        }
        private void MenuItem_RunTechnicalScript_SubmenuOpened(object sender, RoutedEventArgs e)
        {
            MenuItem_RunScript_SubmenuOpened(sender, e, "TechnicalScripts");
        }
        private void MenuItem_RunUnpackScript_SubmenuOpened(object sender, RoutedEventArgs e)
        {
            MenuItem_RunScript_SubmenuOpened(sender, e, "Unpackers");
        }
        private void MenuItem_RunRepackScript_SubmenuOpened(object sender, RoutedEventArgs e)
        {
            MenuItem_RunScript_SubmenuOpened(sender, e, "Repackers");
        }
        private void MenuItem_RunDemoScript_SubmenuOpened(object sender, RoutedEventArgs e)
        {
            MenuItem_RunScript_SubmenuOpened(sender, e, "DemoScripts");
        }
        private void MenuItem_RunScript_SubmenuOpened(object sender, RoutedEventArgs e, string folderName)
        {
            MenuItem item = sender as MenuItem;
            item.Items.Clear();
            try
            {
                var appDir = Program.GetExecutableDirectory();
                foreach (var path in Directory.EnumerateFiles(Path.Combine(appDir, folderName)))
                {
                    var filename = Path.GetFileName(path);
                    if (!filename.EndsWith(".csx"))
                        continue;
                    MenuItem subitem = new MenuItem() { Header = filename.Replace("_", "__") };
                    subitem.Click += MenuItem_RunBuiltinScript_Item_Click;
                    subitem.CommandParameter = path;
                    item.Items.Add(subitem);
                }
                if (item.Items.Count == 0)
                    item.Items.Add(new MenuItem() { Header = "(whoops, no scripts found?)", IsEnabled = false });
            }
            catch (Exception err)
            {
                item.Items.Add(new MenuItem() { Header = err.ToString(), IsEnabled = false });
            }
        }

        public void UpdateProgressBar(string message, string status, double progressValue, double maxValue)
        {
            if (scriptDialog != null)
            {
<<<<<<< HEAD
                scriptDialog.Dispatcher.Invoke(DispatcherPriority.Background, (Action)(() =>
                {
=======
                scriptDialog.Dispatcher.Invoke(DispatcherPriority.Normal, (Action)(() => {
>>>>>>> 7094c547
                    scriptDialog.Update(message, status, progressValue, maxValue);
                }));
            }
        }

        public void SetProgressBar(string message, string status, double progressValue, double maxValue)
        {
            if (scriptDialog != null)
            {
                this.progressValue = (int)progressValue;
                scriptDialog.SavedStatusText = status;

                UpdateProgressBar(message, status, progressValue, maxValue);
            }
        }
        public void SetProgressBar()
        {
            if (scriptDialog != null && !scriptDialog.IsVisible)
                scriptDialog.Dispatcher.Invoke(scriptDialog.Show);
        }
        public void UpdateProgressValue(double progressValue)
        {
            if (scriptDialog != null)
            {
<<<<<<< HEAD
                scriptDialog.Dispatcher.Invoke(DispatcherPriority.Background, (Action)(() =>
                {
=======
                scriptDialog.Dispatcher.Invoke(DispatcherPriority.Normal, (Action)(() => {
>>>>>>> 7094c547
                    scriptDialog.ReportProgress(progressValue);
                }));
            }
        }
        public void UpdateProgressStatus(string status)
        {
            if (scriptDialog != null)
            {
<<<<<<< HEAD
                scriptDialog.Dispatcher.Invoke(DispatcherPriority.Background, (Action)(() =>
                {
=======
                scriptDialog.Dispatcher.Invoke(DispatcherPriority.Normal, (Action)(() => {
>>>>>>> 7094c547
                    scriptDialog.ReportProgress(status);
                })); ;
            }
        }

        public void HideProgressBar()
        {
            if (scriptDialog != null)
                scriptDialog.TryHide();
        }

        public void AddProgress(int amount)
        {
            progressValue += amount;
        }
        public void IncProgress()
        {
            progressValue++;
        }
        public void AddProgressP(int amount) //P - Parallel (multithreaded)
        {
            Interlocked.Add(ref progressValue, amount); //thread-safe add operation (not the same as "lock ()")
        }
        public void IncProgressP()
        {
            Interlocked.Increment(ref progressValue); //thread-safe increment
        }
        public int GetProgress()
        {
            return progressValue;
        }
        public void SetProgress(int value)
        {
            progressValue = value;
        }

        public void EnableUI()
        {
            if (!this.IsEnabled)
                this.IsEnabled = true;
        }

        public void SyncBinding(string resourceType, bool enable)
        {
            if (resourceType.Contains(',')) //if several types are listed
            {
                string[] resTypes = resourceType.Replace(" ", "").Split(',');

                if (enable)
                {
                    foreach (string resType in resTypes)
                    {
                        BindingOperations.EnableCollectionSynchronization(Data[resType] as IEnumerable, bindingLock);

                        syncBindings.Add(resType);
                    }
                }
                else
                {
                    foreach (string resType in resTypes)
                    {
                        BindingOperations.DisableCollectionSynchronization(Data[resType] as IEnumerable);

                        syncBindings.Remove(resType);
                    }
                }
            }
            else
            {
                if (enable)
                {
                    BindingOperations.EnableCollectionSynchronization(Data[resourceType] as IEnumerable, bindingLock);

                    syncBindings.Add(resourceType);
                }
                else
                {
                    BindingOperations.DisableCollectionSynchronization(Data[resourceType] as IEnumerable);

                    syncBindings.Remove(resourceType);
                }
            }
        }
        public void SyncBinding(bool enable = false) //disable all sync. bindings
        {
            if (syncBindings.Count != 0)
            {
                foreach (string resType in syncBindings)
                    BindingOperations.DisableCollectionSynchronization(Data[resType] as IEnumerable);

                syncBindings.Clear();
            }
        }

        private void ProgressUpdater()
        {
            DateTime prevTime = default;
            int prevValue = 0;

            while (true)
            {
                if (cToken.IsCancellationRequested)
                {
                    if (prevValue >= progressValue) //if reached maximum
                        return;
                    else
                    {
                        if (prevTime == default)
                            prevTime = DateTime.UtcNow;                                       //begin measuring
                        else if (DateTime.UtcNow.Subtract(prevTime).TotalMilliseconds >= 500) //timeout - 0.5 seconds
                            return;
                    }
                }

                UpdateProgressValue(progressValue);

                prevValue = progressValue;

                Thread.Sleep(100); //10 times per second
            }
        }
        public void StartUpdater()
        {
            if (cts is not null)
                ScriptWarning("Warning - there is another progress bar updater task running (hangs) in the background.\nRestart the application to prevent some unexpected behavior.");

            cts = new CancellationTokenSource();
            cToken = cts.Token;

            updater = Task.Run(ProgressUpdater);
        }
        public async Task StopUpdater() //async because "Wait()" blocks UI thread
        {
            if (cts is not null)
            {
                cts.Cancel();

                if (await Task.Run(() => !updater.Wait(2000))) //if ProgressUpdater isn't responding
                    ScriptError("Stopping the progress bar updater task is failed.\nIt's highly recommended to restart the application.", "Script error", false);
                else
                {
                    cts.Dispose();
                    cts = null;
                }

                updater.Dispose();
            }
        }

        public void OpenCodeFile(string name, CodeEditorMode editorDecompile)
        {
            UndertaleCode code = Data.Code.ByName(name);

            if (code is not null)
            {
                Focus();
<<<<<<< HEAD

                if (!CodeItemsList.IsExpanded)
                    CodeItemsList.IsExpanded = true;

                //TODO: find the way to scroll to the code item and highlight it.

                CodeEditorDecompile = editorDecompile;

                //Highlighted = code;
                OpenInNewTab(code, "Untitled");
=======
                
                CodeEditorDecompile = editorDecompile;

                HighlightObject(code);
                ChangeSelection(code);
>>>>>>> 7094c547
            }
            else
            {
                ShowError($"Can't find code \"{name}\".\n(probably, different game data was loaded)");
            }
        }

        public string ProcessException(in Exception exc, in string scriptText)
        {
            List<int> excLineNums = new();
            string excText = string.Empty;
            List<string> traceLines = new();
            Dictionary<string, int> exTypesDict = null;

            if (exc is AggregateException)
            {
                List<string> exTypes = new();

                foreach (Exception ex in (exc as AggregateException).InnerExceptions)
                {
                    traceLines.AddRange(ex.StackTrace.Split(Environment.NewLine));
                    exTypes.Add(ex.GetType().FullName);
                }

                if (exTypes.Count > 1)
                {
                    exTypesDict = exTypes.GroupBy(x => x)
                                         .Select(x => new { Name = x.Key, Count = x.Count() })
                                         .OrderByDescending(x => x.Count)
                                         .ToDictionary(x => x.Name, x => x.Count);
                }
            }
            else if (exc.InnerException is not null)
            {
                traceLines.AddRange(exc.InnerException.StackTrace.Split(Environment.NewLine));
            }

            traceLines.AddRange(exc.StackTrace.Split(Environment.NewLine));

            try
            {
                foreach (string traceLine in traceLines)
                {
                    if (traceLine.TrimStart()[..13] == "at Submission") // only stack trace lines from the script
                    {
                        int linePos = traceLine.IndexOf(":line ") + 6;  // ":line ".Length = 6
                        if (linePos != (-1 + 6))
                        {
                            int lineNum = Convert.ToInt32(traceLine[linePos..]);
                            if (!excLineNums.Contains(lineNum))
                                excLineNums.Add(lineNum);
                        }
                    }
                }
            }
            catch (Exception e)
            {
                string excString = exc.ToString();

                int endOfPrevStack = excString.IndexOf("--- End of stack trace from previous location ---");
                if (endOfPrevStack != -1)
                    excString = excString[..endOfPrevStack]; //keep only stack trace of the script

                return $"An error occurred while processing the exception text.\nError message - \"{e.Message}\"\nThe unprocessed text is below.\n\n" + excString;
            }

            if (excLineNums.Count > 0) //if line number(s) is found
            {
                string[] scriptLines = scriptText.Split('\n');
                string excLines = string.Join('\n', excLineNums.Select(n => $"Line {n}: {scriptLines[n - 1].TrimStart(new char[] { '\t', ' ' })}"));
                if (exTypesDict is not null)
                {
                    string exTypesStr = string.Join(",\n", exTypesDict.Select(x => $"{x.Key}{((x.Value > 1) ? " (x" + x.Value + ")" : string.Empty)}"));
                    excText = $"{exc.GetType().FullName}: One on more errors occured:\n{exTypesStr}\n\nThe current stacktrace:\n{excLines}";
                }
                else
                    excText = $"{exc.GetType().FullName}: {exc.Message}\n\nThe current stacktrace:\n{excLines}";
            }
            else
            {
                string excString = exc.ToString();

                int endOfPrevStack = excString.IndexOf("--- End of stack trace from previous location ---");
                if (endOfPrevStack != -1)
                    excString = excString[..endOfPrevStack]; //keep only stack trace of the script

                excText = excString;
            }

            return excText;
        }

        public async Task RunScript(string path)
        {
            ScriptExecutionSuccess = true;
            ScriptErrorMessage = "";
            ScriptErrorType = "";
            scriptDialog = new LoaderDialog("Script in progress...", "Please wait...");
            scriptDialog.Owner = this;
            scriptDialog.PreventClose = true;
            this.IsEnabled = false; // Prevent interaction while the script is running.

            await RunScriptNow(path); // Runs the script now.
            HideProgressBar(); // Hide the progress bar.
            scriptDialog = null;
            this.IsEnabled = true; // Allow interaction again.
        }

        private async Task RunScriptNow(string path)
        {
            string scriptText = File.ReadAllText(path);
            Debug.WriteLine(path);

            Dispatcher.Invoke(() => CommandBox.Text = "Running " + Path.GetFileName(path) + " ...");
            try
            {
                if (!scriptSetupTask.IsCompleted)
                    await scriptSetupTask;

                ScriptPath = path;

                string compatScriptText = Regex.Replace(scriptText, @"\bDecompileContext\b", "GlobalDecompileContext", RegexOptions.None);
                object result = await CSharpScript.EvaluateAsync(compatScriptText, scriptOptions, this, typeof(IScriptInterface));

                if (FinishedMessageEnabled)
                {
                    Dispatcher.Invoke(() => CommandBox.Text = result != null ? result.ToString() : Path.GetFileName(path) + " finished!");
                }
                else
                {
                    FinishedMessageEnabled = true;
                }
            }
            catch (CompilationErrorException exc)
            {
                Console.WriteLine(exc.ToString());
                Dispatcher.Invoke(() => CommandBox.Text = exc.Message);
                MessageBox.Show(exc.Message, "Script compile error", MessageBoxButton.OK, MessageBoxImage.Error);
                ScriptExecutionSuccess = false;
                ScriptErrorMessage = exc.Message;
                ScriptErrorType = "CompilationErrorException";
            }
            catch (Exception exc)
            {
                bool isScriptException = exc.GetType().Name == "ScriptException";
                string excString = string.Empty;

                if (!isScriptException)
                    excString = ProcessException(in exc, in scriptText);

                await StopUpdater();

                Console.WriteLine(exc.ToString());
                Dispatcher.Invoke(() => CommandBox.Text = exc.Message);
                MessageBox.Show(isScriptException ? exc.Message : excString, "Script error", MessageBoxButton.OK, MessageBoxImage.Error);
                ScriptExecutionSuccess = false;
                ScriptErrorMessage = exc.Message;
                ScriptErrorType = "Exception";
            }
            scriptText = null;
        }

        public string PromptLoadFile(string defaultExt, string filter)
        {
            OpenFileDialog dlg = new OpenFileDialog();
            dlg.DefaultExt = defaultExt ?? "win";
            dlg.Filter = filter ?? "Game Maker Studio data files (.win, .unx, .ios, .droid, audiogroup*.dat)|*.win;*.unx;*.ios;*.droid;audiogroup*.dat|All files|*";
            return dlg.ShowDialog() == true ? dlg.FileName : null;
        }

        #pragma warning disable CA1416
        public string PromptChooseDirectory(string prompt)
        {
            VistaFolderBrowserDialog folderBrowser = new VistaFolderBrowserDialog();
            return folderBrowser.ShowDialog() == true ? folderBrowser.SelectedPath : null;
        }
        
        #pragma warning disable CA1416
        public void PlayInformationSound()
        {
            if (Environment.OSVersion.Platform == PlatformID.Win32NT)
                System.Media.SystemSounds.Asterisk.Play();
        }
        #pragma warning restore CA1416

        public void ScriptMessage(string message)
        {
            MessageBox.Show(message, "Script message", MessageBoxButton.OK, MessageBoxImage.Information);
        }
        public bool ScriptQuestion(string message)
        {
            PlayInformationSound();
            return MessageBox.Show(message, "Script message", MessageBoxButton.YesNo, MessageBoxImage.Question) == MessageBoxResult.Yes;
        }
        public void ScriptWarning(string message)
        {
            MessageBox.Show(message, "Script warning", MessageBoxButton.OK, MessageBoxImage.Warning);
        }
        public void ScriptError(string error, string title = "Error", bool SetConsoleText = true)
        {
            MessageBox.Show(error, title, MessageBoxButton.OK, MessageBoxImage.Error);
            if (SetConsoleText)
            {
                SetUMTConsoleText(error);
                SetFinishedMessage(false);
            }
        }

        public static void ShowMessage(string message)
        {
            MessageBox.Show(message, "UndertaleModTool", MessageBoxButton.OK, MessageBoxImage.Information);
        }
        public static MessageBoxResult ShowQuestion(string message, MessageBoxImage icon = MessageBoxImage.Question)
        {
            return MessageBox.Show(message, "UndertaleModTool", MessageBoxButton.YesNo, icon);
        }
        public static void ShowWarning(string message)
        {
            MessageBox.Show(message, "UndertaleModTool", MessageBoxButton.OK, MessageBoxImage.Warning);
        }
        public static void ShowError(string message)
        {
            MessageBox.Show(message, "UndertaleModTool", MessageBoxButton.OK, MessageBoxImage.Error);
        }

        public void SetUMTConsoleText(string message)
        {
            this.Dispatcher.Invoke(() =>
            {
                CommandBox.Text = message;
            });
        }
        public void SetFinishedMessage(bool isFinishedMessageEnabled)
        {
            this.Dispatcher.Invoke(() =>
            {
                FinishedMessageEnabled = isFinishedMessageEnabled;
            });
        }

        public string SimpleTextInput(string titleText, string labelText, string defaultInputBoxText, bool isMultiline, bool showDialog = true)
        {
            TextInput input = new TextInput(labelText, titleText, defaultInputBoxText, isMultiline);

            System.Windows.Forms.DialogResult result = System.Windows.Forms.DialogResult.None;
            if (showDialog)
            {
                result = input.ShowDialog();
                input.Dispose();

                if (result == System.Windows.Forms.DialogResult.OK)
                    return input.ReturnString;            //values preserved after close
                else
                    return null;
            }
            else //if we don't need to wait for result
            {
                input.Show();
                return null;
                //no need to call input.Dispose(), because if form wasn't shown modally, Form.Close() (or closing it with "X") also calls Dispose()
            }
        }

        public void SimpleTextOutput(string titleText, string labelText, string defaultText, bool isMultiline)
        {
            TextInput textOutput = new TextInput(labelText, titleText, defaultText, isMultiline, true); //read-only mode
            textOutput.Show();
        }
        public async Task ClickableTextOutput(string title, string query, int resultsCount, IOrderedEnumerable<KeyValuePair<string, List<string>>> resultsDict, bool editorDecompile, IOrderedEnumerable<string> failedList = null)
        {
            await Task.Delay(150); //wait until progress bar status is displayed
            
            ClickableTextOutput textOutput = new(title, query, resultsCount, resultsDict, editorDecompile, failedList);

            await textOutput.Dispatcher.InvokeAsync(textOutput.GenerateResults);
            _ = Task.Factory.StartNew(textOutput.FillingNotifier, TaskCreationOptions.LongRunning); //"LongRunning" = prefer creating a new thread
            
            textOutput.Show();

            PlayInformationSound();
        }
        public async Task ClickableTextOutput(string title, string query, int resultsCount, IDictionary<string, List<string>> resultsDict, bool editorDecompile, IEnumerable<string> failedList = null)
        {
            await Task.Delay(150);

            ClickableTextOutput textOutput = new(title, query, resultsCount, resultsDict, editorDecompile, failedList);

            await textOutput.Dispatcher.InvokeAsync(textOutput.GenerateResults);
            _ = Task.Factory.StartNew(textOutput.FillingNotifier, TaskCreationOptions.LongRunning);

            textOutput.Show();

            PlayInformationSound();
        }

        public void ScriptOpenURL(string url)
        {
            OpenBrowser(url);
        }

        public string ScriptInputDialog(string titleText, string labelText, string defaultInputBoxText, string cancelButtonText, string submitButtonText, bool isMultiline, bool preventClose)
        {
            TextInputDialog dlg = new TextInputDialog(titleText, labelText, defaultInputBoxText, cancelButtonText, submitButtonText, isMultiline, preventClose);
            bool? dlgResult = dlg.ShowDialog();

            if (!dlgResult.HasValue || dlgResult == false)
            {
                // returns null (not an empty!!!) string if the dialog has been closed, or an error has occured.
                return null;
            }

            // otherwise just return the input (it may be empty aka .Length == 0).
            return dlg.InputText;
        }

        private async void MenuItem_RunBuiltinScript_Item_Click(object sender, RoutedEventArgs e)
        {
            string path = (string)(sender as MenuItem).CommandParameter;
            await RunScript(path);
        }

        private async void MenuItem_RunOtherScript_Click(object sender, RoutedEventArgs e)
        {
            OpenFileDialog dlg = new OpenFileDialog();

            dlg.DefaultExt = "csx";
            dlg.Filter = "Scripts (.csx)|*.csx|All files|*";

            if (dlg.ShowDialog() == true)
            {
                await RunScript(dlg.FileName);
            }
        }

        private void MenuItem_GitHub_Click(object sender, RoutedEventArgs e)
        {
            OpenBrowser("https://github.com/krzys-h/UndertaleModTool");
        }

        private void MenuItem_About_Click(object sender, RoutedEventArgs e)
        {
            MessageBox.Show("UndertaleModTool by krzys_h\nVersion " + Version, "About", MessageBoxButton.OK);
        }

        /// From https://github.com/AvaloniaUI/Avalonia/blob/master/src/Avalonia.Dialogs/AboutAvaloniaDialog.xaml.cs
        public static void OpenBrowser(string url)
        {
            try
            {
                if (RuntimeInformation.IsOSPlatform(OSPlatform.Linux))
                {
                    using (var process = Process.Start(
                        new ProcessStartInfo
                        {
                            FileName = "/bin/sh",
                            Arguments = $"-c \"{$"xdg-open {url}".Replace("\"", "\\\"")}\"",
                            RedirectStandardOutput = true,
                            UseShellExecute = false,
                            CreateNoWindow = true,
                            WindowStyle = ProcessWindowStyle.Hidden
                        }
                    )) { }
                }
                else
                {
                    using (var process = Process.Start(new ProcessStartInfo
                    {
                        FileName = RuntimeInformation.IsOSPlatform(OSPlatform.Windows) ? url : "open",
                        Arguments = RuntimeInformation.IsOSPlatform(OSPlatform.OSX) ? $"{url}" : "",
                        CreateNoWindow = true,
                        UseShellExecute = RuntimeInformation.IsOSPlatform(OSPlatform.Windows)
                    })) { }
                }
            }
            catch (Exception e)
            {
                MessageBox.Show("Failed to open browser!\n" + e.ToString());
            }
        }

        public static void OpenFolder(string folder)
        {
            if (!folder.EndsWith(Path.DirectorySeparatorChar))
                folder += Path.DirectorySeparatorChar;

            try
            {
                Process.Start(new ProcessStartInfo()
                {
                    FileName = folder,
                    UseShellExecute = true,
                    Verb = "Open"
                });
            }
            catch (Exception e)
            {
                MessageBox.Show("Failed to open folder!\n" + e.ToString());
            }
        }


        private async Task<HttpResponseMessage> HttpGetAsync(string uri)
        {
            try
            {
                return await httpClient.GetAsync(uri);
            }
            catch (Exception exp) when (exp is not NullReferenceException)
            {
                return null;
            }
        }
        public async void UpdateApp(SettingsWindow window)
        {
            window.UpdateButtonEnabled = false;

            httpClient = new();
            httpClient.DefaultRequestHeaders.Accept.Clear();
            httpClient.DefaultRequestHeaders.Accept.Add(new MediaTypeWithQualityHeaderValue("application/vnd.github.v3+json"));
            httpClient.DefaultRequestHeaders.UserAgent.Add(new ProductInfoHeaderValue("UndertaleModTool", Version));

            double bytesToMB = 1024 * 1024;

            if (!Environment.Is64BitOperatingSystem)
            {
                if (ShowQuestion("Your operating system is 32-bit.\n" +
                                 "32-bit (x86) version of UndertaleModTool is obsolete.\n" +
                                 "Do you want to continue anyway?", MessageBoxImage.Error) != MessageBoxResult.Yes)
                {
                    window.UpdateButtonEnabled = true;
                    return;
                }
            }

            string sysDriveLetter = Path.GetTempPath()[0].ToString();
            if ((new DriveInfo(sysDriveLetter).AvailableFreeSpace / bytesToMB) < 500)
            {
                ShowError($"Not enough space on the system drive {sysDriveLetter} - at least 500 MB is required.");
                window.UpdateButtonEnabled = true;
                return;
            }

            bool isNonSingleFile = File.Exists("UndertaleModTool.dll");
            string assemblyLocation = AppDomain.CurrentDomain.GetAssemblies()
                                      .First(x => x.GetName().Name.StartsWith("System.Collections")).Location; // any of currently used assemblies
            bool isSelfContained = !Regex.Match(assemblyLocation, @"C:\\Program Files( \(x86\))*\\dotnet\\shared\\").Success;

            string baseUrl = "https://api.github.com/repos/krzys-h/UndertaleModTool/actions/";
            string detectedActionName = $"Build tool{(isSelfContained ? " NET Bundled" : "")}{(isNonSingleFile ? " non-single file" : "")}";

            // Fetch the latest workflow run
            var result = await HttpGetAsync(baseUrl + "runs?branch=master&status=success&per_page=20");
            if (result?.IsSuccessStatusCode != true)
            {
                string errText = $"{(result is null ? "Check your internet connection." : $"HTTP error - {result.ReasonPhrase}.")}";
                ShowError($"Failed to fetch latest build!\n{errText}");
                window.UpdateButtonEnabled = true;
                return;
            }
            // Parse it as JSON
            var actionInfo = JObject.Parse(await result.Content.ReadAsStringAsync());
            var actionList = (JArray)actionInfo["workflow_runs"];
            JObject action = null;

            for (int index = 0; index < actionList.Count; index++)
            {
                var currentAction = (JObject)actionList[index];
                if (currentAction["name"].ToString() == detectedActionName)
                {
                    action = currentAction;
                    break;
                }
            }
            if (action == null)
            {
                ShowError($"Failed to find latest build!\nDetected action name - {detectedActionName}");
                window.UpdateButtonEnabled = true;
                return;
            }

            DateTime currDate = File.GetLastWriteTime(Path.Combine(Directory.GetCurrentDirectory(), "UndertaleModTool.exe"));
            DateTime lastDate = (DateTime)action["updated_at"];
            if (lastDate.Subtract(currDate).Minutes <= 10)
                if (ShowQuestion("UndertaleModTool is already up to date.\nUpdate anyway?") != MessageBoxResult.Yes)
                {
                    window.UpdateButtonEnabled = true;
                    return;
                }

            var result2 = await HttpGetAsync($"{baseUrl}runs/{action["id"]}/artifacts"); // Grab information about the artifacts
            if (result2?.IsSuccessStatusCode != true)
            {
                string errText = $"{(result2 is null ? "Check your internet connection." : $"HTTP error - {result2.ReasonPhrase}.")}";
                ShowError($"Failed to fetch latest build!\n{errText}");
                window.UpdateButtonEnabled = true;
                return;
            }

            var artifactInfo = JObject.Parse(await result2.Content.ReadAsStringAsync()); // And now parse them as JSON
            var artifactList = (JArray) artifactInfo["artifacts"];                       // Grab the array of artifacts

            if (Environment.Is64BitOperatingSystem && !Environment.Is64BitProcess)
            {
                if (ShowQuestion("Detected 32-bit (x86) version of UndertaleModTool on the 64-bit operating system.\n" +
                                 "It's highly recommended to use the 64-bit version instead.\n" +
                                 "Download that?") != MessageBoxResult.Yes)
                {
                    window.UpdateButtonEnabled = true;
                    return;
                }
            }
            
            JObject artifact = null;
            for (int index = 0; index < artifactList.Count; index++) {
                var currentArtifact = (JObject) artifactList[index];
                string artifactName = (string)currentArtifact["name"];

                if (Environment.Is64BitOperatingSystem)
                {
                    if (artifactName.Contains("x64"))
                        artifact = currentArtifact;
                }
                else if (artifactName.Contains("x86"))
                    artifact = currentArtifact;
            }
            if (artifact is null)
            {
                ShowError("Failed to find the artifact!");
                window.UpdateButtonEnabled = true;
                return;
            }

            // Github doesn't let anonymous users download artifacts, so let's use nightly.link

            string baseDownloadUrl = artifact["archive_download_url"].ToString();
            string downloadUrl = baseDownloadUrl.Replace("api.github.com/repos", "nightly.link").Replace("/zip", ".zip");

            string tempFolder = Path.Combine(Path.GetTempPath(), "UndertaleModTool");
            Directory.CreateDirectory(tempFolder); // We're about to download, so make sure the download dir actually exists
            File.WriteAllText(Path.Combine(tempFolder, "detectedActionName.txt"), detectedActionName); // for debugging purposes (will be removed later)

            // It's time to download; let's use a cool progress bar
            scriptDialog = new("Downloading", "Downloading new version...")
            {
                PreventClose = true,
                Owner = this,
                StatusText = "Downloaded MB: 0.00"
            };
            SetProgressBar();

            using (WebClient webClient = new())
            {
                bool end = false;
                string downloaded = "0.00";

                webClient.DownloadProgressChanged += new DownloadProgressChangedEventHandler((sender, e) =>
                {
                    if (!end)
                        downloaded = (e.BytesReceived / bytesToMB).ToString("F2", CultureInfo.InvariantCulture);
                });
                webClient.DownloadFileCompleted += new AsyncCompletedEventHandler((sender, e) =>
                {
                    end = true;

                    HideProgressBar();
                    scriptDialog = null;

                    if (e.Error is not null)
                    {
                        string errMsg;

                        if (e.Error.InnerException?.InnerException is Exception ex)
                        {
                            if (ex.Message.StartsWith("Unable to read data")
                                && e.Error.InnerException.Message.StartsWith("The SSL connection could not be established"))
                            {
                                errMsg = "Failed to download new version of UndertaleModTool.\n" +
                                         "Error - The SSL connection could not be established.";

                                bool isWin7 = Environment.OSVersion.Version.Major == 6;
                                string win7upd = "\nProbably, you need to install Windows update KB2992611.\n" +
                                                 "Open the update download page?";

                                if (isWin7)
                                {
                                    if (ShowQuestion(errMsg + win7upd, MessageBoxImage.Error) == MessageBoxResult.Yes)
                                        OpenBrowser("https://www.microsoft.com/en-us/download/details.aspx?id=44622");

                                    window.UpdateButtonEnabled = true;
                                    return;
                                }
                            }
                            else
                                errMsg = ex.Message;
                        }
                        else if (e.Error.InnerException is Exception ex1)
                            errMsg = ex1.Message;
                        else
                            errMsg = e.Error.Message;

                        ShowError($"Failed to download new version of UndertaleModTool.\nError - {errMsg}.");
                        window.UpdateButtonEnabled = true;
                        return;
                    }

                    string updaterFolder = Path.Combine(Directory.GetCurrentDirectory(), "Updater");
                    if (!File.Exists(Path.Combine(updaterFolder, "UndertaleModToolUpdater.exe")))
                    {
                        ShowError("Updater not found! Aborting update, try to update manually.");
                        window.UpdateButtonEnabled = true;
                        return;
                    }

                    string updaterFolderTemp = Path.Combine(tempFolder, "Updater");
                    try
                    {
                        if (Directory.Exists(updaterFolderTemp))
                            Directory.Delete(updaterFolderTemp, true);

                        Directory.CreateDirectory(updaterFolderTemp);
                        foreach (string file in Directory.GetFiles(updaterFolder))
                        {
                            File.Copy(file, Path.Combine(updaterFolderTemp, Path.GetFileName(file)));
                        }
                    }
                    catch (Exception ex)
                    {
                        ShowError($"Can't copy the updater app to the temporary folder.\n{ex}");
                        window.UpdateButtonEnabled = true;
                        return;
                    }
                    File.WriteAllText(Path.Combine(updaterFolderTemp, "actualAppFolder"), Directory.GetCurrentDirectory());

                    window.UpdateButtonEnabled = true;

                    ShowMessage("UndertaleModTool will now close to finish the update.");

                    Process.Start(new ProcessStartInfo(Path.Combine(updaterFolderTemp, "UndertaleModToolUpdater.exe"))
                    {
                        WorkingDirectory = updaterFolderTemp
                    });

                    CloseOtherWindows();

                    Closing -= DataWindow_Closing; // disable "on window closed" event handler
                    Close();
                });

                _ = Task.Run(() =>
                {
                    while (!end)
                    {
                        try
                        {
                            UpdateProgressStatus($"Downloaded MB: {downloaded}");
                        }
                        catch {}

                        Thread.Sleep(100);
                    }
                });

                webClient.DownloadFileAsync(new Uri(downloadUrl), Path.GetTempPath() + "UndertaleModTool\\Update.zip");
            }
        }

        private async void Command_Run(object sender, ExecutedRoutedEventArgs e)
        {
            if (Data == null)
            {
                ScriptError("Nothing to run!");
                return;
            }
            if ((!WasWarnedAboutTempRun) && SettingsWindow.TempRunMessageShow)
            {
                ScriptMessage(@"WARNING:
Temp running the game does not permanently 
save your changes. Please ""Save"" the game
to save your changes. Closing UndertaleModTool
without using the ""Save"" option can
result in loss of work.");
                WasWarnedAboutTempRun = true;
            }
            bool saveOk = true;
            string oldFilePath = FilePath;
            bool oldDisableDebuggerState = true;
            int oldSteamValue = 0;
            oldDisableDebuggerState = Data.GeneralInfo.DisableDebugger;
            oldSteamValue = Data.GeneralInfo.SteamAppID;
            Data.GeneralInfo.SteamAppID = 0;
            Data.GeneralInfo.DisableDebugger = true;
            string TempFilesFolder = (oldFilePath != null ? Path.Combine(Path.GetDirectoryName(oldFilePath), "MyMod.temp") : "");
            await SaveFile(TempFilesFolder, false);
            Data.GeneralInfo.SteamAppID = oldSteamValue;
            FilePath = oldFilePath;
            Data.GeneralInfo.DisableDebugger = oldDisableDebuggerState;
            if (TempFilesFolder == null)
            {
                ShowWarning("Temp folder is null.");
                return;
            }
            else if (saveOk)
            {
                string gameExeName = Data?.GeneralInfo?.Filename?.Content;
                if (gameExeName == null || FilePath == null)
                {
                    ScriptError("Null game executable name or location");
                    return;
                }
                string gameExePath = System.IO.Path.Combine(System.IO.Path.GetDirectoryName(FilePath), gameExeName + ".exe");
                if (!File.Exists(gameExePath))
                {
                    ScriptError("Cannot find game executable path, expected: " + gameExePath);
                    return;
                }
                if (!File.Exists(TempFilesFolder))
                {
                    ScriptError("Cannot find game path, expected: " + TempFilesFolder);
                    return;
                }
                if (gameExeName != null)
                    Process.Start(gameExePath, "-game \"" + TempFilesFolder + "\" -debugoutput \"" + Path.ChangeExtension(TempFilesFolder, ".gamelog.txt") + "\"");
            }
            else if (!saveOk)
            {
                ShowWarning("Temp save failed, cannot run.");
                return;
            }
            if (File.Exists(TempFilesFolder))
            {
                await Task.Delay(3000);
                //File.Delete(TempFilesFolder);
            }
        }
        private async void Command_RunSpecial(object sender, ExecutedRoutedEventArgs e)
        {
            if (Data == null)
                return;

            bool saveOk = true;
            if (!Data.GeneralInfo.DisableDebugger)
            {
                if (ShowQuestion("The game has the debugger enabled. Would you like to disable it so the game will run?") == MessageBoxResult.Yes)
                {
                    Data.GeneralInfo.DisableDebugger = true;
                    if (!await DoSaveDialog())
                    {
                        ShowError("You must save your changes to run.");
                        Data.GeneralInfo.DisableDebugger = false;
                        return;
                    }
                }
                else
                {
                    ShowError("Use the \"Run game using debugger\" option to run this game.");
                    return;
                }
            }
            else
            {
                Data.GeneralInfo.DisableDebugger = true;
                if (ShowQuestion("Save changes first?") == MessageBoxResult.Yes)
                    saveOk = await DoSaveDialog();
            }

            if (FilePath == null)
            {
                ShowWarning("The file must be saved in order to be run.");
            }
            else if (saveOk)
            {
                RuntimePicker picker = new RuntimePicker();
                picker.Owner = this;
                var runtime = picker.Pick(FilePath, Data);
                if (runtime != null)
                    Process.Start(runtime.Path, "-game \"" + FilePath + "\" -debugoutput \"" + Path.ChangeExtension(FilePath, ".gamelog.txt") + "\"");
            }
        }

        private async void Command_RunDebug(object sender, ExecutedRoutedEventArgs e)
        {
            if (Data == null)
                return;

            bool origDbg = Data.GeneralInfo.DisableDebugger;
            Data.GeneralInfo.DisableDebugger = false;

            bool saveOk = await DoSaveDialog(true);
            if (FilePath == null)
            {
                ShowWarning("The file must be saved in order to be run.");
            }
            else if (saveOk)
            {
                RuntimePicker picker = new RuntimePicker();
                picker.Owner = this;
                var runtime = picker.Pick(FilePath, Data);
                if (runtime == null)
                    return;
                if (runtime.DebuggerPath == null)
                {
                    MessageBox.Show("The selected runtime does not support debugging.", "Run error", MessageBoxButton.OK, MessageBoxImage.Error);
                    return;
                }


                string tempProject = Path.GetTempFileName().Replace(".tmp", ".gmx");
                File.WriteAllText(tempProject, @"<!-- Without this file the debugger crashes, but it doesn't actually need to contain anything! -->
<assets>
  <Configs name=""configs"">
    <Config>Configs\Default</Config>
  </Configs>
  <NewExtensions/>
  <sounds name=""sound""/>
  <sprites name=""sprites""/>
  <backgrounds name=""background""/>
  <paths name=""paths""/>
  <objects name=""objects""/>
  <rooms name=""rooms""/>
  <help/>
  <TutorialState>
    <IsTutorial>0</IsTutorial>
    <TutorialName></TutorialName>
    <TutorialPage>0</TutorialPage>
  </TutorialState>
</assets>");

                Process.Start(runtime.Path, "-game \"" + FilePath + "\" -debugoutput \"" + Path.ChangeExtension(FilePath, ".gamelog.txt") + "\"");
                Process.Start(runtime.DebuggerPath, "-d=\"" + Path.ChangeExtension(FilePath, ".yydebug") + "\" -t=\"127.0.0.1\" -tp=" + Data.GeneralInfo.DebuggerPort + " -p=\"" + tempProject + "\"");
            }
            Data.GeneralInfo.DisableDebugger = origDbg;
        }

        private void Command_Settings(object sender, ExecutedRoutedEventArgs e)
        {
            SettingsWindow settings = new SettingsWindow();
            settings.Owner = this;
            settings.ShowDialog();
        }

        private void SearchBox_TextChanged(object sender, TextChangedEventArgs e)
        {
            UpdateTree();
        }

        public void UpdateObjectLabel(object obj)
        {
            int foundIndex = obj is UndertaleNamedResource ? Data.IndexOf(obj as UndertaleNamedResource, false) : -1;
            SetIDString(foundIndex == -1 ? "None" : (foundIndex == -2 ? "N/A" : Convert.ToString(foundIndex)));
        }

<<<<<<< HEAD

=======
        public void ChangeSelection(object newsel)
        {
            SelectionHistory.Add(Selected);
            Selected = newsel;
            UpdateObjectLabel(newsel);
        }
        public void HighlightObject(object obj, bool silent = true)
        {
            UndertaleResource res = obj as UndertaleResource;
            if (res is null)
            {
                if (!silent)
                    ShowWarning($"Can't highlight the object - it's null or isn't a UndertaleResource.");

                return;
            }

            string objName = null;
            if (obj is not UndertaleNamedResource)
            {
                if (obj is UndertaleVariable var)
                    objName = var.Name?.Content;
            }
            else
                objName = (res as UndertaleNamedResource).Name?.Content;

            ScrollViewer mainTreeViewer = FindVisualChild<ScrollViewer>(MainTree);
            Type objType = res.GetType();
            
            TreeViewItem resListView = (MainTree.Items[0] as TreeViewItem).Items.Cast<TreeViewItem>()
                                                                                .FirstOrDefault(x => (x.ItemTemplate?.DataType as Type) == objType);
            IList resList;
            try
            {
                resList = Data[res.GetType()] as IList;
            }
            catch (Exception ex)
            {
                if (!silent)
                    ShowWarning($"Can't highlight the object \"{objName}\".\nError - {ex.Message}");

                return;
            }

            if (resListView is null)
            {
                if (!silent)
                    ShowWarning($"Can't highlight the object \"{objName}\" - element with object list not found.");

                return;
            }

            double initOffsetV = mainTreeViewer.VerticalOffset;
            double initOffsetH = mainTreeViewer.HorizontalOffset;
            bool initExpanded = resListView.IsExpanded;

            resListView.IsExpanded = true;
            resListView.BringIntoView();
            resListView.UpdateLayout();

            VirtualizingStackPanel resPanel = FindVisualChild<VirtualizingStackPanel>(resListView);
            (resPanel.Children[0] as TreeViewItem).BringIntoView();
            mainTreeViewer.UpdateLayout();

            double firstElemOffset = mainTreeViewer.VerticalOffset + (resPanel.Children[0] as TreeViewItem).TransformToAncestor(mainTreeViewer).Transform(new Point(0, 0)).Y;

            mainTreeViewer.ScrollToVerticalOffset(firstElemOffset + ((resList.IndexOf(obj) + 1) * 16) - (mainTreeViewer.ViewportHeight / 2));
            mainTreeViewer.UpdateLayout();

            if (resListView.ItemContainerGenerator.ContainerFromItem(obj) is TreeViewItem resItem)
            {
                Highlighted = resItem.DataContext;
                resItem.IsSelected = true;

                mainTreeViewer.UpdateLayout();
                mainTreeViewer.ScrollToHorizontalOffset(0);
            }
            else
            {
                // revert visual changes
                resListView.IsExpanded = initExpanded;
                resListView.UpdateLayout();
                mainTreeViewer.ScrollToVerticalOffset(initOffsetV);
                mainTreeViewer.ScrollToHorizontalOffset(initOffsetH);
                resListView.UpdateLayout();
            }
        }
>>>>>>> 7094c547

        private void BackButton_Click(object sender, RoutedEventArgs e)
        {
            ((Tab)CurrentTab).Selected = ((Tab)CurrentTab).SelectionHistory.Last();
            ((Tab)CurrentTab).SelectionHistory.RemoveAt(((Tab)CurrentTab).SelectionHistory.Count - 1);
            UpdateObjectLabel(((Tab)CurrentTab).Selected);
        }

        public void EnsureDataLoaded()
        {
            if (Data == null)
            {
                throw new ScriptException("Please load data.win first!");
            }
        }

        private async void MenuItem_OffsetMap_Click(object sender, RoutedEventArgs e)
        {
            OpenFileDialog dlg = new OpenFileDialog();

            dlg.DefaultExt = "win";
            dlg.Filter = "Game Maker Studio data files (.win, .unx, .ios, .droid)|*.win;*.unx;*.ios;*.droid|All files|*";

            if (dlg.ShowDialog() == true)
            {
                SaveFileDialog dlgout = new SaveFileDialog();

                dlgout.DefaultExt = "txt";
                dlgout.Filter = "Text files (.txt)|*.txt|All files|*";
                dlgout.FileName = dlg.FileName + ".offsetmap.txt";

                if (dlgout.ShowDialog() == true)
                {
                    LoaderDialog dialog = new LoaderDialog("Generating", "Loading, please wait...");
                    dialog.Owner = this;
                    Task t = Task.Run(() =>
                    {
                        try
                        {
                            using (var stream = new FileStream(dlg.FileName, FileMode.Open, FileAccess.Read))
                            {
                                var offsets = UndertaleIO.GenerateOffsetMap(stream);
                                using (var writer = File.CreateText(dlgout.FileName))
                                {
                                    foreach (var off in offsets.OrderBy((x) => x.Key))
                                    {
                                        writer.WriteLine(off.Key.ToString("X8") + " " + off.Value.ToString().Replace("\n", "\\\n"));
                                    }
                                }
                            }
                        }
                        catch (Exception ex)
                        {
                            MessageBox.Show("An error occured while trying to load:\n" + ex.Message, "Load error", MessageBoxButton.OK, MessageBoxImage.Error);
                        }

                        Dispatcher.Invoke(() =>
                        {
                            dialog.Hide();
                        });
                    });
                    dialog.ShowDialog();
                    await t;
                }
            }
        }

        private void OpenInNewTab(object view, string tabTitle)
        {
            Tab newTab = new Tab(tabTitle, this);
            newTab.TabTitle = tabTitle;
            TabControl tabControl = (TabControl)this.FindName("TabController");
            if (Tabs.Count > 0 && CurrentTabIndex >= 0 && ((Tab)CurrentTab).AutoClose)
            {
                Tabs.RemoveAt(CurrentTabIndex);
                tabControl.Items.RemoveAt(CurrentTabIndex);
            }
            Tabs.Add(newTab);
            CurrentTabIndex = Tabs.Count - 1;
            CurrentTab = Tabs[CurrentTabIndex];

            TabItem newTabItem = new TabItem();
            StackPanel tabHeaderPanel = new StackPanel();
            TextBlock textBlock = new TextBlock();
            textBlock.Text = tabTitle;
            Button tabButton = new Button();
            tabButton.Width = 16;
            tabButton.Height = 16;
            tabButton.Click += TabCloseButton_OnClick;
            tabButton.MouseEnter += TabCloseButton_OnMouseEnter;
            tabButton.MouseLeave += TabCloseButton_OnMouseLeave;
            Image buttonContent = new Image();
            buttonContent.Source = CloseButton;
            tabButton.Content = buttonContent;
            tabButton.BorderThickness = new System.Windows.Thickness(0.0d, 0.0d, 0.0d, 0.0d);
            Separator tabHeaderGap = new Separator();
            tabHeaderGap.Width = 20;
            tabHeaderGap.Visibility = System.Windows.Visibility.Hidden;
            tabHeaderPanel.Orientation = Orientation.Horizontal;
            tabHeaderPanel.Children.Add(textBlock);
            tabHeaderPanel.Children.Add(tabHeaderGap);
            tabHeaderPanel.Children.Add(tabButton);
            newTabItem.Header = tabHeaderPanel;
            newTabItem.TabIndex = tabControl.Items.Count;
            tabControl.Items.Add(newTabItem);
            newTab.ChangeSelection(view);
            for (int i = 0; i < Tabs.Count; i++)
            {
                if (((Tab)Tabs[i]).TabTitle.Equals(newTab.TabTitle) && i != CurrentTabIndex)
                {
                    CurrentTabIndex = i;
                    tabControl.SelectedIndex = i;
                    CurrentTab = Tabs[CurrentTabIndex];
                    Tabs.RemoveAt(Tabs.Count - 1);
                    tabControl.Items.RemoveAt(tabControl.Items.Count - 1);
                    PropertyChanged?.Invoke(this, new PropertyChangedEventArgs(nameof(CurrentTab)));
                    return;
                }
            }
            tabControl.SelectedIndex = newTabItem.TabIndex;
            PropertyChanged?.Invoke(this, new PropertyChangedEventArgs(nameof(CurrentTab)));
        }

        public void ChangeSelection(object newsel)
        {
            OpenInNewTab(newsel, "Untitled");
        }

        private void TabController_SelectionChanged(object sender, SelectionChangedEventArgs e)
        {

            TabControl tabControl = (TabControl)this.FindName("TabController");
            
            if (tabControl.SelectedIndex >= 0)
            {
                CurrentTabIndex = tabControl.SelectedIndex;
                CurrentTab = Tabs[CurrentTabIndex];
            }
        }

        private void TabScrollViewer_PreviewMouseWheel(object sender, MouseWheelEventArgs e)
        {
            ScrollViewer scv = (ScrollViewer)sender;
            scv.ScrollToHorizontalOffset(scv.HorizontalOffset - e.Delta);
            e.Handled = true;
        }

        private void TabCloseButton_OnClick(object sender, EventArgs e)
        {
            Button button = (Button)sender;
            TabControl tabControl = ((TabControl)this.FindName("TabController"));
            int tabIndex = ((TabItem)((StackPanel)button.Parent).Parent).TabIndex;
            int newIndex = Math.Max(Tabs.Count - 2, 0);
            if (Tabs.Count - 2 < 0)
            {
                OpenInNewTab(new DescriptionView("Welcome to UndertaleModTool!", "Open data.win file to get started, then double click on the items on the left to view them"), "Welcome!");

                ((Tab)CurrentTab).AutoClose = true;
                ((Tab)CurrentTab).SelectionHistory.Clear();

            }
            Tabs.RemoveAt(tabIndex);
            tabControl.Items.RemoveAt(tabIndex);
            for (int j = 0; j < tabControl.Items.Count; j++)
            {
                ((TabItem)tabControl.Items[j]).TabIndex = j;
            }
            CurrentTabIndex = newIndex;
            tabControl.SelectedIndex = newIndex;
        }

        private void TabCloseButton_OnMouseEnter(object sender, EventArgs e)
        {
            Button button = (Button)sender;
            Image buttonContent = new Image();
            buttonContent.Source = CloseButtonHover;
            button.Content = buttonContent;
        }

        private void TabCloseButton_OnMouseLeave(object sender, EventArgs e)
        {
            Button button = (Button)sender;
            Image buttonContent = new Image();
            buttonContent.Source = CloseButton;
            button.Content = buttonContent;
        }


    }

    public class GeneralInfoEditor
    {
        public UndertaleGeneralInfo GeneralInfo { get; private set; }
        public UndertaleOptions Options { get; private set; }
        public UndertaleLanguage Language { get; private set; }

        public GeneralInfoEditor(UndertaleGeneralInfo generalInfo, UndertaleOptions options, UndertaleLanguage language)
        {
            this.GeneralInfo = generalInfo;
            this.Options = options;
            this.Language = language;
        }
    }

    public class GlobalInitEditor
    {
        public IList<UndertaleGlobalInit> GlobalInits { get; private set; }

        public GlobalInitEditor(IList<UndertaleGlobalInit> globalInits)
        {
            this.GlobalInits = globalInits;
        }
    }

    public class GameEndEditor
    {
        public IList<UndertaleGlobalInit> GameEnds { get; private set; }

        public GameEndEditor(IList<UndertaleGlobalInit> GameEnds)
        {
            this.GameEnds = GameEnds;
        }
    }

    public class DescriptionView
    {
        public string Heading { get; private set; }
        public string Description { get; private set; }

        public DescriptionView(string heading, string description)
        {
            Heading = heading;
            Description = description;
        }
    }
}<|MERGE_RESOLUTION|>--- conflicted
+++ resolved
@@ -1771,12 +1771,7 @@
             }
             list.Add(obj);
             UpdateTree();
-<<<<<<< HEAD
             OpenInNewTab(obj, "Untitled");
-=======
-            HighlightObject(obj);
-            ChangeSelection(obj);
->>>>>>> 7094c547
         }
 
         private void MenuItem_RunBuiltinScript_SubmenuOpened(object sender, RoutedEventArgs e)
@@ -1833,12 +1828,8 @@
         {
             if (scriptDialog != null)
             {
-<<<<<<< HEAD
                 scriptDialog.Dispatcher.Invoke(DispatcherPriority.Background, (Action)(() =>
                 {
-=======
-                scriptDialog.Dispatcher.Invoke(DispatcherPriority.Normal, (Action)(() => {
->>>>>>> 7094c547
                     scriptDialog.Update(message, status, progressValue, maxValue);
                 }));
             }
@@ -1863,12 +1854,8 @@
         {
             if (scriptDialog != null)
             {
-<<<<<<< HEAD
                 scriptDialog.Dispatcher.Invoke(DispatcherPriority.Background, (Action)(() =>
                 {
-=======
-                scriptDialog.Dispatcher.Invoke(DispatcherPriority.Normal, (Action)(() => {
->>>>>>> 7094c547
                     scriptDialog.ReportProgress(progressValue);
                 }));
             }
@@ -1877,12 +1864,8 @@
         {
             if (scriptDialog != null)
             {
-<<<<<<< HEAD
                 scriptDialog.Dispatcher.Invoke(DispatcherPriority.Background, (Action)(() =>
                 {
-=======
-                scriptDialog.Dispatcher.Invoke(DispatcherPriority.Normal, (Action)(() => {
->>>>>>> 7094c547
                     scriptDialog.ReportProgress(status);
                 })); ;
             }
@@ -2039,8 +2022,6 @@
             if (code is not null)
             {
                 Focus();
-<<<<<<< HEAD
-
                 if (!CodeItemsList.IsExpanded)
                     CodeItemsList.IsExpanded = true;
 
@@ -2050,13 +2031,6 @@
 
                 //Highlighted = code;
                 OpenInNewTab(code, "Untitled");
-=======
-                
-                CodeEditorDecompile = editorDecompile;
-
-                HighlightObject(code);
-                ChangeSelection(code);
->>>>>>> 7094c547
             }
             else
             {
@@ -2907,98 +2881,6 @@
             int foundIndex = obj is UndertaleNamedResource ? Data.IndexOf(obj as UndertaleNamedResource, false) : -1;
             SetIDString(foundIndex == -1 ? "None" : (foundIndex == -2 ? "N/A" : Convert.ToString(foundIndex)));
         }
-
-<<<<<<< HEAD
-
-=======
-        public void ChangeSelection(object newsel)
-        {
-            SelectionHistory.Add(Selected);
-            Selected = newsel;
-            UpdateObjectLabel(newsel);
-        }
-        public void HighlightObject(object obj, bool silent = true)
-        {
-            UndertaleResource res = obj as UndertaleResource;
-            if (res is null)
-            {
-                if (!silent)
-                    ShowWarning($"Can't highlight the object - it's null or isn't a UndertaleResource.");
-
-                return;
-            }
-
-            string objName = null;
-            if (obj is not UndertaleNamedResource)
-            {
-                if (obj is UndertaleVariable var)
-                    objName = var.Name?.Content;
-            }
-            else
-                objName = (res as UndertaleNamedResource).Name?.Content;
-
-            ScrollViewer mainTreeViewer = FindVisualChild<ScrollViewer>(MainTree);
-            Type objType = res.GetType();
-            
-            TreeViewItem resListView = (MainTree.Items[0] as TreeViewItem).Items.Cast<TreeViewItem>()
-                                                                                .FirstOrDefault(x => (x.ItemTemplate?.DataType as Type) == objType);
-            IList resList;
-            try
-            {
-                resList = Data[res.GetType()] as IList;
-            }
-            catch (Exception ex)
-            {
-                if (!silent)
-                    ShowWarning($"Can't highlight the object \"{objName}\".\nError - {ex.Message}");
-
-                return;
-            }
-
-            if (resListView is null)
-            {
-                if (!silent)
-                    ShowWarning($"Can't highlight the object \"{objName}\" - element with object list not found.");
-
-                return;
-            }
-
-            double initOffsetV = mainTreeViewer.VerticalOffset;
-            double initOffsetH = mainTreeViewer.HorizontalOffset;
-            bool initExpanded = resListView.IsExpanded;
-
-            resListView.IsExpanded = true;
-            resListView.BringIntoView();
-            resListView.UpdateLayout();
-
-            VirtualizingStackPanel resPanel = FindVisualChild<VirtualizingStackPanel>(resListView);
-            (resPanel.Children[0] as TreeViewItem).BringIntoView();
-            mainTreeViewer.UpdateLayout();
-
-            double firstElemOffset = mainTreeViewer.VerticalOffset + (resPanel.Children[0] as TreeViewItem).TransformToAncestor(mainTreeViewer).Transform(new Point(0, 0)).Y;
-
-            mainTreeViewer.ScrollToVerticalOffset(firstElemOffset + ((resList.IndexOf(obj) + 1) * 16) - (mainTreeViewer.ViewportHeight / 2));
-            mainTreeViewer.UpdateLayout();
-
-            if (resListView.ItemContainerGenerator.ContainerFromItem(obj) is TreeViewItem resItem)
-            {
-                Highlighted = resItem.DataContext;
-                resItem.IsSelected = true;
-
-                mainTreeViewer.UpdateLayout();
-                mainTreeViewer.ScrollToHorizontalOffset(0);
-            }
-            else
-            {
-                // revert visual changes
-                resListView.IsExpanded = initExpanded;
-                resListView.UpdateLayout();
-                mainTreeViewer.ScrollToVerticalOffset(initOffsetV);
-                mainTreeViewer.ScrollToHorizontalOffset(initOffsetH);
-                resListView.UpdateLayout();
-            }
-        }
->>>>>>> 7094c547
 
         private void BackButton_Click(object sender, RoutedEventArgs e)
         {
