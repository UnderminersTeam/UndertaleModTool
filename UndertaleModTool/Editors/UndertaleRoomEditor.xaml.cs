using Microsoft.Win32;
using System;
using System.Buffers;
using System.Collections;
using System.Collections.Concurrent;
using System.Collections.Generic;
using System.Collections.ObjectModel;
using System.ComponentModel;
using System.Diagnostics;
using System.Globalization;
using System.IO;
using System.Linq;
using System.Reflection;
using System.Runtime.InteropServices;
using System.Text;
using System.Text.RegularExpressions;
using System.Threading;
using System.Threading.Tasks;
using System.Windows;
using System.Windows.Controls;
using System.Windows.Data;
using System.Windows.Documents;
using System.Windows.Input;
using System.Windows.Media;
using System.Windows.Media.Animation;
using System.Windows.Media.Imaging;
using System.Windows.Navigation;
using System.Windows.Shapes;
using System.Windows.Threading;
using UndertaleModLib;
using UndertaleModLib.Models;
using UndertaleModTool.Editors;
using static UndertaleModLib.Models.UndertaleRoom;

namespace UndertaleModTool
{
    /// <summary>
    /// Logika interakcji dla klasy UndertaleRoomEditor.xaml
    /// </summary>
    public partial class UndertaleRoomEditor : DataUserControl
    {
        public static DependencyProperty PreviewPathProperty =
            DependencyProperty.Register("PreviewPath", typeof(UndertalePath),
                typeof(UndertaleRoomEditor),
                new FrameworkPropertyMetadata(null));

        public static readonly PropertyInfo visualOffProp = typeof(Canvas).GetProperty("VisualOffset", BindingFlags.NonPublic | BindingFlags.Instance);
        private static readonly MainWindow mainWindow = Application.Current.MainWindow as MainWindow;
        private static readonly Regex trailingNumberRegex = new(@"\d+$", RegexOptions.Compiled);
        private readonly Type[] movableTypes = { typeof(Layer), typeof(GameObject), typeof(Tile), typeof(SpriteInstance), typeof(SequenceInstance), typeof(ParticleSystemInstance) };

        // used for the flashing animation when a room object is selected
        public static Dictionary<UndertaleObject, FrameworkElement> ObjElemDict { get; } = new();

        public UndertalePath PreviewPath
        {
            get => (UndertalePath)GetValue(PreviewPathProperty);
            set => SetValue(PreviewPathProperty, value);
        }

        private Stack<UndertaleObject> undoStack = new();
        private Canvas roomCanvas;
        private ScrollViewer roomGraphicsScroll;

        public static readonly DoubleAnimation flashAnim = new(1, 0, TimeSpan.FromSeconds(0.75))
        {
            AutoReverse = true,
            RepeatBehavior = RepeatBehavior.Forever,
            EasingFunction = new CubicEase() { EasingMode = EasingMode.EaseIn }
        };
        private Storyboard currStoryboard;

        private ConcurrentDictionary<uint, Layer> roomObjDict = new();
        private ConcurrentDictionary<SpriteInstance, Layer> sprInstDict = new();
        private ConcurrentDictionary<ParticleSystemInstance, Layer> partSysInstDict = new();

        public UndertaleRoomEditor()
        {
            InitializeComponent();

            Loaded += UndertaleRoomEditor_Loaded;
            Unloaded += UndertaleRoomEditor_Unloaded;
            DataContextChanged += UndertaleRoomEditor_DataContextChanged;
        }

        public void SaveImagePNG(Stream outfile)
        {
            if (roomCanvas is null)
            {
                if (MainWindow.FindVisualChild<Canvas>(RoomGraphics) is Canvas canv && canv.Name == "RoomCanvas")
                    roomCanvas = canv;
                else
                    throw new Exception("\"RoomCanvas\" not found.");
            }

            object prevOffset = visualOffProp.GetValue(roomCanvas);
            visualOffProp.SetValue(roomCanvas, new Vector(0, 0)); // (probably, there is a better way to fix the offset of the rendered picture)

            RenderTargetBitmap target = new((int)roomCanvas.RenderSize.Width, (int)roomCanvas.RenderSize.Height, 96, 96, PixelFormats.Pbgra32);

            target.Render(roomCanvas);

            PngBitmapEncoder encoder = new() { Interlace = PngInterlaceOption.Off };
            encoder.Frames.Add(BitmapFrame.Create(target));
            encoder.Save(outfile);

            visualOffProp.SetValue(roomCanvas, prevOffset);
        }

        private void ExportAsPNG_Click(object sender, RoutedEventArgs e)
        {
            SaveFileDialog dlg = new();

            dlg.FileName = (DataContext as UndertaleRoom).Name.Content + ".png";
            dlg.DefaultExt = ".png";
            dlg.Filter = "PNG files (.png)|*.png|All files|*";

            if (dlg.ShowDialog() == true)
            {
                try
                {
                    using (var file = File.OpenWrite(dlg.FileName))
                    {
                        SaveImagePNG(file);
                    }
                }
                catch (Exception ex)
                {
                    mainWindow.ShowError("Failed to export file: " + ex.Message, "Failed to export file");
                }
            }
        }

        private void UndertaleRoomEditor_Loaded(object sender, RoutedEventArgs e)
        {
            if (ObjectEditor.Content is null)
                RoomRootItem.IsSelected = true;
        }
        private void UndertaleRoomEditor_Unloaded(object sender, RoutedEventArgs e)
        {
            ObjElemDict.Clear();
            ParticleSystemRectConverter.ClearDict();
        }

        private void UndertaleRoomEditor_DataContextChanged(object sender, DependencyPropertyChangedEventArgs e)
        {
            // "DataContextChanged" raised before "Loaded"
            if (IsLoaded)
            {
                RoomRootItem.IsSelected = false;
                RoomRootItem.IsSelected = true;

                ScrollViewer viewer = MainWindow.FindVisualChild<ScrollViewer>(RoomObjectsTree);
                if (viewer is not null)
                {
                    viewer.ScrollToTop();
                    viewer.ScrollToLeftEnd();
                }

                RoomGraphics.ClearValue(LayoutTransformProperty);
                _ = Dispatcher.InvokeAsync(() =>
                {
                    RoomGraphicsScroll.ScrollToTop();
                    RoomGraphicsScroll.ScrollToLeftEnd();
                }, DispatcherPriority.ContextIdle);
            }

            UndertaleCachedImageLoader.Reset();
            CachedTileDataLoader.Reset();
            ObjElemDict.Clear();
            roomObjDict.Clear();
            sprInstDict.Clear();
            partSysInstDict.Clear();

            if (DataContext is UndertaleRoom room)
            {
                GameObjItems.Header = room.Flags.HasFlag(RoomEntryFlags.IsGMS2)
                                      ? "Game objects (from all layers)"
                                      : "Game objects";
                SetupRoomWithGrids(room);
                GenerateSpriteCache(DataContext as UndertaleRoom);

                if (room.Layers.Count > 0) // if GMS 2+
                {
                    LayerZIndexConverter.ProcessOnce = true;

                    if (!room.CheckLayersDepthOrder())
                        room.RearrangeLayers();

                    Parallel.ForEach(room.Layers, (layer) =>
                    {
                        if (layer.LayerType == LayerType.Assets)
                        {
                            foreach (SpriteInstance spr in layer.AssetsData.Sprites)
                                sprInstDict.TryAdd(spr, layer);

                            foreach (Tile tile in layer.AssetsData.LegacyTiles)
                                roomObjDict.TryAdd(tile.InstanceID, layer);

                            if ((layer.AssetsData.ParticleSystems?.Count ?? 0) > 0)
                            {
                                foreach (ParticleSystemInstance partSys in layer.AssetsData.ParticleSystems)
                                    partSysInstDict.TryAdd(partSys, layer);

                                var particleSystems = layer.AssetsData.ParticleSystems.Select(x => x.ParticleSystem);
                                ParticleSystemRectConverter.Initialize(particleSystems);
                            }
                        }
                        else if (layer.LayerType == LayerType.Instances)
                        {
                            if (layer.InstancesData.AreInstancesUnresolved())
                            {
                                _ = mainWindow.Dispatcher.InvokeAsync(() =>
                                {
                                    mainWindow.ShowWarning($"The instances list of layer \"{layer.LayerName.Content}\" is empty, but the layer has the instances ID.");
                                }, DispatcherPriority.ContextIdle);
                            }

                            foreach (GameObject obj in layer.InstancesData.Instances)
                                roomObjDict.TryAdd(obj.InstanceID, layer);
                        }
                    });
                }
            }
        }

        private void RoomCanvas_Loaded(object sender, RoutedEventArgs e)
        {
            roomCanvas = sender as Canvas;
        }

        private void TreeView_SelectedItemChanged(object sender, RoutedPropertyChangedEventArgs<object> e)
        {
            if (currStoryboard is not null)
            {
                currStoryboard.Stop(this);
                currStoryboard.Remove(this);
            }

            bool isMovable = false;

            // I can't bind it directly because then clicking on the headers makes WPF explode because it tries to attach the header as child of ObjectEditor
            // TODO: find some better workaround
            if (e.NewValue == RoomRootItem)
            {
                ObjectEditor.Content = DataContext;
                MoveButtonsPanel.IsEnabled = false;
            }
            else if (e.NewValue is UndertaleObject obj)
            {
                ObjectEditor.Content = obj;

                if (obj is GameObject)
                {
                    var room = DataContext as UndertaleRoom;
                    if (room?.Flags.HasFlag(RoomEntryFlags.IsGMS2) == true)
                    {
                        // Check if the selected game object is in the "Game objects (from all layers)" list
                        var objectItem = GameObjItems.ItemContainerGenerator.ContainerFromItem(obj) as TreeViewItem;
                        if (objectItem?.IsSelected != true)
                            isMovable = true;
                    }
                    else
                        isMovable = true;
                }
                else
                    isMovable = movableTypes.Contains(obj.GetType());

                MoveButtonsPanel.IsEnabled = isMovable;

                try
                {
                    if (obj is View)
                        return;

                    DependencyObject obj1 = null;

                    if (obj is Layer layer)
                    {
                        if (!layer.IsVisible)
                            return;

                        obj1 = ObjElemDict[obj];
                    }
                    else
                        obj1 = VisualTreeHelper.GetChild(ObjElemDict[obj], 0);
                    if (obj is not Layer)
                        (obj1 as FrameworkElement).BringIntoView();

                    Storyboard.SetTarget(flashAnim, obj1);
                    Storyboard.SetTargetProperty(flashAnim, new PropertyPath(OpacityProperty));

                    currStoryboard = new();
                    currStoryboard.Children.Add(flashAnim);
                    currStoryboard.Begin(this, true);
                }
                catch (KeyNotFoundException)
                {
                    Debug.WriteLine($"Flash animation error - \"{obj}\" is missing from the room object dictionary.");
                }
                catch (Exception ex)
                {
                    Debug.WriteLine($"Flash animation error - {ex}");
                }
            }
            else if (e.NewValue is null && ObjectEditor.Content is Layer layer)
            {
                // if layers were rearranged and there was a layer selected
                if ((DataContext as UndertaleRoom).Layers.Contains(layer))
                {
                    TreeViewItem layerItem = LayerItems.ItemContainerGenerator.ContainerFromItem(layer) as TreeViewItem;
                    if (layerItem is not null)
                        layerItem.IsSelected = true;
                }
            }
        }

        private UndertaleObject movingObj;
        private double hotpointX, hotpointY;

        private Point GetGridMouseCoordinates(Point mousePos, UndertaleRoom room)
        {
            int gridWidth = Math.Max(Convert.ToInt32(room.GridWidth), 1);
            int gridHeight = Math.Max(Convert.ToInt32(room.GridHeight), 1);

            if (Keyboard.Modifiers.HasFlag(ModifierKeys.Control))
            {
                gridWidth /= 2;
                gridHeight /= 2;
            }
            else if (Keyboard.Modifiers.HasFlag(ModifierKeys.Shift))
            {
                gridWidth *= 2;
                gridHeight *= 2;
            }

            return new Point(Math.Floor(mousePos.X / gridWidth) * gridWidth, Math.Floor(mousePos.Y / gridHeight) * gridHeight);
        }

        private void Rectangle_MouseDown(object sender, MouseButtonEventArgs e)
        {
            e.Handled = true;
            var roomcanvas = roomCanvas as RoomCanvas;
            if (e.ChangedButton == MouseButton.Middle)
            {
                var sv = roomGraphicsScroll;
                if (e.ButtonState == MouseButtonState.Pressed)
                {
                    if (roomcanvas.isMoving == false)
                    {
                        roomcanvas.isMoving = true;
                        roomcanvas.startPosition = e.GetPosition(sv);
                    }
                }
                return;
            }
            UndertaleObject clickedObj = (sender as FrameworkElement).DataContext as UndertaleObject;
            UndertaleRoom room = this.DataContext as UndertaleRoom;
            Layer layer = null;
            if (room.Layers.Count > 0)
                layer = clickedObj switch
                {
                    Tile or GameObject => roomObjDict[(clickedObj as IRoomObject).InstanceID],
                    SpriteInstance spr => sprInstDict[spr],
                    ParticleSystemInstance partSys => partSysInstDict[partSys],
                    _ => null
                };

            if (Keyboard.Modifiers.HasFlag(ModifierKeys.Alt))
            {
                IList collection = clickedObj switch
                {
                    GameObject => layer is null ? room.GameObjects : layer.InstancesData.Instances,
                    Tile => layer is null ? room.Tiles : layer.AssetsData.LegacyTiles,
                    SpriteInstance => layer.AssetsData.Sprites,
                    ParticleSystemInstance => layer.AssetsData.ParticleSystems,
                    _ => null
                };
                if (collection is not null)
                {
                    int index = collection.IndexOf(clickedObj) + 1;
                    Point pos = clickedObj switch
                    {
                        IRoomObject roomObj => new(roomObj.X, roomObj.Y),
                        SpriteInstance sprInst => new(sprInst.X, sprInst.Y),
                        ParticleSystemInstance partSysInst => new(partSysInst.X, partSysInst.Y),
                        _ => new()
                    };
                    clickedObj = AddObjectCopy(room, layer, clickedObj, true, index, pos);
                }
            }
            if (clickedObj is null)
                return;


            if (selectedObject == clickedObj && selectedObject is not null)
            {
                var objElement = sender as Rectangle;
                var relativemousePos = e.GetPosition(objElement);
                var edgeMargin = 5;
                roomcanvas.vDrag = false;
                roomcanvas.hDrag = false;
                var objSize = objElement.RenderSize;
                if ((Math.Abs(relativemousePos.X) < edgeMargin) || (Math.Abs(objSize.Width - relativemousePos.X) < edgeMargin))
                    roomcanvas.hDrag = true;
                if ((Math.Abs(relativemousePos.Y) < edgeMargin) || (Math.Abs(objSize.Height - relativemousePos.Y) < edgeMargin))
                    roomcanvas.vDrag = true;
                if (roomcanvas.dragOrigin == null)
                {
                    roomcanvas.dragOrigin = relativemousePos;
                }
            }

            SelectObject(clickedObj);

            var mousePos = e.GetPosition(roomCanvas);
            if (clickedObj is GameObject || clickedObj is Tile || clickedObj is SpriteInstance || clickedObj is ParticleSystemInstance)
            {
                movingObj = clickedObj;
                if (movingObj is GameObject)
                {
                    var other = movingObj as GameObject;
                    var undoObj = new GameObject()
                    {
                        X = other.X,
                        Y = other.Y,
                        ObjectDefinition = other.ObjectDefinition,
                        InstanceID = other.InstanceID,
                        CreationCode = other.CreationCode,
                        ScaleX = other.ScaleX,
                        ScaleY = other.ScaleY,
                        Color = other.Color,
                        Rotation = other.Rotation,
                        PreCreateCode = other.PreCreateCode
                    };
                    undoStack.Push(undoObj);
                    hotpointX = mousePos.X - other.X;
                    hotpointY = mousePos.Y - other.Y;
                }
                else if (movingObj is Tile)
                {
                    var other = movingObj as Tile;
                    var undoObj = new Tile()
                    {
                        X = other.X,
                        Y = other.Y,
                        spriteMode = other.spriteMode,
                        ObjectDefinition = other.ObjectDefinition,
                        SourceX = other.SourceX,
                        SourceY = other.SourceY,
                        Width = other.Width,
                        Height = other.Height,
                        TileDepth = other.TileDepth,
                        InstanceID = other.InstanceID,
                        ScaleX = other.ScaleX,
                        ScaleY = other.ScaleY,
                        Color = other.Color
                    };
                    undoStack.Push(undoObj);
                    hotpointX = mousePos.X - other.X;
                    hotpointY = mousePos.Y - other.Y;
                }
                else if (movingObj is SpriteInstance)
                {
                    var other = clickedObj as SpriteInstance;
                    var undoObj = new SpriteInstance
                    {
                        Name = other.Name,
                        Sprite = other.Sprite,
                        X = other.X,
                        Y = other.Y,
                        ScaleX = other.ScaleX,
                        ScaleY = other.ScaleY,
                        Color = other.Color,
                        AnimationSpeed = other.AnimationSpeed,
                        AnimationSpeedType = other.AnimationSpeedType,
                        FrameIndex = other.FrameIndex,
                        Rotation = other.Rotation
                    };
                    undoStack.Push(undoObj);
                    hotpointX = mousePos.X - other.X;
                    hotpointY = mousePos.Y - other.Y;
                }
                else if (movingObj is ParticleSystemInstance)
                {
                    var other = clickedObj as ParticleSystemInstance;
                    var undoObj = new ParticleSystemInstance
                    {
                        Name = other.Name,
                        ParticleSystem = other.ParticleSystem,
                        X = other.X,
                        Y = other.Y,
                        ScaleX = other.ScaleX,
                        ScaleY = other.ScaleY,
                        Color = other.Color,
                        Rotation = other.Rotation
                    };
                    undoStack.Push(undoObj);
                    hotpointX = mousePos.X - other.X;
                    hotpointY = mousePos.Y - other.Y;
                }
            }
        }
        private void Rectangle_MouseUp(object sender, MouseButtonEventArgs e)
        {
            var roomcanvas = roomCanvas as RoomCanvas;
            e.Handled = true;

            if (e.ChangedButton == MouseButton.Left && e.ButtonState == MouseButtonState.Released)
            {
                roomcanvas.dragOrigin = null;
                roomcanvas.vDrag = false;
                roomcanvas.hDrag = false;
            }

            if (e.ChangedButton == MouseButton.Middle && e.ButtonState == MouseButtonState.Released)
            {
                CancelScrolling();
                return;
            }
            
            movingObj = null;
        }

        bool placingTiles = false;
        List<Point> placedTiles = new();

        // if "insertIndex" equals -1, then append
        private UndertaleObject AddObjectCopy(UndertaleRoom room, Layer layer, UndertaleObject obj, bool showErrors, int insertIndex = -1, Point pos = new())
        {
            if (room is null || obj is null)
                return null;

            UndertaleObject newObj = null;

            if (obj is Tile tile)
            {
                if (layer != null && layer.AssetsData == null)
                {
                    mainWindow.ShowError("Please select an assets layer.");
                    return null;
                }

                var newTile = new Tile
                {
                    X = (int)pos.X,
                    Y = (int)pos.Y,
                    spriteMode = tile.spriteMode,
                    ObjectDefinition = tile.ObjectDefinition,
                    SpriteDefinition = tile.SpriteDefinition,
                    SourceX = tile.SourceX,
                    SourceY = tile.SourceY,
                    Width = tile.Width,
                    Height = tile.Height,
                    TileDepth = tile.TileDepth,
                    InstanceID = mainWindow.Data.GeneralInfo.LastTile++,
                    ScaleX = tile.ScaleX,
                    ScaleY = tile.ScaleY,
                    Color = tile.Color
                };

                newObj = newTile;

                int index;
                if (layer != null)
                {
                    index = insertIndex > -1 ? insertIndex : layer.AssetsData.LegacyTiles.Count;
                    layer.AssetsData.LegacyTiles.Insert(index, newTile);
                    roomObjDict.TryAdd(newTile.InstanceID, layer);
                }
                else
                {
                    index = insertIndex > -1 ? insertIndex : room.Tiles.Count;
                    room.Tiles.Insert(index, newTile);
                }

                // recalculates room grid size
                SetupRoomWithGrids(room);
            }
            else if (obj is GameObject gameObj)
            {
                if (layer != null && layer.InstancesData == null)
                {
                    mainWindow.ShowError("Please select an instance layer.");
                    return null;
                }

                var newGameObj = new GameObject
                {
                    X = (int)pos.X,
                    Y = (int)pos.Y,
                    ObjectDefinition = gameObj.ObjectDefinition,
                    InstanceID = mainWindow.Data.GeneralInfo.LastObj++,
                    CreationCode = gameObj.CreationCode,
                    ScaleX = gameObj.ScaleX,
                    ScaleY = gameObj.ScaleY,
                    Color = gameObj.Color,
                    Rotation = gameObj.Rotation,
                    PreCreateCode = gameObj.PreCreateCode,
                    ImageSpeed = gameObj.ImageSpeed,
                    ImageIndex = gameObj.ImageIndex
                };

                newObj = newGameObj;

                int index = insertIndex > -1 ? insertIndex : room.GameObjects.Count;
                room.GameObjects.Insert(index, newGameObj);
                if (layer != null)
                {
                    index = insertIndex > -1 ? insertIndex : layer.InstancesData.Instances.Count;
                    layer.InstancesData.Instances.Insert(index, newGameObj);
                    roomObjDict.TryAdd(newGameObj.InstanceID, layer);
                }
            }
            else if (obj is SpriteInstance sprInst)
            {
                if (layer != null && layer.AssetsData == null)
                {
                    mainWindow.ShowError("Please select an assets layer.");
                    return null;
                }

                var newSprInst = new SpriteInstance
                {
                    Name = SpriteInstance.GenerateRandomName(mainWindow.Data),
                    Sprite = sprInst.Sprite,
                    X = (int)pos.X,
                    Y = (int)pos.Y,
                    ScaleX = sprInst.ScaleX,
                    ScaleY = sprInst.ScaleY,
                    Color = sprInst.Color,
                    AnimationSpeed = sprInst.AnimationSpeed,
                    AnimationSpeedType = sprInst.AnimationSpeedType,
                    FrameIndex = sprInst.FrameIndex,
                    Rotation = sprInst.Rotation
                };

                newObj = newSprInst;

                if (layer != null)
                {
                    int index = insertIndex > -1 ? insertIndex : layer.AssetsData.Sprites.Count;
                    layer.AssetsData.Sprites.Insert(index, newSprInst);
                    sprInstDict.TryAdd(newSprInst, layer);
                }
            }
            else if (obj is ParticleSystemInstance partSysInst)
            {
                if (layer != null && layer.AssetsData == null)
                {
                    mainWindow.ShowError("Please select an assets layer.");
                    return null;
                }

                var newPartSysInst = new ParticleSystemInstance
                {
                    Name = ParticleSystemInstance.GenerateRandomName(mainWindow.Data),
                    ParticleSystem = partSysInst.ParticleSystem,
                    X = (int)pos.X,
                    Y = (int)pos.Y,
                    ScaleX = partSysInst.ScaleX,
                    ScaleY = partSysInst.ScaleY,
                    Color = partSysInst.Color,
                    Rotation = partSysInst.Rotation
                };

                newObj = newPartSysInst;

                if (layer != null)
                {
                    int index = insertIndex > -1 ? insertIndex : layer.AssetsData.ParticleSystems.Count;
                    layer.AssetsData.ParticleSystems.Insert(index, newPartSysInst);
                    partSysInstDict.TryAdd(newPartSysInst, layer);
                }
            }

            return newObj;
        }
        private void PaintObjects(Point gridMouse, UndertaleObject other, UndertaleRoom room)
        {
            if ((Mouse.LeftButton != MouseButtonState.Pressed) || !(Keyboard.Modifiers.HasFlag(ModifierKeys.Alt)))
            {
                placingTiles = false;
                return;
            }

            if (placedTiles.Contains(gridMouse))
                return;

            Layer layer = null;
            if (room.Layers.Count > 0)
                layer = other switch
                {
                    Tile or GameObject => roomObjDict[(other as IRoomObject).InstanceID],
                    SpriteInstance spr => sprInstDict[spr],
                    ParticleSystemInstance partSys => partSysInstDict[partSys],
                    _ => null
                };

            if (layer is not null && layer.AssetsData is null && layer.InstancesData is null)
            {
                return;
            }

            placedTiles.Add(gridMouse);
            placingTiles = true;

            UndertaleObject newObj = AddObjectCopy(room, layer, other, false, -1, gridMouse);

            if (newObj is not null)
                SelectObject(newObj);
        }

        private void RectangleBackground_MouseDown(object sender, MouseButtonEventArgs e)
        {
            UndertaleRoom room = DataContext as UndertaleRoom;
            if (e.ChangedButton == MouseButton.Middle)
            {
                var roomcanvas = roomCanvas as RoomCanvas;
                var sv = roomGraphicsScroll;
                if (e.ButtonState == MouseButtonState.Pressed)
                {
                    if (roomcanvas.isMoving == false)
                    {
                        roomcanvas.isMoving = true;
                        roomcanvas.startPosition = e.GetPosition(sv);
                    }
                }
                return;
            }
            var other = selectedObject;

            var mousePos = e.GetPosition(roomCanvas);

            placedTiles.Clear();

            PaintObjects(GetGridMouseCoordinates(mousePos, room), other, room);
        }

        private void RectangleBackground_MouseUp(object sender, MouseButtonEventArgs e)
        {
            var roomcanvas = roomCanvas as RoomCanvas;
            placingTiles = false;
            placedTiles.Clear();

            if (e.ChangedButton == MouseButton.Left && e.ButtonState == MouseButtonState.Released)
            {
                roomcanvas.dragOrigin = null;
                roomcanvas.vDrag = false;
                roomcanvas.hDrag = false;
            }

            if (e.ChangedButton == MouseButton.Middle && e.ButtonState == MouseButtonState.Released)
            {
                CancelScrolling();
                return;
            }
            
            movingObj = null;
        }

        private void RectangleBackground_MouseMove(object sender, MouseEventArgs e)
        {
            if (placingTiles)
            {
                UndertaleRoom room = this.DataContext as UndertaleRoom;
                var other = selectedObject as UndertaleObject;

                var mousePos = e.GetPosition(roomCanvas);

                PaintObjects(GetGridMouseCoordinates(mousePos, room), other, room);
                return;
            }
            Rectangle_MouseMove(sender, e);
        }

        private void Rectangle_MouseMove(object sender, MouseEventArgs e)
        {
            var roomcanvas = roomCanvas as RoomCanvas;
            if (movingObj != null)
            {
                UndertaleRoom room = this.DataContext as UndertaleRoom;

                var mousePos = e.GetPosition(roomCanvas);

                int tgtX = (int)(mousePos.X - hotpointX);
                int tgtY = (int)(mousePos.Y - hotpointY);
                var modifierValue = 1;
                int gridWidth = Math.Max(Convert.ToInt32(room.GridWidth), 1);
                int gridHeight = Math.Max(Convert.ToInt32(room.GridHeight), 1);

                if (Keyboard.Modifiers.HasFlag(ModifierKeys.Control))
                {
                    gridWidth = 1;
                    gridHeight = 1;
                    modifierValue = 10;
                }
                else if (Keyboard.Modifiers.HasFlag(ModifierKeys.Shift))
                {
                    gridWidth /= 2;
                    gridHeight /= 2;
                    modifierValue = 2;
                }

                // Snap to grid
                tgtX = ((tgtX + gridWidth / 2) / gridWidth) * gridWidth;
                tgtY = ((tgtY + gridHeight / 2) / gridHeight) * gridHeight;

                if (movingObj is GameObject gameObj)
                {
                    if (roomcanvas.hDrag || roomcanvas.vDrag)
                    {
                        var spriteWidth = gameObj.ObjectDefinition.Sprite.Width;
                        var spriteHeight = gameObj.ObjectDefinition.Sprite.Height;
                        var marginWidth = gameObj.ObjectDefinition.Sprite.MarginRight - gameObj.ObjectDefinition.Sprite.MarginLeft + 1;
                        var marginHeight = gameObj.ObjectDefinition.Sprite.MarginBottom - gameObj.ObjectDefinition.Sprite.MarginTop;
                        var scaledXOffset = (gameObj.SpriteXOffset - 1) * gameObj.ScaleX;
                        var scaledYOffset = (gameObj.SpriteYOffset - 1) * gameObj.ScaleY;
                        if (roomcanvas.hDrag)
                        {
                            if (roomcanvas.dragOrigin.Value.X > marginWidth / 2)
                            {
                                var floorxscale = Math.Floor((mousePos.X - gameObj.X - scaledXOffset) / (marginWidth) * modifierValue) / modifierValue;
                                var newxscale = Convert.ToSingle(floorxscale);
                                
                                if (newxscale != 0)
                                {
                                    gameObj.ScaleX = newxscale;
                                }
                            }
                            else
                            {
                                int rightMargin = Convert.ToInt32(gameObj.X + spriteWidth * gameObj.ScaleX);
                                var newxPos = Math.Ceiling((mousePos.X - scaledXOffset) / (spriteWidth / modifierValue)) * spriteWidth / modifierValue;
                                var newxscale = (rightMargin - newxPos) / spriteWidth;

                                if (modifierValue == 1)
                                    newxscale = Math.Ceiling(newxscale); //prevent ugly scaling
                                if (newxscale != 0)
                                {
                                    gameObj.ScaleX = Convert.ToSingle(newxscale);
                                    gameObj.X = Convert.ToInt32(newxPos);
                                }
                            }
                        }
                        if (roomcanvas.vDrag)
                        {
                            if (roomcanvas.dragOrigin.Value.Y > marginHeight / 2)
                            {
                                var flooryscale = Math.Floor((mousePos.Y - gameObj.Y - scaledYOffset) / (marginHeight) * modifierValue) / modifierValue;
                                var newyscale = Convert.ToSingle(flooryscale);

                                if (newyscale != 0)
                                {
                                    gameObj.ScaleY = newyscale;
                                }
                            }
                            else
                            {
                                int bottomMargin = Convert.ToInt32(gameObj.Y + spriteHeight * gameObj.ScaleY);
                                var newyPos = Math.Ceiling((mousePos.Y - scaledYOffset) / (spriteHeight / modifierValue)) * spriteHeight / modifierValue;
                                var newyscale = (bottomMargin - newyPos) / spriteHeight;
                                if (modifierValue == 1)
                                    newyscale = Math.Ceiling(newyscale); //prevent ugly scaling
                                if (newyscale != 0)
                                {
                                    gameObj.ScaleY = Convert.ToSingle(newyscale);
                                    gameObj.Y = Convert.ToInt32(newyPos);
                                }
                            }
                        }
                        return;
                    }
                    gameObj.X = tgtX;
                    gameObj.Y = tgtY;
                }
                else if (movingObj is Tile tile)
                {
                    tile.X = tgtX;
                    tile.Y = tgtY;
                }
                else if (movingObj is SpriteInstance spr)
                {
                    spr.X = tgtX;
                    spr.Y = tgtY;
                }
                else if (movingObj is ParticleSystemInstance partSys)
                {
                    partSys.X = tgtX;
                    partSys.Y = tgtY;
                }
            }
            if (roomcanvas.isMoving == true)
            {
                RoomViewDrag(e);
            }
        }

        double scaleOriginX, scaleOriginY;
        private void RectangleTile_MouseDown(object sender, MouseButtonEventArgs e)
        {
            var roomcanvas = roomCanvas as RoomCanvas;
            if (roomcanvas.isMoving == true)
                RoomViewDrag(e);
            var element = sender as Canvas;
            var tileSelector = element.FindName("TileSelector") as Rectangle;
            var mousePos = e.GetPosition(element);
            var clickedTile = tileSelector.DataContext as Tile;
            UndertaleRoom room = this.DataContext as UndertaleRoom;

            Point gridMouseCoordinates = GetGridMouseCoordinates(mousePos, room);
            scaleOriginX = gridMouseCoordinates.X;
            scaleOriginY = gridMouseCoordinates.Y;
            clickedTile.SourceX = (uint)gridMouseCoordinates.X;
            clickedTile.SourceY = (uint)gridMouseCoordinates.Y;
            clickedTile.Width = (uint)room.GridWidth;
            clickedTile.Height = (uint)room.GridHeight;
        }

        private void RectangleTile_MouseMove(object sender, MouseEventArgs e)
        {
            if (e.LeftButton != MouseButtonState.Pressed) return;

            var element = sender as Canvas;
            var tileSelector = element.FindName("TileSelector") as Rectangle;
            var mousePos = e.GetPosition(element);

            var clickedTile = tileSelector.DataContext as Tile;

            UndertaleRoom room = this.DataContext as UndertaleRoom;

            Point gridMouseCoordinates = GetGridMouseCoordinates(mousePos, room);

            if (Keyboard.Modifiers.HasFlag(ModifierKeys.Alt))
            {
                double differenceX = gridMouseCoordinates.X - scaleOriginX;
                double differenceY = gridMouseCoordinates.Y - scaleOriginY;
                clickedTile.Width = (uint)Math.Clamp(Math.Abs(differenceX), 0, clickedTile.Tpag.BoundingWidth) + (uint)room.GridWidth;
                clickedTile.Height = (uint)Math.Clamp(Math.Abs(differenceY), 0, clickedTile.Tpag.BoundingHeight) + (uint)room.GridHeight;

                if (differenceX < 0)
                    clickedTile.SourceX = (uint)gridMouseCoordinates.X;
                else
                    clickedTile.SourceX = (uint)scaleOriginX;

                if (differenceY < 0)
                    clickedTile.SourceY = (uint)gridMouseCoordinates.Y;
                else
                    clickedTile.SourceY = (uint)scaleOriginY;
            }
            else
            {
                clickedTile.SourceX = (uint)gridMouseCoordinates.X;
                clickedTile.SourceY = (uint)gridMouseCoordinates.Y;
            }
        }

        private void Canvas_MouseWheel(object sender, MouseWheelEventArgs e)
        {
            e.Handled = true;
            var mousePos = e.GetPosition(RoomGraphics);
            var transform = RoomGraphics.LayoutTransform as MatrixTransform;
            var matrix = transform.Matrix;
            var scale = e.Delta >= 0 ? 1.1 : (1.0 / 1.1); // choose appropriate scaling factor

            if ((matrix.M11 > 0.2 || (matrix.M11 <= 0.2 && scale > 1)) && (matrix.M11 < 3 || (matrix.M11 >= 3 && scale < 1)))
            {
                matrix.ScaleAtPrepend(scale, scale, mousePos.X, mousePos.Y);
            }
            RoomGraphics.LayoutTransform = new MatrixTransform(matrix);
        }

        private void ScrollViewer_ScrollChanged(object sender, ScrollChangedEventArgs e)
        {
            ScrollViewer scrollViewer = sender as ScrollViewer;

            if (e.ExtentHeightChange != 0 || e.ExtentWidthChange != 0)
            {
                double xMousePositionOnScrollViewer = Mouse.GetPosition(scrollViewer).X;
                double yMousePositionOnScrollViewer = Mouse.GetPosition(scrollViewer).Y;
                double offsetX = e.HorizontalOffset + xMousePositionOnScrollViewer;
                double offsetY = e.VerticalOffset + yMousePositionOnScrollViewer;

                double oldExtentWidth = e.ExtentWidth - e.ExtentWidthChange;
                double oldExtentHeight = e.ExtentHeight - e.ExtentHeightChange;

                double relx = offsetX / oldExtentWidth;
                double rely = offsetY / oldExtentHeight;

                offsetX = Math.Max(relx * e.ExtentWidth - xMousePositionOnScrollViewer, 0);
                offsetY = Math.Max(rely * e.ExtentHeight - yMousePositionOnScrollViewer, 0);

                ScrollViewer scrollViewerTemp = sender as ScrollViewer;
                try
                {
                    scrollViewerTemp.ScrollToHorizontalOffset(offsetX);
                    scrollViewerTemp.ScrollToVerticalOffset(offsetY);
                }
                catch { }
            }
        }

        private UndertaleObject selectedObject;

        /// <summary>
        /// Selects the given object inside the TreeView.
        /// </summary>
        /// <param name="obj">the object to select.</param>
        /// <param name="focus">whether to focus on the object after selcting it.</param>
        private void SelectObject(UndertaleObject obj, bool focus = true)
        {
            // TODO: enable virtualizing of RoomObjectsTree and make this method work with it

            selectedObject = obj;

            try
            {
                ScrollViewer mainTreeViewer = MainWindow.FindVisualChild<ScrollViewer>(RoomObjectsTree);
                UndertaleRoom room = DataContext as UndertaleRoom;
                IList resList = null;
                TreeViewItem resListView = null;
                Layer resLayer = null;
                switch (obj)
                {
                    case UndertaleRoom.Background:
                        resList = room.Backgrounds;
                        resListView = BGItems;
                        break;

                    case View:
                        resList = room.Views;
                        resListView = ViewItems;
                        break;

                    case GameObject gameObj:
                        if (room.Flags.HasFlag(RoomEntryFlags.IsGMS2))
                        {
                            resLayer = room.Layers.AsParallel()
                                                  .WithExecutionMode(ParallelExecutionMode.ForceParallelism)
                                                  .FirstOrDefault(l => l.LayerType is LayerType.Instances
                                                      && (l.InstancesData.Instances?.Any(x => x.InstanceID == gameObj.InstanceID) ?? false));
                            resList = resLayer.InstancesData.Instances;
                            resListView = LayerItems.ItemContainerGenerator.ContainerFromItem(resLayer) as TreeViewItem;
                        }
                        else
                        {
                            resList = room.GameObjects;
                            resListView = GameObjItems;
                        }

                        break;

                    case Tile tile:
                        if (room.Flags.HasFlag(RoomEntryFlags.IsGMS2))
                        {
                            resLayer = room.Layers.AsParallel()
                                                  .WithExecutionMode(ParallelExecutionMode.ForceParallelism)
                                                  .FirstOrDefault(l => l.LayerType is LayerType.Assets
                                                      && (l.AssetsData.LegacyTiles?.Any(x => x.InstanceID == tile.InstanceID) ?? false));
                            resList = resLayer.AssetsData.LegacyTiles;
                            resListView = LayerItems.ItemContainerGenerator.ContainerFromItem(resLayer) as TreeViewItem;
                        }
                        else
                        {
                            resList = room.Tiles;
                            resListView = TileItems;
                        }

                        break;

                    case Layer:
                    case Layer.LayerBackgroundData:
                    case Layer.LayerTilesData:
                        resList = room.Layers;
                        resListView = LayerItems;
                        break;

                    case SpriteInstance spr:
                        resLayer = room.Layers.AsParallel()
                                              .WithExecutionMode(ParallelExecutionMode.ForceParallelism)
                                              .FirstOrDefault(l => l.LayerType is LayerType.Assets
                                                  && (l.AssetsData.Sprites?.Any(x => x.Name == spr.Name) ?? false));
                        resList = resLayer.AssetsData.Sprites;
                        resListView = LayerItems.ItemContainerGenerator.ContainerFromItem(resLayer) as TreeViewItem;
                        break;

                    case ParticleSystemInstance partSys:
                        resLayer = room.Layers.AsParallel()
                                              .WithExecutionMode(ParallelExecutionMode.ForceParallelism)
                                              .FirstOrDefault(l => l.LayerType is LayerType.Assets
                                                  && (l.AssetsData.ParticleSystems?.Any(x => x.Name == partSys.Name) ?? false));
                        resList = resLayer.AssetsData.ParticleSystems;
                        resListView = LayerItems.ItemContainerGenerator.ContainerFromItem(resLayer) as TreeViewItem;
                        break;
                }

                if (resList is null || resListView is null)
                    return;

                resListView.IsExpanded = true;
                resListView.BringIntoView();
                resListView.UpdateLayout();

                StackPanel resPanel = MainWindow.FindVisualChild<StackPanel>(resListView);
                (resPanel.Children[0] as TreeViewItem).BringIntoView();
                mainTreeViewer.UpdateLayout();

                double firstElemOffset = mainTreeViewer.VerticalOffset + (resPanel.Children[0] as TreeViewItem).TransformToAncestor(mainTreeViewer).Transform(new Point(0, 0)).Y;

                mainTreeViewer.ScrollToVerticalOffset(firstElemOffset + ((resList.IndexOf(obj) + 1) * 16) - (mainTreeViewer.ViewportHeight / 2));
                mainTreeViewer.UpdateLayout();

                UndertaleObject obj1;
                obj1 = obj switch
                {
                    Layer.LayerBackgroundData bgData => bgData.ParentLayer,
                    Layer.LayerTilesData tileData => tileData.ParentLayer,
                    _ => obj
                };
                if (resListView.ItemContainerGenerator.ContainerFromItem(obj1) is TreeViewItem resItem)
                {
                    resItem.IsSelected = true;
                    if (focus)
                        resItem.Focus();

                    mainTreeViewer.UpdateLayout();
                    mainTreeViewer.ScrollToHorizontalOffset(0);
                }
            }
            catch (Exception ex)
            {
                Debug.WriteLine("SelectObject() error - " + ex.Message);
            }
        }

        private void Canvas_DragOver(object sender, DragEventArgs e)
        {
            UndertaleObject sourceItem = e.Data.GetData(e.Data.GetFormats()[^1]) as UndertaleObject; // TODO: make this more reliable

            e.Effects = e.AllowedEffects.HasFlag(DragDropEffects.Link) && sourceItem != null
                        && ((mainWindow.IsGMS2 == Visibility.Collapsed && sourceItem is UndertaleBackground)
                            || sourceItem is UndertaleGameObject
                            || sourceItem is UndertalePath
                            || (mainWindow.IsGMS2 == Visibility.Visible && sourceItem is UndertaleSprite))
                        ? DragDropEffects.Link
                        : DragDropEffects.None;

            e.Handled = true;
        }

        private void Canvas_Drop(object sender, DragEventArgs e)
        {
            UndertaleObject sourceItem = e.Data.GetData(e.Data.GetFormats()[^1]) as UndertaleObject;

            e.Effects = e.AllowedEffects.HasFlag(DragDropEffects.Link) && sourceItem != null
                        && ((mainWindow.IsGMS2 == Visibility.Collapsed && sourceItem is UndertaleBackground)
                            || sourceItem is UndertaleGameObject
                            || sourceItem is UndertalePath
                            || (mainWindow.IsGMS2 == Visibility.Visible && sourceItem is UndertaleSprite))
                        ? DragDropEffects.Link
                        : DragDropEffects.None;

            if (e.Effects == DragDropEffects.Link)
            {
                UndertaleRoom room = DataContext as UndertaleRoom;
                Layer layer = null;
                if (room.Layers.Count > 0)
                {
                    object utObj = ObjectEditor.Content;
                    layer = utObj switch
                    {
                        GameObject gameObj => roomObjDict[gameObj.InstanceID],
                        SpriteInstance sprInst => sprInstDict[sprInst],
                        Layer l => l,
                        _ => null
                    };
                }

                if (sourceItem is UndertaleBackground droppedBG)
                {
                    Background firstBG = room.Backgrounds.FirstOrDefault(x => x.BackgroundDefinition is null);
                    if (firstBG is not null)
                    {
                        firstBG.Enabled = true;
                        firstBG.BackgroundDefinition = droppedBG;

                        SelectObject(firstBG);
                    }
                    else
                        mainWindow.ShowError("No empty room backgrounds.");
                }
                else if (sourceItem is UndertaleGameObject droppedObj)
                {
                    var mousePos = e.GetPosition(roomCanvas);
                    var snappedPos = GetGridMouseCoordinates(mousePos, room);

                    if (
                        (mainWindow.IsGMS2 == Visibility.Visible && layer == null) ||
                        (layer != null && layer.InstancesData == null)
                    )
                    {
                        // Try to find a valid layer.
                        // If there isn't one, create one.
                        foreach (Layer Layer in room.Layers)
                        {
                            Debug.WriteLine(Layer);
<<<<<<< HEAD
                            if (Layer.InstancesData != null) {
=======
                            if (Layer.InstancesData != null)
                            {
>>>>>>> 3797802f
                                layer = Layer;
                                break;
                            }
                        }
<<<<<<< HEAD
                        if (layer == null) {
=======
                        if (layer == null)
                        {
>>>>>>> 3797802f
                            layer = AddLayer<Layer.LayerInstancesData>(LayerType.Instances, "Instances");
                        }
                    }

                    var gridWidth = room.GridWidth;
                    var gridHeight = room.GridHeight;
                    GameObject obj = new()
                    {
                        // Snap position to grid
                        X = Convert.ToInt32(snappedPos.X),
                        Y = Convert.ToInt32(snappedPos.Y),
                        ObjectDefinition = droppedObj,
                        InstanceID = mainWindow.Data.GeneralInfo.LastObj++
                    };
                    room.GameObjects.Add(obj);
                    roomObjDict.TryAdd(obj.InstanceID, layer);
                    if (layer != null)
                        layer.InstancesData.Instances.Add(obj);

                    SelectObject(obj);
                }
                else if (sourceItem is UndertalePath)
                {
                    PreviewPath = sourceItem as UndertalePath;
                }
                else if (sourceItem is UndertaleSprite droppedSprite)
                {
                    var mousePos = e.GetPosition(roomCanvas);

                    if (mainWindow.IsGMS2 == Visibility.Visible && layer == null)
                    {
                        mainWindow.ShowError("Please select a layer.");
                        return;
                    }
                    if (layer != null && layer.AssetsData == null)
                    {
                        mainWindow.ShowError("Please select an assets layer.");
                        return;
                    }

                    SpriteInstance sprInst = new()
                    {
                        X = (int)mousePos.X,
                        Y = (int)mousePos.Y,
                        Name = SpriteInstance.GenerateRandomName(mainWindow.Data),
                        Sprite = droppedSprite
                    };

                    sprInstDict.TryAdd(sprInst, layer);
                    layer.AssetsData.Sprites.Add(sprInst);

                    SelectObject(sprInst);
                }
            }

            e.Handled = true;
        }

        private void RoomObjectsTree_KeyDown(object sender, KeyEventArgs e)
        {
            UndertaleObject selectedObj = ObjectEditor.Content as UndertaleObject;

            if (e.Key == Key.Delete)
                DeleteItem(selectedObj);
            else if (e.Key == Key.X && selectedObj is GameObject objx)
            {
                objx.ScaleX *= -1;
                objx.X -= (((int)objx.ObjectDefinition.Sprite.Width - objx.ObjectDefinition.Sprite.OriginX) * (int)objx.ScaleX);
            }
            else if (e.Key == Key.Y && selectedObj is GameObject objy)
            {
                objy.ScaleY *= -1;
                objy.Y -= (((int)objy.ObjectDefinition.Sprite.Height - objy.ObjectDefinition.Sprite.OriginY) * (int)objy.ScaleY);
            }
            else if (e.Key == Key.OemMinus)
                MoveItem(selectedObj, -1);
            else if (e.Key == Key.OemPlus)
                MoveItem(selectedObj, 1);
        }

        private void RoomObjectsTree_MouseDoubleClick(object sender, MouseButtonEventArgs e)
        {
            object sel = (sender as TreeView).SelectedItem;
            if (sel is GameObject gameObj)
                mainWindow.ChangeSelection(gameObj.ObjectDefinition);
            if (sel is Background bg)
                mainWindow.ChangeSelection(bg.BackgroundDefinition);
            if (sel is Tile tile)
                mainWindow.ChangeSelection(tile.ObjectDefinition);
            if (sel is SpriteInstance sprInst)
                mainWindow.ChangeSelection(sprInst.Sprite);
            if (sel is ParticleSystemInstance partSys)
                mainWindow.ChangeSelection(partSys.ParticleSystem);
        }
        private async void RoomObjectsTree_MouseDown(object sender, MouseButtonEventArgs e)
        {
            if (e.ChangedButton != MouseButton.Middle)
                return;

            TreeViewItem treeViewItem = MainWindow.VisualUpwardSearch<TreeViewItem>(e.OriginalSource as DependencyObject);
            treeViewItem?.Focus();

            RoomObjectsTree.UpdateLayout();
            ObjectEditor.UpdateLayout();
            await Task.Run(async () =>
            {
                // Added a little delay in order to see that selection was changed
                await Task.Delay(25);

                Dispatcher.Invoke(() =>
                {
                    object sel = (sender as TreeView).SelectedItem;
                    if (sel is GameObject gameObj)
                        mainWindow.ChangeSelection(gameObj.ObjectDefinition, true);
                    if (sel is Background bg)
                        mainWindow.ChangeSelection(bg.BackgroundDefinition, true);
                    if (sel is Tile tile)
                        mainWindow.ChangeSelection(tile.ObjectDefinition, true);
                    if (sel is SpriteInstance sprInst)
                        mainWindow.ChangeSelection(sprInst.Sprite, true);
                    if (sel is ParticleSystemInstance partSys)
                        mainWindow.ChangeSelection(partSys.ParticleSystem, true);
                });
            });
        }

        private void TreeViewMoveUpButton_Click(object sender, RoutedEventArgs e)
        {
            UndertaleObject selectedObj = ObjectEditor.Content as UndertaleObject;
            // If the button loses focus it cannot be held
            MoveItem(selectedObj, -1, false);
        }

        private void TreeViewMoveDownButton_Click(object sender, RoutedEventArgs e)
        {
            UndertaleObject selectedObj = ObjectEditor.Content as UndertaleObject;
            // If the button loses focus it cannot be held
            MoveItem(selectedObj, 1, false);
        }

        private void TreeViewMoveButton_MouseLeftButtonUp(object sender, MouseButtonEventArgs e)
        {
            UndertaleObject selectedObj = ObjectEditor.Content as UndertaleObject;
            SelectObject(selectedObj);
        }

        private UndertaleObject copied;

        public void Command_Copy(object sender, ExecutedRoutedEventArgs e)
        {
            UndertaleObject selectedObj = ObjectEditor.Content as UndertaleObject;
            if (selectedObj != null)
            {
                /*Clipboard.Clear();
                Clipboard.SetDataObject(new DataObject(selectedObj));*/
                copied = selectedObj;
            }
        }

        public void Command_Undo(object sender, ExecutedRoutedEventArgs e)
        {
            if (!undoStack.Any()) return;

            var undoObject = undoStack.Pop();
            if (undoObject is GameObject && ObjectEditor.Content is GameObject)
            {
                var toChange = ObjectEditor.Content as GameObject;
                var undoGameObject = undoObject as GameObject;
                if (toChange.InstanceID == undoGameObject.InstanceID)
                {
                    toChange.X = undoGameObject.X;
                    toChange.Y = undoGameObject.Y;
                }
            }
            if (undoObject is Tile && ObjectEditor.Content is Tile)
            {
                var toChange = ObjectEditor.Content as Tile;
                var undoGameObject = undoObject as Tile;
                if (toChange.InstanceID == undoGameObject.InstanceID)
                {
                    toChange.X = undoGameObject.X;
                    toChange.Y = undoGameObject.Y;
                }
            }
            (this.DataContext as UndertaleRoom)?.SetupRoom(false, false);
        }

        public void Command_Paste(object sender, ExecutedRoutedEventArgs e)
        {
            /*IDataObject data = Clipboard.GetDataObject();
            UndertaleObject obj = data.GetData(data.GetFormats()[0]) as UndertaleObject;
            if (obj != null)
            {
                Debug.WriteLine("Paste");
                Debug.WriteLine(obj);
            }*/

            if (copied != null)
            {
                UndertaleRoom room = this.DataContext as UndertaleRoom;
                Layer layer = null;
                if (room.Layers.Count > 0)
                {
                    object utObj = ObjectEditor.Content;
                    layer = utObj switch
                    {
                        Tile or GameObject => roomObjDict[(utObj as IRoomObject).InstanceID],
                        SpriteInstance spr => sprInstDict[spr],
                        Layer l => l,
                        _ => null
                    };
                }

                if (mainWindow.IsGMS2 == Visibility.Visible && layer == null)
                {
                    mainWindow.ShowError("Please select a layer.");
                    return;
                }

                Point mousePos = roomCanvas.IsMouseOver ? Mouse.GetPosition(roomCanvas) : new();
                UndertaleObject newObj = AddObjectCopy(room, layer, copied, true, -1, mousePos);

                if (newObj is not null)
                    SelectObject(newObj);
            }
        }

        private Layer AddLayer<T>(LayerType type, string name) where T : Layer.LayerData, new()
        {
            UndertaleRoom room = this.DataContext as UndertaleRoom;
            if (room is null)
            {
                // (not sure if it's possible)
                mainWindow.ShowError("Room is null.");
                return null;
            }

            var data = mainWindow.Data;
            uint largest_layerid = 0;

            // Find the largest layer id
            // See #355
            foreach (UndertaleRoom Room in data.Rooms)
            {
                foreach (Layer Layer in Room.Layers)
                {
                    if (Layer.LayerId > largest_layerid)
                        largest_layerid = Layer.LayerId;
                }
            }

            // "layerDepth" is "long", because otherwise one can't check if the incremented value is larger than "Int32.MaxValue",
            // because then it would overflow.
            long layerDepth = 0;
            if (room.Layers.Count > 0)
            {
                layerDepth = room.Layers.Select(l => l.LayerDepth).Max();
                if (layerDepth + 100 > Int32.MaxValue)
                {
                    if (layerDepth + 1 > Int32.MaxValue)
                    {
                        layerDepth -= 1;
                        mainWindow.ShowWarning("Warning - the maximum layer depth is reached.\nYou probably should change the depth of the new layer.");
                    }
                    else
                        layerDepth += 1;
                }
                else
                    layerDepth += 100;
            }

            string baseName = null;
            int nameNum = 0;
            while (room.Layers.Any(l => l.LayerName.Content == name))
            {
                if (baseName is null)
                {
                    // Get the trailing number from the name ("name123" => "123")
                    Match numMatch = trailingNumberRegex.Match(name);

                    // Name has a trailing number, so we parse the basename and number, increment the number and
                    // set the new name to the basename and incremented number ("name123" -> "name124")
                    if (numMatch.Success)
                    {
                        baseName = name[..^numMatch.Length];
                        nameNum = Int32.Parse(numMatch.Groups[0].Value) + 1;
                    }
                    // Name doesn't have a trailing number, so it's the first duplicate.
                    // Thus we set baseName and nameNum to produce "name1" on the next loop.
                    else
                    {
                        baseName = name;
                        nameNum = 1;
                    }
                }
                // If base name is already extracted, increment "nameNum" and append it to the base name
                else
                    nameNum++;
                // Update name using baseName and nameNum
                name = baseName + nameNum;
            }

            Layer layer = new()
            {
                LayerName = data.Strings.MakeString(name),
                LayerId = largest_layerid + 1,
                LayerType = type,
                LayerDepth = (int)layerDepth,
                Data = new T()
            };
            room.Layers.Add(layer);
            room.UpdateBGColorLayer();

            if (room.Layers.Count > 1)
            {
                LayerZIndexConverter.ProcessOnce = true;
                foreach (Layer l in room.Layers)
                    l.UpdateZIndex();
            }
            layer.ParentRoom = room;

            if (layer.LayerType == LayerType.Assets)
            {
                // "??=" - assign if null
                layer.AssetsData.LegacyTiles ??= new UndertalePointerList<Tile>();
                layer.AssetsData.Sprites ??= new UndertalePointerList<SpriteInstance>();
                layer.AssetsData.Sequences ??= new UndertalePointerList<SequenceInstance>();

                // if it's needed to set "NineSlices"
                if (!data.IsVersionAtLeast(2, 3, 2))
                    layer.AssetsData.NineSlices ??= new UndertalePointerList<SpriteInstance>();
                // likewise
                if (data.IsVersionAtLeast(2023, 2))
                    layer.AssetsData.ParticleSystems ??= new UndertalePointerList<ParticleSystemInstance>();
            }
            else if (layer.LayerType == LayerType.Tiles)
            {
                // create new tile data (if null)
                layer.TilesData.TileData ??= Array.Empty<uint[]>();
            }

            SelectObject(layer);
            return layer;
        }

        private void AddObjectInstance(UndertaleRoom room)
        {
            var newObject = new GameObject { InstanceID = mainWindow.Data.GeneralInfo.LastObj++ };
            room.GameObjects.Add(newObject);

            SelectObject(newObject);
        }

        private void AddGMS2ObjectInstance(Layer layer)
        {
            UndertaleRoom room = this.DataContext as UndertaleRoom;

            GameObject newObject = new() { InstanceID = mainWindow.Data.GeneralInfo.LastObj++ };
            room.GameObjects.Add(newObject);

            if (layer is not null)
            {
                layer.InstancesData.Instances.Add(newObject);
                roomObjDict.TryAdd(newObject.InstanceID, layer);
                SelectObject(newObject);
            }
        }

        private void AddLegacyTile(Layer layer)
        {
            if (layer is not null)
            {
                // add pointer list if one doesn't already exist
                layer.AssetsData.LegacyTiles ??= new UndertalePointerList<Tile>();

                // add sprite pointer list if one doesn't already exist
                layer.AssetsData.Sprites ??= new UndertalePointerList<SpriteInstance>();

                // add tile to list
                var tile = new Tile { InstanceID = mainWindow.Data.GeneralInfo.LastTile++ };
                tile.spriteMode = true;
                layer.AssetsData.LegacyTiles.Add(tile);
                roomObjDict.TryAdd(tile.InstanceID, layer);

                SelectObject(tile);
            }
        }

        private void AddSprite(Layer layer)
        {
            if (layer is not null)
            {
                // add pointer list if one doesn't already exist
                layer.AssetsData.Sprites ??= new UndertalePointerList<SpriteInstance>();

                SpriteInstance spriteInstance = new()
                {
                    Name = SpriteInstance.GenerateRandomName(mainWindow.Data)
                };

                layer.AssetsData.Sprites.Add(spriteInstance);
                sprInstDict.TryAdd(spriteInstance, layer);

                SelectObject(spriteInstance);
            }
        }

        private void AddGMS1Tile(UndertaleRoom room)
        {
            // add tile to list
            var tile = new Tile { InstanceID = mainWindow.Data.GeneralInfo.LastTile++ };
            room.Tiles.Add(tile);
            SelectObject(tile);
        }

        /// <summary>
        /// Deletes the given object from the room.
        /// </summary>
        /// <param name="obj">The object to delete.</param>
        private void DeleteItem(UndertaleObject obj)
        {
            UndertaleRoom room = this.DataContext as UndertaleRoom;

            // We need to check before deleting the object but can only clear the editor after deleting the object
            bool clearEditor = (obj == (ObjectEditor.Content as UndertaleObject));

            if (obj is Background bg)
            {
                bg.Enabled = false;
                bg.BackgroundDefinition = null;
            }
            else if (obj is View view)
            {
                view.Enabled = false;
            }
            else if (obj is Tile tile)
            {
                if (mainWindow.IsGMS2 == Visibility.Visible)
                {
                    foreach (var layer in room.Layers)
                        if (layer.AssetsData != null)
                            layer.AssetsData.LegacyTiles.Remove(tile);
                    roomObjDict.Remove(tile.InstanceID, out _);
                }

                room.Tiles.Remove(tile);
            }
            else if (obj is GameObject gameObj)
            {
                if (mainWindow.IsGMS2 == Visibility.Visible)
                {
                    foreach (var layer in room.Layers)
                        if (layer.InstancesData != null)
                            layer.InstancesData.Instances.Remove(gameObj);
                    roomObjDict.Remove(gameObj.InstanceID, out _);
                }

                room.GameObjects.Remove(gameObj);
            }
            else if (obj is SpriteInstance sprInst)
            {
                foreach (var layer in room.Layers)
                    if (layer.AssetsData != null)
                        layer.AssetsData.Sprites.Remove(sprInst);

                sprInstDict.Remove(sprInst, out _);
            }
            else if (obj is ParticleSystemInstance partSysInst)
            {
                foreach (var layer in room.Layers)
                    if (layer.AssetsData != null)
                        layer.AssetsData.ParticleSystems.Remove(partSysInst);
            }
            else if (obj is Layer layer)
            {
                if (layer.InstancesData != null)
                    foreach (var go in layer.InstancesData.Instances)
                        room.GameObjects.Remove(go);

                foreach (var pair in roomObjDict)
                    if (pair.Value == layer)
                        roomObjDict.Remove(pair.Key, out _);

                foreach (var pair in sprInstDict)
                    if (pair.Value == layer)
                        sprInstDict.Remove(pair.Key, out _);

                room.Layers.Remove(layer);

                if (layer.LayerType == LayerType.Background)
                    room.UpdateBGColorLayer();
            }

            if (clearEditor)
                ObjectEditor.Content = null;
        }

        /// <summary>
        /// Moves the given object up and down the list in the <see cref="TreeView"/>.
        /// </summary>
        /// <param name="obj">The object to move.</param>
        /// <param name="dist">Distance to move it. Positive - down, negative - up.</param>
        /// <param name="focus">Whether to focus on the element after moving it.</param>
        private void MoveItem(UndertaleObject obj, int dist, bool focus = true)
        {
            if (obj is Layer)
            {
                mainWindow.ShowError("Layers don't support this feature currently, change the layer depths instead.");
                return;
            }
            if (obj is View)
            {
                mainWindow.ShowError("Views don't support this feature.");
                return;
            }
            if (obj is Background)
            {
                mainWindow.ShowError("Backgrounds don't support this feature.");
                return;
            }

            if (this.DataContext is not UndertaleRoom room)
                return;

            if (obj is GameObject)
            {
                if (room.Flags.HasFlag(RoomEntryFlags.IsGMS2))
                {
                    // Check if the selected game object is in the "Game objects (from all layers)" list
                    var objectItem = GameObjItems.ItemContainerGenerator.ContainerFromItem(obj) as TreeViewItem;
                    if (objectItem?.IsSelected == true)
                    {
                        mainWindow.ShowError("You should select an object in an instances layer instead.");
                        return;
                    }
                }
            }

            Layer layer = null;
            if (room.Layers.Count > 0)
                layer = obj switch
                {
                    Tile or GameObject => roomObjDict[(obj as IRoomObject).InstanceID],
                    SpriteInstance spr => sprInstDict[spr],
                    ParticleSystemInstance partSys => partSysInstDict[partSys],
                    _ => null
                };

            IList list = obj switch
            {
                Tile => layer is null ? room.Tiles : layer.AssetsData.LegacyTiles,
                GameObject => layer is null ? room.GameObjects : layer.InstancesData.Instances,
                SpriteInstance => layer.AssetsData.Sprites,
                ParticleSystemInstance => layer.AssetsData.ParticleSystems,
                _ => null
            };
            if (list is null)
            {
                mainWindow.ShowError("Can't change the object position - no list for the selected object was found.");
                return;
            }

            int index = list.IndexOf(obj);
            int newIndex = Math.Clamp(index + dist, 0, list.Count - 1);
            if (newIndex != index)
            {
                var prevObj = list[newIndex];
                list[newIndex] = obj;
                list[index] = prevObj;

                if (layer is not null)
                {
                    // swap back objects in "ObjectDict"
                    var rect = ObjElemDict[obj];
                    var rectPrev = ObjElemDict[prevObj as UndertaleObject];
                    ObjElemDict[obj] = rectPrev;
                    ObjElemDict[prevObj as UndertaleObject] = rect;
                }
            }

            SelectObject(obj, focus);
        }

        private void MenuItem_NewLayerInstances_Click(object sender, RoutedEventArgs e)
        {
            AddLayer<Layer.LayerInstancesData>(LayerType.Instances, "NewInstancesLayer");
        }

        private void MenuItem_NewLayerTiles_Click(object sender, RoutedEventArgs e)
        {
            AddLayer<Layer.LayerTilesData>(LayerType.Tiles, "NewTilesLayer");
        }

        private void MenuItem_NewLayerBackground_Click(object sender, RoutedEventArgs e)
        {
            AddLayer<Layer.LayerBackgroundData>(LayerType.Background, "NewBackgroundLayer");
        }

        private void MenuItem_NewLayerAssets_Click(object sender, RoutedEventArgs e)
        {
            AddLayer<Layer.LayerAssetsData>(LayerType.Assets, "NewAssetsLayer");
        }

        private void MenuItem_NewGMS2ObjectInstance_Click(object sender, RoutedEventArgs e)
        {
            MenuItem menuitem = sender as MenuItem;
            AddGMS2ObjectInstance(menuitem.DataContext as Layer);
        }

        private void MenuItem_NewLegacyTile_Click(object sender, RoutedEventArgs e)
        {
            MenuItem menuitem = sender as MenuItem;
            AddLegacyTile(menuitem.DataContext as Layer);
        }

        private void MenuItem_NewSprite_Click(object sender, RoutedEventArgs e)
        {
            MenuItem menuitem = sender as MenuItem;
            AddSprite(menuitem.DataContext as Layer);
        }

        private void MenuItem_NewObjectInstance_Click(object sender, RoutedEventArgs e)
        {
            AddObjectInstance(this.DataContext as UndertaleRoom);
        }
        private void MenuItem_NewGMS1Tile_Click(object sender, RoutedEventArgs e)
        {
            AddGMS1Tile(this.DataContext as UndertaleRoom);
        }
        private void MenuItem_Delete_Click(object sender, RoutedEventArgs e)
        {
            MenuItem menuitem = sender as MenuItem;
            DeleteItem(menuitem.DataContext as UndertaleObject);
        }

        private void MenuItem_Copy_Click(object sender, RoutedEventArgs e)
        {
            MenuItem menuitem = sender as MenuItem;
            copied = menuitem.DataContext as UndertaleObject;
        }

        private void MenuItem_Paste_Click(object sender, RoutedEventArgs e)
        {
            UndertaleRoom room = this.DataContext as UndertaleRoom;
            MenuItem menuitem = sender as MenuItem;
            Layer layer = mainWindow.IsGMS2 == Visibility.Visible ?
                menuitem.DataContext as Layer : null;

            UndertaleObject newObj = AddObjectCopy(room, layer, copied, true);
            if (newObj is not null)
                SelectObject(newObj);
        }

        public static void GenerateSpriteCache(UndertaleRoom room)
        {
            if (room is null)
                return;

            ConcurrentDictionary<string, ConcurrentBag<UndertaleTexturePageItem>> textPages = new(); // text. page name - text. page item list
            UndertaleCachedImageLoader loader = new();

            List<Tile> tiles = null;
            List<Tuple<UndertaleTexturePageItem, List<Tuple<uint, uint, uint, uint>>>> tileTextures = null;
            List<object> allObjects = new();
            if (room.Flags.HasFlag(RoomEntryFlags.IsGMS2))
            {
                foreach (Layer layer in room.Layers)
                {
                    switch (layer.LayerType)
                    {
                        case LayerType.Assets:
                            if (tiles is null)
                                tiles = layer.AssetsData.LegacyTiles.ToList();
                            else
                                tiles.AddRange(layer.AssetsData.LegacyTiles);

                            allObjects.AddRange(layer.AssetsData.Sprites.Where(s => s.Sprite?.Textures.Count > 0));
                            break;

                        case LayerType.Background:
                            if (layer.BackgroundData.Sprite?.Textures.Count > 0)
                                allObjects.Add(layer.BackgroundData);
                            break;

                        case LayerType.Instances:
                            var instances = layer.InstancesData.Instances
                                            .Where(g => g.ObjectDefinition?.Sprite?.Textures.Count > 0);
                            allObjects.AddRange(instances);
                            break;
                    }
                }
            }
            else
            {
                tiles = room.Tiles.ToList();

                allObjects.AddRange(room.Backgrounds);
                allObjects.AddRange(room.GameObjects.Where(g => g.ObjectDefinition?.Sprite?.Textures.Count > 0));
            }

            tileTextures = tiles?.AsParallel()
                                 .WithExecutionMode(ParallelExecutionMode.ForceParallelism)
                                 .GroupBy(x => x.Tpag?.Name?.Content ?? (mainWindow.Data.TexturePageItems.IndexOf(x.Tpag) + 1).ToString())
                                 .Where(x => x.Key != "0")
                                 .Select(x =>
                                 {
                                     return new Tuple<UndertaleTexturePageItem, List<Tuple<uint, uint, uint, uint>>>(
                                         x.First().Tpag,
                                         x.Select(tile => new Tuple<uint, uint, uint, uint>(tile.SourceX, tile.SourceY, tile.Width, tile.Height))
                                          .Distinct()
                                          .ToList());
                                 })
                                 .ToList();

            _ = Parallel.ForEach(allObjects, (obj) =>
            {
                UndertaleTexturePageItem texture = obj switch
                {
                    Background bg => bg.BackgroundDefinition?.Texture,
                    GameObject gameObj => gameObj.ObjectDefinition?.Sprite?.Textures[gameObj.WrappedImageIndex].Texture,

                    // GMS 2+
                    Layer.LayerBackgroundData bgData => bgData.Sprite?.Textures[0].Texture,
                    SpriteInstance sprite => sprite.Sprite?.Textures[sprite.WrappedFrameIndex].Texture,
                    _ => null
                };

                if (texture is not null && texture.TexturePage is not null)
                {
                    string textPageName = texture.TexturePage.Name?.Content;
                    if (textPageName is null)
                    {
                        textPageName = (mainWindow.Data.TexturePageItems.IndexOf(texture) + 1).ToString();
                        if (textPageName == "0")
                            return;
                    }

                    _ = textPages.AddOrUpdate(textPageName, new ConcurrentBag<UndertaleTexturePageItem>() { texture }, (_, list) =>
                    {
                        list.Add(texture);
                        return list;
                    });
                }
            });

            foreach (string key in textPages.Keys)
            {
                ConcurrentBag<UndertaleTexturePageItem> bag = textPages[key];
                textPages[key] = new(bag.Distinct());
            }

            List<UndertaleTexturePageItem> list = new();
            foreach (var text in textPages.Values)
                list.AddRange(text);

            if (tileTextures is not null)
                foreach (var tileTexture in tileTextures)
                {
                    loader.Convert(tileTexture.Item1, null, tileTexture.Item2, null); // it's parallel itself
                }
            _ = Parallel.ForEach(list, (texture) =>
            {
                loader.Convert(texture, null, "generate", null);
            });
        }

        private void TileDataExport_Click(object sender, RoutedEventArgs e)
        {
            if (RoomObjectsTree.SelectedItem is not Layer layer)
                return;

            if (layer.TilesData.TileData.Length == 0)
            {
                mainWindow.ShowError("Tile data is empty.");
                return;
            }

            StringBuilder sb = new();
            foreach (uint[] dataRow in layer.TilesData.TileData)
                sb.AppendLine(String.Join(";", dataRow.Select(x => x.ToString())));

            string dataFolder = System.IO.Path.GetDirectoryName((Application.Current.MainWindow as MainWindow).FilePath);
            string filePath = System.IO.Path.Combine(dataFolder, $"{layer.LayerName.Content}_tiledata.csv");

            try
            {
                File.WriteAllText(filePath, sb.ToString());
            }
            catch (Exception ex)
            {
                mainWindow.ShowError($"Error while saving the file - \"{ex.Message}\".");
                return;
            }

            mainWindow.ShowMessage("Exported file path: " + filePath);
        }
        private void TileDataImport_Click(object sender, RoutedEventArgs e)
        {
            if (RoomObjectsTree.SelectedItem is not Layer layer)
                return;

            if (layer.TilesData.TilesX == 0 || layer.TilesData.TilesY == 0)
            {
                mainWindow.ShowError("Tile data size can't be zero.");
                return;
            }

            OpenFileDialog dlg = new()
            {
                DefaultExt = "csv",
                Filter = "CSV table|*.csv|All files|*"
            };

            if (dlg.ShowDialog() == true)
            {
                uint[][] tileDataNew = (uint[][])layer.TilesData.TileData.Clone();
                string[] tileDataLines = null;
                try
                {
                    tileDataLines = File.ReadAllLines(dlg.FileName);
                }
                catch (Exception ex)
                {
                    mainWindow.ShowError($"Error while opening file - \"{ex.Message}\".");
                    return;
                }

                if (tileDataLines?.Length != tileDataNew.Length)
                {
                    mainWindow.ShowError("Error - selected file line count doesn't match tile layer height.");
                    return;
                }

                char delimChar = ';';
                Func<string, uint> numParseFunc = (x) => UInt32.Parse(x);
                if (tileDataLines[0].Count(x => x == ',') > 1)
                {
                    var res = mainWindow.ShowQuestion("Was the data exported from \"Tiled\"?");
                    if (res == MessageBoxResult.Yes)
                    {
                        delimChar = ',';
                        numParseFunc = (x) =>
                        {
                            uint val;
                            unchecked { val = (uint)Int32.Parse(x); }
                            if (val == uint.MaxValue)
                                return 0;

                            uint id = val & 0x0FFFFFFF;
                            uint flags = val & 0xF0000000;
                            flags = flags switch
                            {
                                0 => 0,
                                2147483648 => 1, // RotateNoneFlipX
                                1073741824 => 2, // RotateNoneFlipY
                                3221225472 => 3, // RotateNoneFlipXY
                                2684354560 => 4, // Rotate90FlipNone
                                3758096384 => 5, // Rotate270FlipY
                                536870912 => 6,  // Rotate90FlipY
                                1610612736 => 7, // Rotate270FlipNone
                                _ => throw new InvalidDataException($"{flags} is not a valid tile flag value.")
                            };
                            flags <<= 28;

                            return (id | flags);
                        };
                    }
                    else
                    {
                        mainWindow.ShowError("The file has invalid data.");
                        return;
                    }
                }

                for (int i = 0; i < tileDataLines.Length; i++)
                {
                    uint[] dataRow;
                    try
                    {
                        dataRow = tileDataLines[i].Split(delimChar).Select(numParseFunc).ToArray();
                    }
                    catch (Exception ex)
                    {
                        mainWindow.ShowError($"Error while parsing line {i + 1} - \"{ex.Message}\".");
                        return;
                    }

                    if (dataRow.Length != layer.TilesData.TilesX)
                    {
                        mainWindow.ShowError($"Length of line {i + 1} is not equal to the tile data width.");
                        return;
                    }

                    tileDataNew[i] = dataRow;
                }

                layer.TilesData.TileData = tileDataNew;

                mainWindow.ShowMessage("Imported successfully.");
            }
        }

        private void LayerCanvas_DataContextChanged(object sender, DependencyPropertyChangedEventArgs e)
        {
            // raised on layers rearrange
            if (e.NewValue is not Layer layer)
                return;

            LayerCanvas canvas = sender as LayerCanvas;

            canvas.CurrentLayer = layer;
            ObjElemDict[layer] = canvas;
        }
        private void LayerCanvas_Initialized(object sender, EventArgs e)
        {
            LayerCanvas canvas = sender as LayerCanvas;

            if (canvas?.DataContext is not Layer layer)
                return;

            canvas.CurrentLayer = layer;
            ObjElemDict[layer] = canvas;
        }

        public void CancelScrolling()
        {
            var roomcanvas = roomCanvas as RoomCanvas;
            roomcanvas.isMoving = false;
            roomcanvas.startPosition = null;
        }

        private void RoomGraphicsScroll_MouseUp(object sender, MouseButtonEventArgs e)
        {
            var roomcanvas = roomCanvas as RoomCanvas;
            if (e.ChangedButton == MouseButton.Left && e.ButtonState == MouseButtonState.Released)
            {
                roomcanvas.dragOrigin = null;
                roomcanvas.vDrag = false;
                roomcanvas.hDrag = false;
            }
            if (e.ChangedButton == MouseButton.Middle)
                CancelScrolling();

        }

        private void RoomGraphicsScroll_MouseDown(object sender, MouseButtonEventArgs e)
        {
            var roomcanvas = roomCanvas as RoomCanvas;
            var sv = roomGraphicsScroll as ScrollViewer;
            if (e.ChangedButton == MouseButton.Middle && e.ButtonState == MouseButtonState.Pressed)
            {
                if (roomcanvas.isMoving == false) //Pressing mouse middle for the first time.
                {
                    roomcanvas.isMoving = true;
                    roomcanvas.startPosition = e.GetPosition(sv);
                }
            }
        }

        private void RoomGraphicsScroll_MouseMove(object sender, MouseEventArgs e)
        {
            var roomcanvas = roomCanvas as RoomCanvas;
            if (roomcanvas.isMoving == true)
            {
                roomcanvas.scrollHandled = false;
                RoomViewDrag(e);
            }
            return;
        }

        public void RoomViewDrag(MouseEventArgs e)
        {
            var sv = roomGraphicsScroll as ScrollViewer;
            var roomcanvas = roomCanvas as RoomCanvas;
            if (roomcanvas.isMoving && roomcanvas != null && sv != null && roomcanvas.scrollHandled == false)
            {
                //prevent buggy duplicate scrolling
                roomcanvas.scrollHandled = true;
                Thickness canvasOffset = roomcanvas.Margin;
                var currentPosition = e.GetPosition(sv);
                var offset = roomcanvas.startPosition.Value - currentPosition;

                roomcanvas.startPosition = currentPosition;
                //change margins if outside view
                if (offset.X < 0 && sv.HorizontalOffset == 0)
                {
                    canvasOffset.Left -= offset.X;
                }
                else if (offset.X > 0 && sv.HorizontalOffset == sv.ScrollableWidth)
                {
                    canvasOffset.Right += offset.X;
                }
                if (offset.Y < 0 && sv.VerticalOffset == 0)
                {
                    canvasOffset.Top -= offset.Y;
                }
                else if (offset.Y > 0 && sv.VerticalOffset == sv.ScrollableHeight)
                {
                    canvasOffset.Bottom += offset.Y;
                }
                roomcanvas.Margin = canvasOffset;

                sv.ScrollToVerticalOffset(sv.VerticalOffset + offset.Y);
                sv.ScrollToHorizontalOffset(sv.HorizontalOffset + offset.X);

            }
        }
        private void RoomGraphicsScroll_Loaded(object sender, RoutedEventArgs e)
        {
            roomGraphicsScroll = sender as ScrollViewer;

            if (roomCanvas is null)
            {
                if (MainWindow.FindVisualChild<Canvas>(RoomGraphics) is Canvas canv && canv.Name == "RoomCanvas")
                    roomCanvas = canv;
                else
                    throw new Exception("\"RoomCanvas\" not found.");
            }
        }

        private void LayerCanvas_Unloaded(object sender, RoutedEventArgs e)
        {
            LayerCanvas canvas = sender as LayerCanvas;

            if (canvas.CurrentLayer is not null)
                ObjElemDict.Remove(canvas.CurrentLayer);
        }

        public static void SetupRoomWithGrids(UndertaleRoom room)
        {
            if (Settings.Instance.GridWidthEnabled)
                room.GridWidth = Settings.Instance.GlobalGridWidth;
            if (Settings.Instance.GridHeightEnabled)
                room.GridHeight = Settings.Instance.GlobalGridHeight;

            // SetupRoom already overrides GridWidth and GridHeight if the global setting is disabled, but does
            // not do that for the thickness. Hence why we're overriding it here manually to the default value should
            // the setting be disabled.
            if (Settings.Instance.GridThicknessEnabled)
                room.GridThicknessPx = Settings.Instance.GlobalGridThickness;
            else
                room.GridThicknessPx = 1;
            room.SetupRoom(!Settings.Instance.GridWidthEnabled, !Settings.Instance.GridHeightEnabled);
        }
        private void EditTiles_Click(object sender, RoutedEventArgs e)
        {
            if (ObjectEditor.Content is Layer lay)
            {
                /*
                if (lay.LayerType != LayerType.Tiles)
                    mainWindow.ShowError("A valid tile layer must be selected!");
                else
                {
                    UndertaleTileEditor TileEditor = new UndertaleTileEditor();
                    TileEditor.Show();
                }
                return;
                */
                
            }
            MessageBox.Show("This feature is currently disabled");
            return;
        }
    }
    public partial class RoomCanvas : Canvas
    {
        //True when middle click is held, scrolling the canvas
        public bool isMoving = false;
        //Disallows movement from multiple elements
        public bool scrollHandled = false;
        //start point when middleclick dragging the room canvas
        public Point? startPosition = null;

        //start of resize drag
        public Point? dragOrigin = null;

        //resizing object by dragging edge horizontally, vertically, or diagonally.
        public bool hDrag = false;
        public bool vDrag = false;

        private readonly bool isGMS2 = (Application.Current.MainWindow as MainWindow).IsGMS2 == Visibility.Visible;

        protected override void OnVisualChildrenChanged(DependencyObject visualAdded, DependencyObject visualRemoved)
        {
            if (!isGMS2)
            {
                if (visualAdded is ContentPresenter presAdded && presAdded.DataContext is UndertaleObject objAdded)
                    UndertaleRoomEditor.ObjElemDict[objAdded] = presAdded;

                if (visualRemoved is ContentPresenter presRemoved && presRemoved.DataContext is UndertaleObject objRemoved)
                    UndertaleRoomEditor.ObjElemDict.Remove(objRemoved);
            }

            base.OnVisualChildrenChanged(visualAdded, visualRemoved);
        }
    }
    public partial class LayerCanvas : Canvas
    {
        // "DataContext" on "Unloaded" event is "{DisconnectedItem}"
        public UndertaleObject CurrentLayer { get; set; }

        protected override void OnVisualChildrenChanged(DependencyObject visualAdded, DependencyObject visualRemoved)
        {
            if (visualAdded is ContentPresenter presAdded && presAdded.DataContext is UndertaleObject objAdded)
                UndertaleRoomEditor.ObjElemDict[objAdded] = presAdded;

            if (visualRemoved is ContentPresenter presRemoved && presRemoved.DataContext is UndertaleObject objRemoved)
                UndertaleRoomEditor.ObjElemDict.Remove(objRemoved);

            base.OnVisualChildrenChanged(visualAdded, visualRemoved);
        }
    }

    public class LayerDataTemplateSelector : DataTemplateSelector
    {
        public DataTemplate PathDataTemplate { get; set; }
        public DataTemplate InstancesDataTemplate { get; set; }
        public DataTemplate TilesDataTemplate { get; set; }
        public DataTemplate AssetsDataTemplate { get; set; }
        public DataTemplate BackgroundDataTemplate { get; set; }
        public DataTemplate EffectDataTemplate { get; set; }

        public override DataTemplate SelectTemplate(object item, DependencyObject container)
        {
            if (container is FrameworkElement && item != null && item is Layer)
            {
                switch ((item as Layer).LayerType)
                {
                    case LayerType.Path:
                        return PathDataTemplate;
                    case LayerType.Instances:
                        return InstancesDataTemplate;
                    case LayerType.Tiles:
                        return TilesDataTemplate;
                    case LayerType.Assets:
                        return AssetsDataTemplate;
                    case LayerType.Background:
                        return BackgroundDataTemplate;
                    case LayerType.Effect:
                        return EffectDataTemplate;
                }
            }

            return null;
        }
    }

    public class BGColorConverter : IMultiValueConverter
    {
        private static readonly ColorConverter colorConv = new();

        public object Convert(object[] values, Type targetType, object parameter, CultureInfo culture)
        {
            if (values.Any(x => x is null || x == DependencyProperty.UnsetValue))
                return null;

            bool isGMS2 = ((RoomEntryFlags)values[1]).HasFlag(RoomEntryFlags.IsGMS2);

            (values[0] as GeometryDrawing).Brush = new SolidColorBrush(Colors.Black);
            BindingOperations.SetBinding((values[0] as GeometryDrawing).Brush, SolidColorBrush.ColorProperty, new Binding(isGMS2 ? "BGColorLayer.BackgroundData.Color" : "BackgroundColor")
            {
                Converter = colorConv,
                Mode = BindingMode.OneWay
            });

            return null;
        }

        public object[] ConvertBack(object value, Type[] targetTypes, object parameter, CultureInfo culture)
        {
            throw new NotSupportedException();
        }
    }

    public class MultiCollectionBinding : IMultiValueConverter
    {
        public object Convert(object[] values, Type targetType, object parameter, CultureInfo culture)
        {
            CompositeCollection collection = new();
            foreach (var v in values)
                if (v is IEnumerable)
                    collection.Add(new CollectionContainer() { Collection = (IEnumerable)v });
            return collection;
        }

        public object[] ConvertBack(object value, Type[] targetType, object parameter, CultureInfo culture)
        {
            throw new NotSupportedException();
        }
    }

    public class LayerItemsSourceConverter : IValueConverter
    {
        public object Convert(object value, Type targetType, object parameter, CultureInfo culture)
        {
            if (value is Layer layer)
            {
                return layer.LayerType switch
                {
                    // TODO: implement "LayerType.Effects"
                    LayerType.Assets => new CompositeCollection(3)
                                        {
                                          new CollectionContainer() { Collection = layer.AssetsData.LegacyTiles },
                                          new CollectionContainer() { Collection = layer.AssetsData.Sprites },
                                          new CollectionContainer() { Collection = layer.AssetsData.ParticleSystems }
                                        },
                    LayerType.Background => new List<Layer.LayerBackgroundData>() { layer.BackgroundData },
                    LayerType.Instances => layer.InstancesData.Instances,
                    LayerType.Tiles => new List<Layer.LayerTilesData>() { layer.TilesData },
                    _ => null
                };
            }
            else
                return null;
        }

        public object ConvertBack(object value, Type targetType, object parameter, CultureInfo culture)
        {
            throw new NotImplementedException();
        }
    }
    public class LayerZIndexConverter : IMultiValueConverter
    {
        public static bool ProcessOnce { get; set; }

        private static bool suspended;
        private static int remainingCount = -1;
        private static Layer selectedLayer;
        private static int selectedLayerIndex = -1;

        public object Convert(object[] values, Type targetType, object parameter, CultureInfo culture)
        {
            if (values[0] is Layer layer && layer.ParentRoom is UndertaleRoom room)
            {
                int layerZIndex, layerIndex;
                if (layer == selectedLayer && selectedLayerIndex != -1)
                    layerIndex = selectedLayerIndex;
                else
                    layerIndex = room.Layers.IndexOf(layer);

                layerZIndex = room.Layers.Count - layerIndex - 1;

                if (ProcessOnce)
                {
                    if (remainingCount == -1 && room.Layers.Count > 0)
                        remainingCount = room.Layers.Count - 1;
                    else if (remainingCount > 0)
                    {
                        remainingCount--;

                        if (remainingCount == 0)
                        {
                            ProcessOnce = false;
                            remainingCount = -1;
                        }
                    }
                }
                else if (!suspended && room.Layers.Count > 1)
                {
                    if (!room.CheckLayersDepthOrder())
                    {
                        suspended = true;

                        var roomEditor = MainWindow.FindVisualChild<UndertaleRoomEditor>((Application.Current.MainWindow as MainWindow).DataEditor);
                        selectedLayer = roomEditor?.RoomObjectsTree.SelectedItem as Layer;

                        if (selectedLayer is not null)
                        {
                            Layer[] orderedLayers = room.Layers.OrderBy(l => l.LayerDepth).ToArray();
                            selectedLayerIndex = Array.IndexOf(orderedLayers, selectedLayer);
                            room.RearrangeLayers(new(selectedLayer, orderedLayers, selectedLayerIndex));
                            selectedLayerIndex = -1;
                        }

                        suspended = false;
                    }
                }

                return layerZIndex;
            }
            else
                return -1;
        }

        public object[] ConvertBack(object value, Type[] targetTypes, object parameter, CultureInfo culture)
        {
            throw new NotImplementedException();
        }
    }

    public class IsGMS2Converter : IValueConverter
    {
        public object Convert(object value, Type targetType, object parameter, CultureInfo culture)
        {
            string par = null;
            if (parameter is string)
                par = parameter as string;

            bool invert = par == "invert";
            bool isGMS2 = false;

            if (value is RoomEntryFlags flags)
            {
                if (par == "flags")
                {
                    if ((Application.Current.MainWindow as MainWindow).IsGMS2 == Visibility.Visible)
                    {
                        if (!flags.HasFlag(RoomEntryFlags.IsGMS2))
                        {
                            try
                            {
                                Window mainWindow = Application.Current?.MainWindow;
                                mainWindow.ShowError("Room flags of GMS 2+ games must contain the \"IsGMS2\" flag, otherwise the game will crash when loading that room.");
                            }
                            catch { }
                        }

                        flags |= RoomEntryFlags.IsGMS2;
                    }

                    return flags;
                }
                else
                    isGMS2 = flags.HasFlag(RoomEntryFlags.IsGMS2) ^ invert;
            }
            else if (value is Visibility vis)
                return vis == Visibility.Visible ? Visibility.Collapsed : Visibility.Visible;

            return targetType.Name switch
            {
                "Boolean" => !isGMS2,
                "Object" => !isGMS2,
                "Visibility" => isGMS2 ? Visibility.Collapsed : Visibility.Visible,
                _ => null,
            };
        }
        public object ConvertBack(object value, Type targetType, object parameter, CultureInfo culture)
        {
            if (parameter is string par && par == "flags")
                return value;
            else
                throw new NotSupportedException();
        }
    }

    public class BGViewportConverter : IMultiValueConverter
    {
        public object Convert(object[] values, Type targetType, object parameter, CultureInfo culture)
        {
            Rectangle rect = values[0] as Rectangle;
            bool tiledV = (bool)values[1];
            bool tiledH = (bool)values[2];
            bool stretch = (bool)values[3];

            if (tiledV || tiledH)
                (rect.Fill as ImageBrush).TileMode = TileMode.Tile;
            else
                (rect.Fill as ImageBrush).TileMode = TileMode.None;

            TranslateTransform translateT = (rect.RenderTransform as TransformGroup).Children.FirstOrDefault(t => t is TranslateTransform) as TranslateTransform;

            UndertaleTexturePageItem texture = null;
            double offsetV = 0;
            double offsetH = 0;
            double roomWidth = 0;
            double roomHeight = 0;
            double xOffset = 0;
            double yOffset = 0;

            if (rect.DataContext is Background bg)
            {
                if (bg.BackgroundDefinition?.Texture is null)
                    return new Rect(0, 0, 0, 0);

                texture = bg.BackgroundDefinition.Texture;

                bg.UpdateStretch();
                offsetV = bg.YOffset * (1 / bg.CalcScaleY);
                offsetH = bg.XOffset * (1 / bg.CalcScaleX);
                xOffset = bg.XOffset;
                yOffset = bg.YOffset;
                roomWidth = System.Convert.ToDouble(bg.ParentRoom.Width);
                roomHeight = System.Convert.ToDouble(bg.ParentRoom.Height);
            }
            else if (rect.DataContext is Layer.LayerBackgroundData bgData)
            {
                if (bgData.Sprite is null)
                    return new Rect(0, 0, 0, 0);

                Layer bgLayer = bgData.ParentLayer;
                texture = bgLayer.BackgroundData.Sprite.Textures[0].Texture;

                bgData.UpdateScale();
                offsetV = bgLayer.YOffset * (1 / bgData.CalcScaleY);
                offsetH = bgLayer.XOffset * (1 / bgData.CalcScaleX);
                xOffset = bgLayer.XOffset;
                yOffset = bgLayer.YOffset;
                roomWidth = System.Convert.ToDouble(bgLayer.ParentRoom.Width);
                roomHeight = System.Convert.ToDouble(bgLayer.ParentRoom.Height);
            }
            else
                return new Rect(0, 0, 0, 0);

            if (texture is null)
                return new Rect(0, 0, 0, 0);

            if (tiledV)
            {
                if (!stretch)
                    rect.SetCurrentValue(Rectangle.HeightProperty, roomHeight);         // changing value without losing its binding
                else
                    rect.GetBindingExpression(Rectangle.HeightProperty).UpdateTarget(); // restoring value from its source

                translateT.SetCurrentValue(TranslateTransform.YProperty, (double)0);
            }
            else
            {
                if (!stretch)
                    rect.GetBindingExpression(Rectangle.HeightProperty).UpdateTarget();
                else
                    rect.SetCurrentValue(Rectangle.HeightProperty, texture.SourceHeight - offsetV);

                BindingOperations.GetBindingExpression(translateT, TranslateTransform.YProperty).UpdateTarget();
            }

            if (tiledH)
            {
                if (!stretch)
                    rect.SetCurrentValue(Rectangle.WidthProperty, roomWidth);
                else
                    rect.GetBindingExpression(Rectangle.WidthProperty).UpdateTarget();

                translateT.SetCurrentValue(TranslateTransform.XProperty, (double)0);
            }
            else
            {
                if (!stretch)
                    rect.GetBindingExpression(Rectangle.WidthProperty).UpdateTarget();
                else
                    rect.SetCurrentValue(Rectangle.WidthProperty, texture.SourceWidth - offsetH);

                BindingOperations.GetBindingExpression(translateT, TranslateTransform.XProperty).UpdateTarget();
            }

            return new Rect(tiledH ? (stretch ? offsetH : xOffset) : 0,
                            tiledV ? (stretch ? offsetV : yOffset) : 0,
                            texture.SourceWidth, texture.SourceHeight);
        }

        public object[] ConvertBack(object value, Type[] targetTypes, object parameter, CultureInfo culture)
        {
            throw new NotImplementedException();
        }
    }

    [ValueConversion(typeof(LayerType), typeof(Visibility))]
    public class LayerTypeConverter : IValueConverter
    {
        public object Convert(object value, Type targetType, object parameter, CultureInfo culture)
        {
            bool includeBGLayer = parameter is string par && par == "Canvas";
            return value is LayerType.Instances || (includeBGLayer && value is LayerType.Background) ? Visibility.Collapsed : Visibility.Visible;
        }

        public object ConvertBack(object value, Type targetType, object parameter, CultureInfo culture)
        {
            throw new NotImplementedException();
        }
    }

    [ValueConversion(typeof(RoomEntryFlags), typeof(string))]
    public class GridSizeGroupConverter : IValueConverter
    {
        public object Convert(object value, Type targetType, object parameter, CultureInfo culture)
        {
            bool invert = false;
            if (parameter is string par)
                invert = par == "invert";

            bool res = value switch
            {
                RoomEntryFlags flags => !flags.HasFlag(RoomEntryFlags.IsGMS2),
                LayerType type => type is not LayerType.Instances,
                _ => false
            };
            return (res ^ invert) ? "s22" : "s00";
        }

        public object ConvertBack(object value, Type targetType, object parameter, CultureInfo culture)
        {
            throw new NotImplementedException();
        }
    }

    [ValueConversion(typeof(ContentControl), typeof(GridLength))]
    public class GridColumnSizeConverter : IMultiValueConverter
    {
        public object Convert(object[] values, Type targetType, object parameter, CultureInfo culture)
        {
            if (values[0] is ContentControl cont)
            {
                cont.UpdateLayout(); // calculate content elements size

                DependencyObject obj = VisualTreeHelper.GetChild(cont, 0);
                if (obj is not null && VisualTreeHelper.GetChild(obj, 0) is Grid childGrid)
                {
                    double columnMaxWidth = (cont.Parent as Grid).Children.Cast<FrameworkElement>()
                                                                          .Where(x => x is TextBlock && Grid.GetColumn(x) == 0)
                                                                          .Select(x => x.DesiredSize.Width)
                                                                          .Max();
                    double childColumnWidth = childGrid.ColumnDefinitions[0].ActualWidth;
                    if (childColumnWidth < columnMaxWidth)
                    {
                        childGrid.ColumnDefinitions[0].Width = new GridLength(columnMaxWidth);

                        return new GridLength(columnMaxWidth);
                    }
                    else
                        return new GridLength(childColumnWidth);
                }
            }

            return GridLength.Auto;
        }

        public object[] ConvertBack(object value, Type[] targetTypes, object parameter, CultureInfo culture)
        {
            throw new NotImplementedException();
        }
    }

    [ValueConversion(typeof(uint), typeof(double))]
    public class ColorToOpacityConverter : IValueConverter
    {
        public object Convert(object value, Type targetType, object parameter, CultureInfo culture)
        {
            return ((uint)value >> 24) / 255.0;
        }

        public object ConvertBack(object value, Type targetType, object parameter, CultureInfo culture)
        {
            throw new NotImplementedException();
        }
    }

    public class TileLayerTemplateSelector : DataTemplateSelector
    {
        public static byte ForcedMode { get; set; }
        public override DataTemplate SelectTemplate(object item, DependencyObject container)
        {
            Layer.LayerTilesData tilesData = item as Layer.LayerTilesData;

            int count = 0;
            foreach (uint[] row in tilesData.TileData)
                foreach (uint tileID in row)
                    if (tileID != 0)
                        count++;

            string name;
            if (ForcedMode == 0)
                name = count > 1000 ? "TileLayerImage" : "TileLayerRectangles";
            else
                name = ForcedMode == 1 ? "TileLayerImage" : "TileLayerRectangles";

            return (DataTemplate)(container as FrameworkElement).FindResource(name + "Template");
        }
    }

    public class TileRectangle
    {
        public ImageSource ImageSrc { get; set; }
        public uint X { get; set; }
        public uint Y { get; set; }
        public uint Width { get; set; }
        public uint Height { get; set; }
        public double ScaleX { get; set; }
        public double ScaleY { get; set; }
        public double Angle { get; set; }

        public TileRectangle(ImageSource imageSrc, uint x, uint y, uint width, uint height, double scaleX, double scaleY, double angle)
        {
            ImageSrc = imageSrc;
            X = x;
            Y = y;
            Width = width;
            Height = height;
            ScaleX = scaleX;
            ScaleY = scaleY;
            Angle = angle;
        }
    }
    public class TileRectanglesConverter : IMultiValueConverter
    {
        [DllImport("gdi32.dll", EntryPoint = "DeleteObject")]
        [return: MarshalAs(UnmanagedType.Bool)]
        private static extern bool DeleteObject([In] IntPtr hObject);

        public static ConcurrentDictionary<Tuple<string, uint>, ImageSource> TileCache { get; set; } = new();
        private static CachedTileDataLoader loader = new();

        public object Convert(object[] values, Type targetType, object parameter, CultureInfo culture)
        {
            if (values[0] is Layer.LayerTilesData tilesData)
            {
                UndertaleBackground tilesBG = tilesData.Background;

                if (tilesBG is null)
                    return null;

                if ((loader.Convert(new object[] { tilesData }, null, "cache", null) as string) == "Error")
                    return null;

                try
                {
                    HashSet<uint> usedIDs = new();
                    List<Tuple<uint, uint, uint>> tileList = new();
                    for (uint y = 0; y < tilesData.TilesY; y++)
                        for (uint x = 0; x < tilesData.TilesX; x++)
                        {
                            uint tileID = tilesData.TileData[y][x];
                            if (tileID != 0)
                                tileList.Add(new(tileID, x, y));

                            usedIDs.Add(tileID & 0x0FFFFFFF); // removed tile flag
                        }

                    // convert Bitmaps to ImageSources (only used IDs)
                    _ = Parallel.ForEach(usedIDs, (id) =>
                    {
                        Tuple<string, uint> tileKey = new(tilesBG.Texture.Name.Content, id);

                        IntPtr bmpPtr = CachedTileDataLoader.TileCache[tileKey].GetHbitmap();
                        ImageSource spriteSrc = System.Windows.Interop.Imaging.CreateBitmapSourceFromHBitmap(bmpPtr, IntPtr.Zero, Int32Rect.Empty, BitmapSizeOptions.FromEmptyOptions());
                        DeleteObject(bmpPtr);
                        spriteSrc.Freeze(); // allow UI thread access

                        TileCache.TryAdd(tileKey, spriteSrc);
                    });

                    var tileArr = new TileRectangle[tileList.Count];
                    uint w = tilesBG.GMS2TileWidth;
                    uint h = tilesBG.GMS2TileHeight;
                    uint maxID = tilesData.Background.GMS2TileIds.Select(x => x.ID).Max();
                    _ = Parallel.For(0, tileList.Count, (i) =>
                    {
                        var tile = tileList[i];
                        uint id = tile.Item1;
                        uint realID;
                        double scaleX = 1;
                        double scaleY = 1;
                        double angle = 0;

                        if (id > maxID)
                        {
                            realID = id & 0x0FFFFFFF; // remove tile flag
                            if (realID > maxID)
                            {
                                Debug.WriteLine("Tileset \"" + tilesData.Background.Name.Content + "\" doesn't contain tile ID " + realID);
                                return;
                            }

                            switch (id >> 28)
                            {
                                case 1:
                                    scaleX = -1;
                                    break;
                                case 2:
                                    scaleY = -1;
                                    break;
                                case 3:
                                    scaleX = scaleY = -1;
                                    break;
                                case 4:
                                    angle = 90;
                                    break;
                                case 5:
                                    angle = 270;
                                    scaleY = -1;
                                    break;
                                case 6:
                                    angle = 90;
                                    scaleY = -1;
                                    break;
                                case 7:
                                    angle = 270;
                                    break;

                                default:
                                    Debug.WriteLine("Tile of " + tilesData.ParentLayer.LayerName + " located at (" + tile.Item2 + ", " + tile.Item3 + ") has unknown flag.");
                                    break;
                            }
                        }
                        else
                            realID = id;

                        tileArr[i] = new(TileCache[new(tilesBG.Texture.Name.Content, realID)], tile.Item2 * w, tile.Item3 * h, w, h, scaleX, scaleY, angle);
                    });

                    return tileArr;
                }
                catch (Exception ex)
                {
                    Window mainWindow = Application.Current?.MainWindow;
                    mainWindow.ShowError($"An error occured while generating \"Rectangles\" for tile layer {tilesData.ParentLayer.LayerName}.\n\n{ex}");
                    return null;
                }
            }
            else
                return null;
        }

        public object[] ConvertBack(object value, Type[] targetTypes, object parameter, CultureInfo culture)
        {
            throw new NotImplementedException();
        }
    }

    public class ParentGridHeightConverter : IValueConverter
    {
        public object Convert(object value, Type targetType, object parameter, CultureInfo culture)
        {
            if (value is double h)
                return h - 22; // "TabController" has predefined height
            else
                return 0;
        }

        public object ConvertBack(object value, Type targetType, object parameter, CultureInfo culture)
        {
            throw new NotImplementedException();
        }
    }

    public class ParticleSystemRectConverter : IValueConverter
    {
        private static Dictionary<UndertaleParticleSystem, Rect> partSystemsDict;

        public static void Initialize(IEnumerable<UndertaleParticleSystem> particleSystems)
        {
            partSystemsDict = new();

            foreach (var partSys in particleSystems)
            {
                if (partSys is null)
                    continue;

                _ = AddNewSystem(partSys);
            }
        }
        public static void ClearDict() => partSystemsDict = null;

        private static Rect AddNewSystem(UndertaleParticleSystem partSys)
        {
            Rect rect;
            if (partSys.Emitters.Count == 0)
            {
                partSystemsDict[partSys] = rect;
                return rect;
            }

            rect = new();
            var emitters = partSys.Emitters.Select(x => x.Resource);

            float minX = emitters.Select(x => x.RegionX).Min();
            float maxX = emitters.Select(x => x.RegionX + x.RegionWidth).Max();
            rect.Width = Math.Abs(minX - maxX);

            float minY = emitters.Select(x => x.RegionY).Min();
            float maxY = emitters.Select(x => x.RegionY + x.RegionHeight).Max();
            rect.Height = Math.Abs(minY - maxY);

            rect.X = emitters.Select(x => x.RegionX - x.RegionWidth * 0.5f).Min();
            rect.Y = emitters.Select(x => x.RegionY - x.RegionHeight * 0.5f).Min();

            partSystemsDict[partSys] = rect;

            return rect;
        }

        public object Convert(object value, Type targetType, object parameter, CultureInfo culture)
        {
            if (value is not UndertaleParticleSystem partSys)
                return 0;
            if ((partSys.Emitters?.Count ?? 0) == 0)
                return 0;
            if (parameter is not string mode)
                return 0;

            if (partSystemsDict is not null && !partSystemsDict.TryGetValue(partSys, out Rect sysRect))
                sysRect = AddNewSystem(partSys);

            return mode switch
            {
                "width" => sysRect.Width,
                "height" => sysRect.Height,
                "x" => sysRect.X + 8,
                "y" => sysRect.Y + 8,
                _ => 0
            };
        }

        public object ConvertBack(object value, Type targetType, object parameter, CultureInfo culture)
        {
            throw new NotImplementedException();
        }
    }
}<|MERGE_RESOLUTION|>--- conflicted
+++ resolved
@@ -1204,22 +1204,14 @@
                         foreach (Layer Layer in room.Layers)
                         {
                             Debug.WriteLine(Layer);
-<<<<<<< HEAD
-                            if (Layer.InstancesData != null) {
-=======
                             if (Layer.InstancesData != null)
                             {
->>>>>>> 3797802f
                                 layer = Layer;
                                 break;
                             }
                         }
-<<<<<<< HEAD
-                        if (layer == null) {
-=======
                         if (layer == null)
                         {
->>>>>>> 3797802f
                             layer = AddLayer<Layer.LayerInstancesData>(LayerType.Instances, "Instances");
                         }
                     }
