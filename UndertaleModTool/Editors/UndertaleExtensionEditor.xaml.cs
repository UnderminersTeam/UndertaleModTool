--- conflicted
+++ resolved
@@ -61,7 +61,6 @@
         public UndertaleExtensionEditor()
         {
             InitializeComponent();
-<<<<<<< HEAD
 
             ((Image)mainWindow.FindName("Flowey")).Opacity = 0;
             ((Image)mainWindow.FindName("FloweyLeave")).Opacity = 0;
@@ -99,13 +98,11 @@
 
             //((Image)mainWindow.FindName("FloweyBubble")).Opacity = 0;
             //((Image)mainWindow.FindName("Flowey")).Opacity = 0;
-=======
             DataContextChanged += (sender, args) =>
             {
                 PropertyChanged?.Invoke(this, new PropertyChangedEventArgs(nameof(MyIndex)));
                 PropertyChanged?.Invoke(this, new PropertyChangedEventArgs(nameof(ProductIdData)));
             };
->>>>>>> bd374d7a
         }
 
         private void NewFileButton_Click(object sender, RoutedEventArgs e)
