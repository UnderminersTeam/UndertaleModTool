--- conflicted
+++ resolved
@@ -76,7 +76,6 @@
         {
             handleMouseScroll = true;
         }
-<<<<<<< HEAD
         private void UndertaleObjectsEditor_Unloaded(object sender, RoutedEventArgs e)
         {
             var floweranim = ((Image)mainWindow.FindName("Flowey"));
@@ -89,25 +88,6 @@
 
             ((Image)mainWindow.FindName("FloweyLeave")).Opacity = 0;
         }
-        private void UserControl_DataContextChanged(object sender, DependencyPropertyChangedEventArgs e)
-        {
-            UndertaleGameObject code = this.DataContext as UndertaleGameObject;
-
-            int foundIndex = code is UndertaleResource res ? mainWindow.Data.IndexOf(res, false) : -1;
-            string idString;
-
-            if (foundIndex == -1)
-                idString = "None";
-            else if (foundIndex == -2)
-                idString = "N/A";
-            else
-                idString = Convert.ToString(foundIndex);
-
-            ((Label)this.FindName("ObjectsObjectLabel")).Content = idString;
-
-            //((Image)mainWindow.FindName("FloweyBubble")).Opacity = 0;
-            //((Image)mainWindow.FindName("Flowey")).Opacity = 0;
-=======
         private void UndertaleObjectReference_Loaded(object sender, RoutedEventArgs e)
         {
             var objRef = sender as UndertaleObjectReference;
@@ -135,7 +115,6 @@
             {
                 evList.Remove(ev);
             }
->>>>>>> bd374d7a
         }
     }
 }