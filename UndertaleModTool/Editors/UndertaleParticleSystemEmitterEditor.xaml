--- conflicted
+++ resolved
@@ -8,38 +8,6 @@
                        xmlns:sys="clr-namespace:System;assembly=mscorlib"
                        xmlns:gif ="http://wpfanimatedgif.codeplex.com"
                        mc:Ignorable="d" 
-<<<<<<< HEAD
-                       Unloaded="UndertaleEmittersEditor_Unloaded"
-                       DataContextChanged="UserControl_DataContextChanged"
-                       d:DesignHeight="4500" d:DesignWidth="800" d:DataContext="{d:DesignInstance undertale:UndertaleParticleSystemEmitter}">
-    <UserControl.Resources>
-        <local:IsVersionAtLeastConverter x:Key="IsVersionAtLeastConverter"/>
-        <ObjectDataProvider MethodName="GetValues" ObjectType="{x:Type sys:Enum}" x:Key="EmitMode">
-            <ObjectDataProvider.MethodParameters>
-                <x:Type TypeName="undertale:UndertaleParticleSystemEmitter+EmitMode" />
-            </ObjectDataProvider.MethodParameters>
-        </ObjectDataProvider>
-        <ObjectDataProvider MethodName="GetValues" ObjectType="{x:Type sys:Enum}" x:Key="DistributionEnum">
-            <ObjectDataProvider.MethodParameters>
-                <x:Type TypeName="undertale:UndertaleParticleSystemEmitter+DistributionEnum" />
-            </ObjectDataProvider.MethodParameters>
-        </ObjectDataProvider>
-        <ObjectDataProvider MethodName="GetValues" ObjectType="{x:Type sys:Enum}" x:Key="EmitterShape">
-            <ObjectDataProvider.MethodParameters>
-                <x:Type TypeName="undertale:UndertaleParticleSystemEmitter+EmitterShape" />
-            </ObjectDataProvider.MethodParameters>
-        </ObjectDataProvider>
-        <ObjectDataProvider MethodName="GetValues" ObjectType="{x:Type sys:Enum}" x:Key="TextureEnum">
-            <ObjectDataProvider.MethodParameters>
-                <x:Type TypeName="undertale:UndertaleParticleSystemEmitter+TextureEnum" />
-            </ObjectDataProvider.MethodParameters>
-        </ObjectDataProvider>
-        <ObjectDataProvider MethodName="GetValues" ObjectType="{x:Type sys:Enum}" x:Key="TimeUnitEnum">
-            <ObjectDataProvider.MethodParameters>
-                <x:Type TypeName="undertale:UndertaleParticleSystemEmitter+TimeUnitEnum" />
-            </ObjectDataProvider.MethodParameters>
-        </ObjectDataProvider>
-=======
                        d:DesignHeight="4500" d:DesignWidth="800" d:DataContext="{d:DesignInstance undertale:UndertaleParticleSystemEmitter}">
     <UserControl.Resources>
         <ResourceDictionary>
@@ -73,7 +41,6 @@
                 <ResourceDictionary Source="/Controls/TransparencyGridBrush.xaml" />
             </ResourceDictionary.MergedDictionaries>
         </ResourceDictionary>
->>>>>>> bd374d7a
     </UserControl.Resources>
 
     <Grid>
@@ -130,27 +97,12 @@
         <CheckBox Grid.Row="1" Grid.Column="1" Margin="3" IsChecked="{Binding Enabled}"
                    Visibility="{Binding Mode=OneTime, Converter={StaticResource IsVersionAtLeastConverter},ConverterParameter=2023.6}"/>
 
-<<<<<<< HEAD
         <TextBlock Grid.Row="2" Grid.Column="0" Margin="3">Emit mode</TextBlock>
         <local:ComboBoxDark Grid.Row="2" Grid.Column="1" Margin="3,3,120,3"
                             ItemsSource="{Binding Source={StaticResource EmitMode}}" SelectedItem="{Binding Mode}"/>
 
         <TextBlock Grid.Row="3" Grid.Column="0" Margin="3">Emit count</TextBlock>
         <local:TextBoxDark Grid.Row="3" Grid.Column="1" Margin="3,3,120,3" Text="{Binding EmitCount}"/>
-=======
-        <TextBlock Grid.Row="1" Grid.Column="0" Margin="3"
-                   Visibility="{Binding Mode=OneTime, Converter={StaticResource IsVersionAtLeastConverter},ConverterParameter=2023.6}"
-                   >Enabled</TextBlock>
-        <CheckBox Grid.Row="1" Grid.Column="1" Margin="3" IsChecked="{Binding Enabled}"
-                   Visibility="{Binding Mode=OneTime, Converter={StaticResource IsVersionAtLeastConverter},ConverterParameter=2023.6}"/>
-
-        <TextBlock Grid.Row="2" Grid.Column="0" Margin="3">Emit mode</TextBlock>
-        <local:ComboBoxDark Grid.Row="2" Grid.Column="1" Margin="3"
-                            ItemsSource="{Binding Source={StaticResource EmitMode}}" SelectedItem="{Binding Mode}"/>
-
-        <TextBlock Grid.Row="3" Grid.Column="0" Margin="3">Emit count</TextBlock>
-        <local:TextBoxDark Grid.Row="3" Grid.Column="1" Margin="3" Text="{Binding EmitCount}"/>
->>>>>>> bd374d7a
 
         <Grid Grid.Row="4" Grid.ColumnSpan="2" Visibility="{Binding Mode=OneTime, Converter={StaticResource IsVersionAtLeastConverter},ConverterParameter=2023.8}">
             <Grid.ColumnDefinitions>
@@ -177,7 +129,6 @@
                 <local:TextBoxDark Grid.Column="0" Margin="3" Text="{Binding DelayMin}"/>
                 <local:TextBoxDark Grid.Column="1" Margin="3" Text="{Binding DelayMax}"/>
             </Grid>
-<<<<<<< HEAD
 
             <TextBlock Grid.Row="2" Grid.Column="0" Margin="3">Delay measured in:</TextBlock>
             <local:ComboBoxDark Grid.Row="2" Grid.Column="1" Margin="3"
@@ -193,23 +144,6 @@
                 <local:TextBoxDark Grid.Column="1" Margin="3" Text="{Binding IntervalMax}"/>
             </Grid>
 
-=======
-
-            <TextBlock Grid.Row="2" Grid.Column="0" Margin="3">Delay measured in:</TextBlock>
-            <local:ComboBoxDark Grid.Row="2" Grid.Column="1" Margin="3"
-                    ItemsSource="{Binding Source={StaticResource TimeUnitEnum}}" SelectedItem="{Binding DelayUnit}"/>
-
-            <TextBlock Grid.Row="3" Grid.Column="0" Margin="3">Interval min|max</TextBlock>
-            <Grid Grid.Row="3" Grid.Column="1">
-                <Grid.ColumnDefinitions>
-                    <ColumnDefinition Width="*"/>
-                    <ColumnDefinition Width="*"/>
-                </Grid.ColumnDefinitions>
-                <local:TextBoxDark Grid.Column="0" Margin="3" Text="{Binding IntervalMin}"/>
-                <local:TextBoxDark Grid.Column="1" Margin="3" Text="{Binding IntervalMax}"/>
-            </Grid>
-
->>>>>>> bd374d7a
             <TextBlock Grid.Row="4" Grid.Column="0" Margin="3">Interval measured in:</TextBlock>
             <local:ComboBoxDark Grid.Row="4" Grid.Column="1" Margin="3"
                     ItemsSource="{Binding Source={StaticResource TimeUnitEnum}}" SelectedItem="{Binding IntervalUnit}"/>
@@ -273,7 +207,6 @@
                 <RowDefinition Height="Auto"/>
                 <RowDefinition Height="Auto"/>
             </Grid.RowDefinitions>
-<<<<<<< HEAD
 
             <TextBlock Grid.Row="0" Grid.Column="0" Margin="3">Animate sprite</TextBlock>
             <CheckBox Grid.Row="0" Grid.Column="1" Margin="3" IsChecked="{Binding Animate}"/>
@@ -281,15 +214,6 @@
             <TextBlock Grid.Row="1" Grid.Column="0" Margin="3">Stretch sprite</TextBlock>
             <CheckBox Grid.Row="1" Grid.Column="1" Margin="3" IsChecked="{Binding Stretch}"/>
 
-=======
-
-            <TextBlock Grid.Row="0" Grid.Column="0" Margin="3">Animate sprite</TextBlock>
-            <CheckBox Grid.Row="0" Grid.Column="1" Margin="3" IsChecked="{Binding Animate}"/>
-
-            <TextBlock Grid.Row="1" Grid.Column="0" Margin="3">Stretch sprite</TextBlock>
-            <CheckBox Grid.Row="1" Grid.Column="1" Margin="3" IsChecked="{Binding Stretch}"/>
-
->>>>>>> bd374d7a
             <TextBlock Grid.Row="2" Grid.Column="0" Margin="3">Random</TextBlock>
             <CheckBox Grid.Row="2" Grid.Column="1" Margin="3" IsChecked="{Binding IsRandom}"/>
         </Grid>
@@ -448,7 +372,6 @@
 
         <TextBlock Grid.Row="32" Grid.Column="0" Margin="3">Is orientation relative</TextBlock>
         <CheckBox Grid.Row="32" Grid.Column="1" Margin="3" IsChecked="{Binding OrientationRelative}"/>
-<<<<<<< HEAD
 
         <TextBlock Grid.Row="33" Grid.Column="0" Margin="3">Spawn on death</TextBlock>
         <local:UndertaleObjectReference Grid.Row="33" Grid.Column="1" Margin="3" ObjectReference="{Binding SpawnOnDeath}" ObjectType="{x:Type undertale:UndertaleParticleSystemEmitter}"/>
@@ -474,19 +397,5 @@
                        ToolTipService.InitialShowDelay="200" Margin="0,0,58,0" Foreground="Black" Grid.Column="2"
                        Width="Auto" Grid.RowSpan="4"
                />
-=======
-
-        <TextBlock Grid.Row="33" Grid.Column="0" Margin="3">Spawn on death</TextBlock>
-        <local:UndertaleObjectReference Grid.Row="33" Grid.Column="1" Margin="3" ObjectReference="{Binding SpawnOnDeath}" ObjectType="{x:Type undertale:UndertaleParticleSystemEmitter}"/>
-
-        <TextBlock Grid.Row="34" Grid.Column="0" Margin="3">Spawn on death count</TextBlock>
-        <local:TextBoxDark Grid.Row="34" Grid.Column="1" Margin="3" Text="{Binding SpawnOnDeathCount}"/>
-
-        <TextBlock Grid.Row="35" Grid.Column="0" Margin="3">Spawn on update</TextBlock>
-        <local:UndertaleObjectReference Grid.Row="35" Grid.Column="1" Margin="3" ObjectReference="{Binding SpawnOnUpdate}" ObjectType="{x:Type undertale:UndertaleParticleSystemEmitter}"/>
-
-        <TextBlock Grid.Row="36" Grid.Column="0" Margin="3">Spawn on update count</TextBlock>
-        <local:TextBoxDark Grid.Row="36" Grid.Column="1" Margin="3" Text="{Binding SpawnOnUpdateCount}"/>
->>>>>>> bd374d7a
     </Grid>
 </local:DataUserControl>