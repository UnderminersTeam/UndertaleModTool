﻿<UserControl x:Class="UndertaleModTool.UndertaleCodeEditor"
             xmlns="http://schemas.microsoft.com/winfx/2006/xaml/presentation"
             xmlns:x="http://schemas.microsoft.com/winfx/2006/xaml"
             xmlns:mc="http://schemas.openxmlformats.org/markup-compatibility/2006" 
             xmlns:d="http://schemas.microsoft.com/expression/blend/2008" 
             xmlns:local="clr-namespace:UndertaleModTool"
		     xmlns:undertale="clr-namespace:UndertaleModLib.Models;assembly=UndertaleModLib"
             mc:Ignorable="d" 
<<<<<<< HEAD
             d:DesignHeight="450" d:DesignWidth="800" d:DataContext="{d:DesignInstance undertale:UndertaleCode}" DataContextChanged="UserControl_DataContextChanged" FontFamily="Comic Sans MS" Background="#FFF104A6">
    <Grid>
=======
             d:DesignHeight="450" d:DesignWidth="800" d:DataContext="{d:DesignInstance undertale:UndertaleCode}" DataContextChanged="UserControl_DataContextChanged">
    <UserControl.CommandBindings>
        <CommandBinding Command="{x:Static local:UndertaleCodeEditor.Compile}" Executed="Command_Compile" />
    </UserControl.CommandBindings>
    <UserControl.InputBindings>
        <KeyBinding Modifiers="Control" Key="K" Command="{x:Static local:UndertaleCodeEditor.Compile}"/>
    </UserControl.InputBindings>
    <Grid MaxHeight="{Binding ElementName=DataEditor, Path=ActualHeight}">
>>>>>>> c76c5608
        <Grid.ColumnDefinitions>
            <ColumnDefinition Width="1*"/>
            <ColumnDefinition Width="3*"/>
        </Grid.ColumnDefinitions>
        <Grid.RowDefinitions>
            <RowDefinition Height="Auto"/>
            <RowDefinition Height="Auto"/>
            <RowDefinition Height="Auto"/>
            <RowDefinition Height="1*"/>
        </Grid.RowDefinitions>

        <TextBlock Grid.Row="0" Grid.Column="0" Margin="3">Name</TextBlock>
        <local:UndertaleStringReference Grid.Row="0" Grid.Column="1" Margin="3" ObjectReference="{Binding Name}"/>

        <TextBlock Grid.Row="1" Grid.Column="0" Margin="3">Locals count</TextBlock>
        <TextBox Background="#FFF104A6" Grid.Row="1" Grid.Column="1" Margin="3" Text="{Binding LocalsCount}"/>

        <TextBlock Grid.Row="2" Grid.Column="0" Margin="3">Offset</TextBlock>
<<<<<<< HEAD
        <TextBox Background="#FFF104A6" Grid.Row="2" Grid.Column="1" Margin="3" Text="{Binding Offset}"/>
        
=======
        <TextBox Grid.Row="2" Grid.Column="1" Margin="3" Text="{Binding Offset}"/>

>>>>>>> c76c5608
        <TabControl Grid.Row="3" Grid.Column="0" Grid.ColumnSpan="2" SelectionChanged="TabControl_SelectionChanged">
            <TabItem Header="Decompiled" Name="DecompiledTab">
                <Grid>
                    <avalonEdit:TextEditor
                        xmlns:avalonEdit="http://icsharpcode.net/sharpdevelop/avalonedit"
                        FontFamily="Consolas"
                        Name="DecompiledEditor" 
                        IsReadOnly="True"
                        Background="#222222"
                        LineNumbersForeground="#DBDBDB"
                        Foreground="#C0C0C0"
                        ShowLineNumbers="True"
                        GotFocus="DecompiledEditor_GotFocus"
                        LostFocus="DecompiledEditor_LostFocus"
                        WordWrap="True"
                        FontSize="10pt"/>
                </Grid>
            </TabItem>
            <TabItem Header="Disassembly" Name="DisassemblyTab">
                <Grid>
<<<<<<< HEAD
                    <RichTextBox Background="#FFF104A6" HorizontalScrollBarVisibility="Auto" HorizontalAlignment="Left" IsReadOnly="True" IsDocumentEnabled="True" Name="DisassemblyView" Padding="-5,0,-5,0" MouseDoubleClick="DisassemblyView_MouseDoubleClick"/>
                    <TextBox TextWrapping="NoWrap" Name="DisassemblyEditor" LostFocus="DisassemblyEditor_LostFocus" Visibility="Collapsed" FontFamily="Comic Sans MS" Background="#FFF104A6" Padding="-2,0,-2,0" AcceptsReturn="True"/>
=======
                    <avalonEdit:TextEditor
                        xmlns:avalonEdit="http://icsharpcode.net/sharpdevelop/avalonedit"
                        FontFamily="Consolas"
                        Name="DisassemblyEditor" 
                        IsReadOnly="True"
                        Background="#222222"
                        Foreground="#C0C0C0"
                        GotFocus="DisassemblyEditor_GotFocus"
                        LostFocus="DisassemblyEditor_LostFocus"
                        WordWrap="True"
                        FontSize="10pt"/>
>>>>>>> c76c5608
                </Grid>
            </TabItem>
            <TabItem Header="Graph view" Name="GraphTab">
                <Viewbox Stretch="UniformToFill" StretchDirection="DownOnly">
                    <Image Name="GraphView"/>
                </Viewbox>
            </TabItem>
<<<<<<< HEAD
            <TabItem Header="Decompiled" Name="DecompiledTab">
              <Grid>
                    <RichTextBox Background="#FFF104A6" IsReadOnly="True" IsDocumentEnabled="True" Name="DecompiledView" Padding="-5,0,-5,0" MouseDoubleClick="DecompiledView_MouseDoubleClick" SpellCheck.IsEnabled="False"/>
                    <TextBox Name="DecompiledEditor" LostFocus="DecompiledEditor_LostFocus" Visibility="Collapsed" FontFamily="Comic Sans MS" Background="#FFF104A6" Padding="-2,0,-2,0" AcceptsReturn="True"/>
              </Grid>
            </TabItem>
=======
>>>>>>> c76c5608
        </TabControl>
    </Grid>
</UserControl><|MERGE_RESOLUTION|>--- conflicted
+++ resolved
@@ -6,11 +6,7 @@
              xmlns:local="clr-namespace:UndertaleModTool"
 		     xmlns:undertale="clr-namespace:UndertaleModLib.Models;assembly=UndertaleModLib"
              mc:Ignorable="d" 
-<<<<<<< HEAD
              d:DesignHeight="450" d:DesignWidth="800" d:DataContext="{d:DesignInstance undertale:UndertaleCode}" DataContextChanged="UserControl_DataContextChanged" FontFamily="Comic Sans MS" Background="#FFF104A6">
-    <Grid>
-=======
-             d:DesignHeight="450" d:DesignWidth="800" d:DataContext="{d:DesignInstance undertale:UndertaleCode}" DataContextChanged="UserControl_DataContextChanged">
     <UserControl.CommandBindings>
         <CommandBinding Command="{x:Static local:UndertaleCodeEditor.Compile}" Executed="Command_Compile" />
     </UserControl.CommandBindings>
@@ -18,7 +14,6 @@
         <KeyBinding Modifiers="Control" Key="K" Command="{x:Static local:UndertaleCodeEditor.Compile}"/>
     </UserControl.InputBindings>
     <Grid MaxHeight="{Binding ElementName=DataEditor, Path=ActualHeight}">
->>>>>>> c76c5608
         <Grid.ColumnDefinitions>
             <ColumnDefinition Width="1*"/>
             <ColumnDefinition Width="3*"/>
@@ -37,13 +32,8 @@
         <TextBox Background="#FFF104A6" Grid.Row="1" Grid.Column="1" Margin="3" Text="{Binding LocalsCount}"/>
 
         <TextBlock Grid.Row="2" Grid.Column="0" Margin="3">Offset</TextBlock>
-<<<<<<< HEAD
-        <TextBox Background="#FFF104A6" Grid.Row="2" Grid.Column="1" Margin="3" Text="{Binding Offset}"/>
-        
-=======
-        <TextBox Grid.Row="2" Grid.Column="1" Margin="3" Text="{Binding Offset}"/>
+        <TextBox Grid.Row="2" Grid.Column="1" Margin="3" Text="{Binding Offset}" Background="#FFF104A6"/>
 
->>>>>>> c76c5608
         <TabControl Grid.Row="3" Grid.Column="0" Grid.ColumnSpan="2" SelectionChanged="TabControl_SelectionChanged">
             <TabItem Header="Decompiled" Name="DecompiledTab">
                 <Grid>
@@ -64,10 +54,6 @@
             </TabItem>
             <TabItem Header="Disassembly" Name="DisassemblyTab">
                 <Grid>
-<<<<<<< HEAD
-                    <RichTextBox Background="#FFF104A6" HorizontalScrollBarVisibility="Auto" HorizontalAlignment="Left" IsReadOnly="True" IsDocumentEnabled="True" Name="DisassemblyView" Padding="-5,0,-5,0" MouseDoubleClick="DisassemblyView_MouseDoubleClick"/>
-                    <TextBox TextWrapping="NoWrap" Name="DisassemblyEditor" LostFocus="DisassemblyEditor_LostFocus" Visibility="Collapsed" FontFamily="Comic Sans MS" Background="#FFF104A6" Padding="-2,0,-2,0" AcceptsReturn="True"/>
-=======
                     <avalonEdit:TextEditor
                         xmlns:avalonEdit="http://icsharpcode.net/sharpdevelop/avalonedit"
                         FontFamily="Consolas"
@@ -79,7 +65,6 @@
                         LostFocus="DisassemblyEditor_LostFocus"
                         WordWrap="True"
                         FontSize="10pt"/>
->>>>>>> c76c5608
                 </Grid>
             </TabItem>
             <TabItem Header="Graph view" Name="GraphTab">
@@ -87,15 +72,6 @@
                     <Image Name="GraphView"/>
                 </Viewbox>
             </TabItem>
-<<<<<<< HEAD
-            <TabItem Header="Decompiled" Name="DecompiledTab">
-              <Grid>
-                    <RichTextBox Background="#FFF104A6" IsReadOnly="True" IsDocumentEnabled="True" Name="DecompiledView" Padding="-5,0,-5,0" MouseDoubleClick="DecompiledView_MouseDoubleClick" SpellCheck.IsEnabled="False"/>
-                    <TextBox Name="DecompiledEditor" LostFocus="DecompiledEditor_LostFocus" Visibility="Collapsed" FontFamily="Comic Sans MS" Background="#FFF104A6" Padding="-2,0,-2,0" AcceptsReturn="True"/>
-              </Grid>
-            </TabItem>
-=======
->>>>>>> c76c5608
         </TabControl>
     </Grid>
 </UserControl>