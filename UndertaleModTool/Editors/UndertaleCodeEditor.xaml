﻿<local:DataUserControl x:Class="UndertaleModTool.UndertaleCodeEditor"
                       xmlns="http://schemas.microsoft.com/winfx/2006/xaml/presentation"
                       xmlns:x="http://schemas.microsoft.com/winfx/2006/xaml"
                       xmlns:mc="http://schemas.openxmlformats.org/markup-compatibility/2006"
                       xmlns:d="http://schemas.microsoft.com/expression/blend/2008"
                       xmlns:local="clr-namespace:UndertaleModTool"
                       xmlns:undertale="clr-namespace:UndertaleModLib.Models;assembly=UndertaleModLib"
                       xmlns:gif ="http://wpfanimatedgif.codeplex.com"
                       mc:Ignorable="d"
                       d:DesignHeight="450" d:DesignWidth="800" d:DataContext="{d:DesignInstance undertale:UndertaleCode}"
                       DataContextChanged="UserControl_DataContextChanged" Loaded="UndertaleCodeEditor_Loaded" Unloaded="UndertaleCodeEditor_Unloaded">
    <UserControl.CommandBindings>
        <CommandBinding Command="{x:Static local:UndertaleCodeEditor.Compile}" Executed="Command_Compile" />
    </UserControl.CommandBindings>
    <UserControl.InputBindings>
        <KeyBinding Modifiers="Control" Key="K" Command="{x:Static local:UndertaleCodeEditor.Compile}"/>
    </UserControl.InputBindings>
    <UserControl.Resources>
        <local:NullToVisibilityConverter x:Key="VisibleIfNotNull" nullValue="Collapsed" notNullValue="Visible"/>
    </UserControl.Resources>
    <Grid MaxHeight="{Binding ElementName=DataEditor, Path=ActualHeight}">
        <Grid.ColumnDefinitions>
            <ColumnDefinition Width="1*"/>
            <ColumnDefinition Width="3*"/>
        </Grid.ColumnDefinitions>
        <Grid.RowDefinitions>
            <RowDefinition Height="Auto"/>
            <RowDefinition Height="Auto"/>
            <RowDefinition Height="Auto"/>
            <RowDefinition Height="Auto"/>
            <RowDefinition Height="Auto"/>
            <RowDefinition Height="1*"/>
        </Grid.RowDefinitions>
        <TextBlock Grid.Row="0" Grid.Column="0" Margin="3"><Run Text="Name"/></TextBlock>
        <local:UndertaleStringReference Grid.Row="0" Grid.Column="1" Margin="3,3,110,3" ObjectReference="{Binding Name}"/>

        <TextBlock Grid.Row="1" Grid.Column="0" Margin="3"><Run Text="Locals count"/></TextBlock>
        <local:TextBoxDark Grid.Row="1" Grid.Column="1" Margin="3,3,110,3" Text="{Binding LocalsCount}"/>

        <TextBlock Grid.Row="2" Grid.Column="0" Margin="3"><Run Text="Arguments count"/></TextBlock>
        <local:TextBoxDark Grid.Row="2" Grid.Column="1" Margin="3,3,110,3" Text="{Binding ArgumentsCount}"/>

        <TextBlock Grid.Row="3" Grid.Column="0" Margin="3"><Run Text="Offset"/></TextBlock>
        <local:TextBoxDark Grid.Row="3" Grid.Column="1" Margin="3,3,110,3" Text="{Binding Offset}"/>

<<<<<<< HEAD
        <TabControl x:Name="CodeModeTabs" Grid.Row="4" Grid.Column="0" Grid.ColumnSpan="2" SelectionChanged="TabControl_SelectionChanged">
            <TabItem Header="Decompiled" x:Name="DecompiledTab">
=======
        <TextBlock Grid.Row="4" Grid.Column="0" Margin="3" Visibility="{Binding ParentEntry, Converter={StaticResource VisibleIfNotNull}}">Parent entry</TextBlock>
        <local:UndertaleObjectReference Grid.Row="4" Grid.Column="1" Margin="3" Visibility="{Binding ParentEntry, Converter={StaticResource VisibleIfNotNull}}" ObjectReference="{Binding ParentEntry}" ObjectType="{x:Type undertale:UndertaleCode}" CanRemove="False" CanChange="False"/>

        <TabControl x:Name="CodeModeTabs" Grid.Row="5" Grid.Column="0" Grid.ColumnSpan="2" SelectionChanged="TabControl_SelectionChanged">
            <TabItem Header="Decompiled" Name="DecompiledTab">
>>>>>>> bd374d7a
                <Grid>
                    <avalonEdit:TextEditor
                        xmlns:avalonEdit="http://icsharpcode.net/sharpdevelop/avalonedit"
                        FontFamily="Consolas"
                        x:Name="DecompiledEditor"
                        IsReadOnly="True"
                        Background="#222222"
                        LineNumbersForeground="#DBDBDB"
                        Foreground="#C0C0C0"
                        ShowLineNumbers="True"
                        GotFocus="DecompiledEditor_GotFocus"
                        LostFocus="DecompiledEditor_LostFocus"
                        WordWrap="True"
                        FontSize="10pt"
                        Padding="4"/>
                </Grid>
            </TabItem>
            <TabItem Header="Disassembly" x:Name="DisassemblyTab">
                <Grid>
                    <avalonEdit:TextEditor
                        xmlns:avalonEdit="http://icsharpcode.net/sharpdevelop/avalonedit"
                        FontFamily="Consolas"
                        x:Name="DisassemblyEditor"
                        IsReadOnly="True"
                        Background="#222222"
                        Foreground="#C0C0C0"
                        GotFocus="DisassemblyEditor_GotFocus"
                        LostFocus="DisassemblyEditor_LostFocus"
                        WordWrap="True"
                        FontSize="10pt"
                        Padding="4"/>
                </Grid>
            </TabItem>
        </TabControl>
        <Image Margin="0,-52,30,0" Grid.Column="1" Grid.Row="4" gif:ImageBehavior.AnimatedSource="/Resources/spr_flowey_riseanim.gif"  Stretch="None" HorizontalAlignment="Right" VerticalAlignment="Top" Cursor="Hand" x:Name="Flowey"/>
        <Image Margin="0,-80,16,0" Grid.Column="1" Grid.Row="4" Source="/Resources/spr_bubble_message.png" Stretch="None" HorizontalAlignment="Right" VerticalAlignment="Top" Cursor="Hand" x:Name="FloweyBubble"/>
        <Label Content="None" HorizontalAlignment="Right" VerticalAlignment="Top" x:Name="CodeObjectLabel"
                       ToolTip="This is an ID (index) of the currently open code. It starts from 0."
                       ToolTipService.InitialShowDelay="200" Margin="0,17,17,0" Foreground="Black" Grid.Column="1"
                       Width="Auto" Grid.RowSpan="2"
               />
        <Label Content="ID:" HorizontalAlignment="Right" VerticalAlignment="Top" x:Name="Funny"
                       ToolTip="This is an ID (index) of the currently open code. It starts from 0."
                       ToolTipService.InitialShowDelay="200" Margin="0,17,58,0" Foreground="Black" Grid.Column="1"
                       Width="Auto" Grid.RowSpan="2"
               />
    </Grid>
</local:DataUserControl><|MERGE_RESOLUTION|>--- conflicted
+++ resolved
@@ -43,16 +43,11 @@
         <TextBlock Grid.Row="3" Grid.Column="0" Margin="3"><Run Text="Offset"/></TextBlock>
         <local:TextBoxDark Grid.Row="3" Grid.Column="1" Margin="3,3,110,3" Text="{Binding Offset}"/>
 
-<<<<<<< HEAD
-        <TabControl x:Name="CodeModeTabs" Grid.Row="4" Grid.Column="0" Grid.ColumnSpan="2" SelectionChanged="TabControl_SelectionChanged">
-            <TabItem Header="Decompiled" x:Name="DecompiledTab">
-=======
         <TextBlock Grid.Row="4" Grid.Column="0" Margin="3" Visibility="{Binding ParentEntry, Converter={StaticResource VisibleIfNotNull}}">Parent entry</TextBlock>
         <local:UndertaleObjectReference Grid.Row="4" Grid.Column="1" Margin="3" Visibility="{Binding ParentEntry, Converter={StaticResource VisibleIfNotNull}}" ObjectReference="{Binding ParentEntry}" ObjectType="{x:Type undertale:UndertaleCode}" CanRemove="False" CanChange="False"/>
 
         <TabControl x:Name="CodeModeTabs" Grid.Row="5" Grid.Column="0" Grid.ColumnSpan="2" SelectionChanged="TabControl_SelectionChanged">
             <TabItem Header="Decompiled" Name="DecompiledTab">
->>>>>>> bd374d7a
                 <Grid>
                     <avalonEdit:TextEditor
                         xmlns:avalonEdit="http://icsharpcode.net/sharpdevelop/avalonedit"
