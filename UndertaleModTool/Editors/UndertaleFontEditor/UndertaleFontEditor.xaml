--- conflicted
+++ resolved
@@ -121,11 +121,7 @@
         <local:TextBoxDark Grid.Row="13" Grid.Column="1" Margin="3" Text="{Binding LineHeight}"
                            Visibility="{Binding Mode=OneTime, Converter={StaticResource IsVersionAtLeastConverter}, ConverterParameter=2023.6}"/>
 
-<<<<<<< HEAD
-        <TextBlock Grid.Row="13" Grid.ColumnSpan="2" Margin="3,30,3,3" HorizontalAlignment="Center" Foreground="DarkGray" FontStyle="Italic" TextWrapping="Wrap" TextAlignment="Center">
-=======
         <TextBlock Grid.Row="14" Grid.ColumnSpan="2" Margin="3,30,3,3" HorizontalAlignment="Center" Foreground="DarkGray" FontStyle="Italic" TextWrapping="Wrap" TextAlignment="Center">
->>>>>>> 7b876ad4
             Hint: You can click on any glyph here to highlight it in the "Glyphs".
         </TextBlock>
         <Viewbox Grid.Row="15" Grid.ColumnSpan="2" Margin="3" Stretch="Uniform" StretchDirection="DownOnly">
