--- conflicted
+++ resolved
@@ -118,11 +118,7 @@
                 </Grid>
 
                 <TextBlock Grid.Row="12" Grid.Column="0" Margin="3">Flags</TextBlock>
-<<<<<<< HEAD
-                <TextBox Grid.Row="12" Grid.Column="1" Margin="3" Text="{Binding GeneralInfo.Info}"/>
-=======
                 <local:FlagsBox Grid.Row="12" Grid.Column="1" Margin="3" Value="{Binding GeneralInfo.Info}" />
->>>>>>> 5e513b18
 
                 <TextBlock Grid.Row="13" Grid.Column="0" Margin="3">License MD5</TextBlock>
                 <TextBox Grid.Row="13" Grid.Column="1" Margin="3" Text="{Binding GeneralInfo.LicenseMD5, Mode=TwoWay, Converter={StaticResource byteArrayConverter}}"/>
@@ -152,11 +148,7 @@
                 <TextBox Grid.Row="17" Grid.Column="1" Margin="3" Text="{Binding GeneralInfo.ActiveTargets}"/>
 
                 <TextBlock Grid.Row="18" Grid.Column="0" Margin="3">Function classifications</TextBlock>
-<<<<<<< HEAD
-                <TextBox Grid.Row="18" Grid.Column="1" Margin="3" Text="{Binding GeneralInfo.FunctionClassifications}"/>
-=======
                 <local:FlagsBox Grid.Row="18" Grid.Column="1" Margin="3" Value="{Binding GeneralInfo.FunctionClassifications}"/>
->>>>>>> 5e513b18
 
                 <TextBlock Grid.Row="19" Grid.Column="0" Margin="3">Steam AppID</TextBlock>
                 <TextBox Grid.Row="19" Grid.Column="1" Margin="3" Text="{Binding GeneralInfo.SteamAppID}"/>
@@ -260,11 +252,7 @@
                 </Grid>
 
                 <TextBlock Grid.Row="1" Grid.Column="0" Margin="3">Flags</TextBlock>
-<<<<<<< HEAD
-                <TextBox Grid.Row="1" Grid.Column="1" Margin="3" Text="{Binding Options.Info}"/>
-=======
                 <local:FlagsBox Grid.Row="1" Grid.Column="1" Margin="3" Value="{Binding Options.Info}" />
->>>>>>> 5e513b18
 
                 <TextBlock Grid.Row="2" Grid.Column="0" Margin="3">Scale</TextBlock>
                 <TextBox Grid.Row="2" Grid.Column="1" Margin="3" Text="{Binding Options.Scale}"/>
