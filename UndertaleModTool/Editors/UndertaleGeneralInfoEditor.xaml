﻿<UserControl x:Class="UndertaleModTool.UndertaleGeneralInfoEditor"
             xmlns="http://schemas.microsoft.com/winfx/2006/xaml/presentation"
             xmlns:x="http://schemas.microsoft.com/winfx/2006/xaml"
             xmlns:mc="http://schemas.openxmlformats.org/markup-compatibility/2006" 
             xmlns:d="http://schemas.microsoft.com/expression/blend/2008" 
             xmlns:local="clr-namespace:UndertaleModTool"
		     xmlns:undertale="clr-namespace:UndertaleModLib;assembly=UndertaleModLib"
		     xmlns:undertaleModels="clr-namespace:UndertaleModLib.Models;assembly=UndertaleModLib"
             mc:Ignorable="d" 
             d:DesignHeight="450" d:DesignWidth="800" d:DataContext="{d:DesignInstance undertale:UndertaleData}" FontFamily="Comic Sans MS" Foreground="#FF000000" Background="#FFF104A6">
    <UserControl.Resources>
        <local:NullToVisibilityConverter x:Key="NullToVisibilityConverter" local:nullValue="Visible" local:notNullValue="Collapsed"/>
        <local:NullToVisibilityConverter x:Key="NotNullToVisibilityConverter" local:nullValue="Collapsed" local:notNullValue="Visible"/>
        <local:BooleanToVisibilityConverter x:Key="BooleanTrueToVisibilityConverter" local:trueValue="Visible" local:falseValue="Collapsed"/>
        <local:BooleanToVisibilityConverter x:Key="BooleanFalseToVisibilityConverter" local:trueValue="Collapsed" local:falseValue="Visible"/>
        <local:ByteArrayConverter x:Key="byteArrayConverter"/>
        <local:ByteGUIDArrayConverter x:Key="byteGUIDArrayConverter"/>
    </UserControl.Resources>

    <StackPanel>
        <StackPanel Visibility="{Binding GeneralInfo, Converter={StaticResource NotNullToVisibilityConverter}}">
            <TextBlock Text="General info" FontWeight="Bold"/>
            <Separator/>
            <Grid>
                <Grid.ColumnDefinitions>
                    <ColumnDefinition Width="1*"/>
                    <ColumnDefinition Width="3*"/>
                </Grid.ColumnDefinitions>
                <Grid.RowDefinitions>
                    <RowDefinition Height="Auto"/>
                    <RowDefinition Height="Auto"/>
                    <RowDefinition Height="Auto"/>
                    <RowDefinition Height="Auto"/>
                    <RowDefinition Height="Auto"/>
                    <RowDefinition Height="Auto"/>
                    <RowDefinition Height="Auto"/>
                    <RowDefinition Height="Auto"/>
                    <RowDefinition Height="Auto"/>
                    <RowDefinition Height="Auto"/>
                    <RowDefinition Height="Auto"/>
                    <RowDefinition Height="Auto"/>
                    <RowDefinition Height="Auto"/>
                    <RowDefinition Height="Auto"/>
                    <RowDefinition Height="Auto"/>
                    <RowDefinition Height="Auto"/>
                    <RowDefinition Height="Auto"/>
                    <RowDefinition Height="Auto"/>
                    <RowDefinition Height="Auto"/>
                    <RowDefinition Height="Auto"/>
                    <RowDefinition Height="Auto"/>
                    <RowDefinition Height="Auto"/>
                    <RowDefinition Height="Auto"/>
                    <RowDefinition Height="Auto"/>
                </Grid.RowDefinitions>

                <TextBlock Grid.Row="0" Grid.Column="0" Margin="3">Disable debugger</TextBlock>
                <CheckBox Grid.Row="0" Grid.Column="1" Margin="3" IsChecked="{Binding GeneralInfo.DisableDebugger}" Background="#FFF104A6"/>

                <TextBlock Grid.Row="1" Grid.Column="0" Margin="3">Bytecode version</TextBlock>
                <TextBox Grid.Row="1" Grid.Column="1" Margin="3" Text="{Binding GeneralInfo.BytecodeVersion}" Background="#FFF104A6"/>

                <TextBlock Grid.Row="2" Grid.Column="0" Margin="3">Unknown</TextBlock>
                <TextBox Background="#FFF104A6" Grid.Row="2" Grid.Column="1" Margin="3" Text="{Binding GeneralInfo.Unknown}"/>

                <TextBlock Grid.Row="3" Grid.Column="0" Margin="3">Filename</TextBlock>
                <local:UndertaleStringReference Grid.Row="3" Grid.Column="1" Margin="3" ObjectReference="{Binding GeneralInfo.Filename}"/>

                <TextBlock Grid.Row="4" Grid.Column="0" Margin="3">Config</TextBlock>
                <local:UndertaleStringReference Grid.Row="4" Grid.Column="1" Margin="3" ObjectReference="{Binding GeneralInfo.Config}"/>

                <TextBlock Grid.Row="5" Grid.Column="0" Margin="3">Last object ID</TextBlock>
                <TextBox Background="#FFF104A6" Grid.Row="5" Grid.Column="1" Margin="3" Text="{Binding GeneralInfo.LastObj}"/>

                <TextBlock Grid.Row="6" Grid.Column="0" Margin="3">Last tile ID</TextBlock>
                <TextBox Background="#FFF104A6" Grid.Row="6" Grid.Column="1" Margin="3" Text="{Binding GeneralInfo.LastTile}"/>

                <TextBlock Grid.Row="7" Grid.Column="0" Margin="3">Game ID</TextBlock>
                <TextBox Background="#FFF104A6" Grid.Row="7" Grid.Column="1" Margin="3" Text="{Binding GeneralInfo.GameID}"/>

                <TextBlock Grid.Row="8" Grid.Column="0" Margin="3">DirectPlay GUID</TextBlock>
                <TextBox Background="#FFF104A6" Grid.Row="8" Grid.Column="1" Margin="3" Text="{Binding GeneralInfo.DirectPlayGuid}"/>

                <TextBlock Grid.Row="9" Grid.Column="0" Margin="3">Name</TextBlock>
                <local:UndertaleStringReference Grid.Row="9" Grid.Column="1" Margin="3" ObjectReference="{Binding GeneralInfo.Name}"/>

                <TextBlock Grid.Row="10" Grid.Column="0" Margin="3">Version</TextBlock>
                <Grid Grid.Row="10" Grid.Column="1">
                    <Grid.ColumnDefinitions>
                        <ColumnDefinition Width="*"/>
                        <ColumnDefinition Width="Auto"/>
                        <ColumnDefinition Width="*"/>
                        <ColumnDefinition Width="Auto"/>
                        <ColumnDefinition Width="*"/>
                        <ColumnDefinition Width="Auto"/>
                        <ColumnDefinition Width="*"/>
                    </Grid.ColumnDefinitions>
                    <TextBox Background="#FFF104A6" Grid.Column="0" Margin="3" Text="{Binding GeneralInfo.Major}"/>
                    <TextBlock Grid.Column="1" Margin="0,3" Text="."/>
                    <TextBox Background="#FFF104A6" Grid.Column="2" Margin="3" Text="{Binding GeneralInfo.Minor}"/>
                    <TextBlock Grid.Column="3" Margin="0,3" Text="."/>
                    <TextBox Background="#FFF104A6" Grid.Column="4" Margin="3" Text="{Binding GeneralInfo.Release}"/>
                    <TextBlock Grid.Column="5" Margin="0,3" Text="."/>
                    <TextBox Background="#FFF104A6" Grid.Column="6" Margin="3" Text="{Binding GeneralInfo.Build}"/>
                </Grid>

                <TextBlock Grid.Row="11" Grid.Column="0" Margin="3">Default window size</TextBlock>
                <Grid Grid.Row="11" Grid.Column="1">
                    <Grid.ColumnDefinitions>
                        <ColumnDefinition Width="*"/>
                        <ColumnDefinition Width="Auto"/>
                        <ColumnDefinition Width="*"/>
                    </Grid.ColumnDefinitions>
                    <TextBox Background="#FFF104A6" Grid.Column="0" Margin="3" Text="{Binding GeneralInfo.DefaultWindowWidth}"/>
                    <TextBlock Grid.Column="1" Margin="0,3" Text="x"/>
                    <TextBox Background="#FFF104A6" Grid.Column="2" Margin="3" Text="{Binding GeneralInfo.DefaultWindowHeight}"/>
                </Grid>

                <TextBlock Grid.Row="12" Grid.Column="0" Margin="3">Flags</TextBlock>
                <TextBox Background="#FFF104A6" Grid.Row="12" Grid.Column="1" Margin="3" Text="{Binding GeneralInfo.Info}"/>

                <TextBlock Grid.Row="13" Grid.Column="0" Margin="3">License MD5</TextBlock>
<<<<<<< HEAD
                <TextBox Background="#FFF104A6" Grid.Row="13" Grid.Column="1" Margin="3">
                    <TextBox.Text>
                        <MultiBinding StringFormat="{}{0:X2} {1:X2} {2:X2} {3:X2} {4:X2} {5:X2} {6:X2} {7:X2} {8:X2} {9:X2} {10:X2} {11:X2} {12:X2} {13:X2} {14:X2} {15:X2}">
                            <Binding Path="GeneralInfo.LicenseMD5[0]" />
                            <Binding Path="GeneralInfo.LicenseMD5[1]" />
                            <Binding Path="GeneralInfo.LicenseMD5[2]" />
                            <Binding Path="GeneralInfo.LicenseMD5[3]" />
                            <Binding Path="GeneralInfo.LicenseMD5[4]" />
                            <Binding Path="GeneralInfo.LicenseMD5[5]" />
                            <Binding Path="GeneralInfo.LicenseMD5[6]" />
                            <Binding Path="GeneralInfo.LicenseMD5[7]" />
                            <Binding Path="GeneralInfo.LicenseMD5[8]" />
                            <Binding Path="GeneralInfo.LicenseMD5[9]" />
                            <Binding Path="GeneralInfo.LicenseMD5[10]" />
                            <Binding Path="GeneralInfo.LicenseMD5[11]" />
                            <Binding Path="GeneralInfo.LicenseMD5[12]" />
                            <Binding Path="GeneralInfo.LicenseMD5[13]" />
                            <Binding Path="GeneralInfo.LicenseMD5[14]" />
                            <Binding Path="GeneralInfo.LicenseMD5[15]" />
                        </MultiBinding>
                    </TextBox.Text>
                </TextBox>
=======
                <TextBox Grid.Row="13" Grid.Column="1" Margin="3" Text="{Binding GeneralInfo.LicenseMD5, Mode=TwoWay, Converter={StaticResource byteArrayConverter}}"/>
>>>>>>> 5ccaae62

                <TextBlock Grid.Row="14" Grid.Column="0" Margin="3">License CRC32</TextBlock>
                <TextBox Background="#FFF104A6" Grid.Row="14" Grid.Column="1" Margin="3" Text="{Binding GeneralInfo.LicenseCRC32, StringFormat={}{0:X8}}"/>

                <TextBlock Grid.Row="15" Grid.Column="0" Margin="3">Timestamp</TextBlock>
                <TextBox Background="#FFF104A6" Grid.Row="15" Grid.Column="1" Margin="3" Text="{Binding GeneralInfo.Timestamp}"/>

                <TextBlock Grid.Row="16" Grid.Column="0" Margin="3">Display name</TextBlock>
                <local:UndertaleStringReference Grid.Row="16" Grid.Column="1" Margin="3" ObjectReference="{Binding GeneralInfo.DisplayName}"/>

                <TextBlock Grid.Row="17" Grid.Column="0" Margin="3">Active targets</TextBlock>
                <TextBox Background="#FFF104A6" Grid.Row="17" Grid.Column="1" Margin="3" Text="{Binding GeneralInfo.ActiveTargets}"/>

                <TextBlock Grid.Row="18" Grid.Column="0" Margin="3">Function classifications</TextBlock>
                <TextBox Background="#FFF104A6" Grid.Row="18" Grid.Column="1" Margin="3" Text="{Binding GeneralInfo.FunctionClassifications}"/>

                <TextBlock Grid.Row="19" Grid.Column="0" Margin="3">Steam AppID</TextBlock>
                <TextBox Background="#FFF104A6" Grid.Row="19" Grid.Column="1" Margin="3" Text="{Binding GeneralInfo.SteamAppID}"/>

                <TextBlock Grid.Row="20" Grid.Column="0" Margin="3">Debugger port</TextBlock>
                <TextBox Background="#FFF104A6" Grid.Row="20" Grid.Column="1" Margin="3" Text="{Binding GeneralInfo.DebuggerPort}"/>

                <TextBlock Grid.Row="21" Grid.Column="0" Margin="3">Room order</TextBlock>
                <Expander Grid.Row="21" Grid.Column="1" Margin="3" Header="List">
                    <DataGrid ItemsSource="{Binding GeneralInfo.RoomOrder}" AutoGenerateColumns="False" CanUserAddRows="True" CanUserDeleteRows="True" HorizontalGridLinesBrush="LightGray" VerticalGridLinesBrush="LightGray" HeadersVisibility="None" SelectionMode="Single" SelectionUnit="FullRow">
                        <DataGrid.Resources>
                            <SolidColorBrush x:Key="{x:Static SystemColors.HighlightBrushKey}" Color="#FF26A0DA"/>
                            <Style TargetType="{x:Type DataGridCell}">
                                <Setter Property="Template">
                                    <Setter.Value>
                                        <ControlTemplate TargetType="{x:Type DataGridCell}">
                                            <Grid Background="{TemplateBinding Background}">
                                                <ContentPresenter VerticalAlignment="Center" />
                                            </Grid>
                                        </ControlTemplate>
                                    </Setter.Value>
                                </Setter>
                                <Style.Triggers>
                                    <DataTrigger Binding="{Binding DataContext, RelativeSource={RelativeSource AncestorType={x:Type DataGridRow}}}" Value="{x:Static CollectionView.NewItemPlaceholder}">
                                        <Setter Property="Template">
                                            <Setter.Value>
                                                <ControlTemplate>
                                                    <TextBlock Margin="5" TextAlignment="Center" FontStyle="Italic">Double click to add</TextBlock>
                                                </ControlTemplate>
                                            </Setter.Value>
                                        </Setter>
                                    </DataTrigger>
                                </Style.Triggers>
                            </Style>
                        </DataGrid.Resources>
                        <DataGrid.Columns>
                            <DataGridTemplateColumn Width="*">
                                <DataGridTemplateColumn.CellTemplate>
                                    <DataTemplate>
                                        <local:UndertaleObjectReference Margin="20,0,0,0" ObjectReference="{Binding Resource, Mode=TwoWay, UpdateSourceTrigger=PropertyChanged}" ObjectType="{x:Type undertaleModels:UndertaleRoom}" CanRemove="False"/>
                                    </DataTemplate>
                                </DataGridTemplateColumn.CellTemplate>
                            </DataGridTemplateColumn>
                        </DataGrid.Columns>
                    </DataGrid>
                </Expander>

                <Button Grid.Row="22" Grid.Column="1" Margin="3" Content="Sync with room list" Click="SyncRoomList_Click"/>

                <Grid Grid.Row="23" Grid.ColumnSpan="2" Margin="0" Visibility="{Binding DataContext.IsGMS2, RelativeSource={RelativeSource FindAncestor, AncestorType={x:Type local:MainWindow}}}">
                    <Grid.ColumnDefinitions>
                        <ColumnDefinition Width="1*"/>
                        <ColumnDefinition Width="3*"/>
                    </Grid.ColumnDefinitions>
                    <Grid.RowDefinitions>
                        <RowDefinition Height="Auto"/>
                        <RowDefinition Height="Auto"/>
                        <RowDefinition Height="Auto"/>
                        <RowDefinition Height="Auto"/>
                    </Grid.RowDefinitions>

                    <TextBlock Grid.Row="1" Grid.Column="0" Margin="3">FPS</TextBlock>
                    <TextBox Background="#FFF104A6" Grid.Row="1" Grid.Column="1" Margin="3" Text="{Binding GeneralInfo.GMS2FPS}"/>

                    <TextBlock Grid.Row="2" Grid.Column="0" Margin="3">Allow statistics</TextBlock>
                    <CheckBox Background="#FFF104A6" Grid.Row="2" Grid.Column="1" Margin="3" IsChecked="{Binding GeneralInfo.GMS2AllowStatistics}"/>

                    <TextBlock Grid.Row="3" Grid.Column="0" Margin="3">Game GUID</TextBlock>
<<<<<<< HEAD
                    <TextBox Background="#FFF104A6" Grid.Row="3" Grid.Column="1" Margin="3">
                        <TextBox.Text>
                            <MultiBinding StringFormat="{}{0:X2} {1:X2} {2:X2} {3:X2} {4:X2} {5:X2} {6:X2} {7:X2} {8:X2} {9:X2} {10:X2} {11:X2} {12:X2} {13:X2} {14:X2} {15:X2}">
                                <Binding Path="GeneralInfo.GMS2GameGUID[0]" />
                                <Binding Path="GeneralInfo.GMS2GameGUID[1]" />
                                <Binding Path="GeneralInfo.GMS2GameGUID[2]" />
                                <Binding Path="GeneralInfo.GMS2GameGUID[3]" />
                                <Binding Path="GeneralInfo.GMS2GameGUID[4]" />
                                <Binding Path="GeneralInfo.GMS2GameGUID[5]" />
                                <Binding Path="GeneralInfo.GMS2GameGUID[6]" />
                                <Binding Path="GeneralInfo.GMS2GameGUID[7]" />
                                <Binding Path="GeneralInfo.GMS2GameGUID[8]" />
                                <Binding Path="GeneralInfo.GMS2GameGUID[9]" />
                                <Binding Path="GeneralInfo.GMS2GameGUID[10]" />
                                <Binding Path="GeneralInfo.GMS2GameGUID[11]" />
                                <Binding Path="GeneralInfo.GMS2GameGUID[12]" />
                                <Binding Path="GeneralInfo.GMS2GameGUID[13]" />
                                <Binding Path="GeneralInfo.GMS2GameGUID[14]" />
                                <Binding Path="GeneralInfo.GMS2GameGUID[15]" />
                            </MultiBinding>
                        </TextBox.Text>
                    </TextBox>
=======
                    <TextBox Grid.Row="13" Grid.Column="1" Margin="3" Text="{Binding GeneralInfo.GMS2GameGUID, Mode=TwoWay, Converter={StaticResource byteGUIDArrayConverter}}"/>
>>>>>>> 5ccaae62
                </Grid>
            </Grid>
        </StackPanel>

        <StackPanel Visibility="{Binding Options, Converter={StaticResource NotNullToVisibilityConverter}}">
            <TextBlock Text="Options" FontWeight="Bold"/>
            <Separator/>
            <Grid>
                <Grid.ColumnDefinitions>
                    <ColumnDefinition Width="1*"/>
                    <ColumnDefinition Width="3*"/>
                </Grid.ColumnDefinitions>
                <Grid.RowDefinitions>
                    <RowDefinition Height="Auto"/>
                    <RowDefinition Height="Auto"/>
                    <RowDefinition Height="Auto"/>
                    <RowDefinition Height="Auto"/>
                    <RowDefinition Height="Auto"/>
                    <RowDefinition Height="Auto"/>
                    <RowDefinition Height="Auto"/>
                    <RowDefinition Height="Auto"/>
                    <RowDefinition Height="Auto"/>
                    <RowDefinition Height="Auto"/>
                    <RowDefinition Height="Auto"/>
                    <RowDefinition Height="Auto"/>
                    <RowDefinition Height="Auto"/>
                    <RowDefinition Height="Auto"/>
                </Grid.RowDefinitions>

                <TextBlock Grid.Row="0" Grid.Column="0" Margin="3">Unknown</TextBlock>
                <Grid Grid.Row="0" Grid.Column="1">
                    <Grid.ColumnDefinitions>
                        <ColumnDefinition Width="*"/>
                        <ColumnDefinition Width="*"/>
                    </Grid.ColumnDefinitions>
                    <TextBox Background="#FFF104A6" Grid.Column="0" Margin="3" Text="{Binding Options.Unknown1}"/>
                    <TextBox Background="#FFF104A6" Grid.Column="1" Margin="3" Text="{Binding Options.Unknown2}"/>
                </Grid>

                <TextBlock Grid.Row="1" Grid.Column="0" Margin="3">Flags</TextBlock>
                <TextBox Background="#FFF104A6" Grid.Row="1" Grid.Column="1" Margin="3" Text="{Binding Options.Info}"/>

                <TextBlock Grid.Row="2" Grid.Column="0" Margin="3">Scale</TextBlock>
                <TextBox Background="#FFF104A6" Grid.Row="2" Grid.Column="1" Margin="3" Text="{Binding Options.Scale}"/>

                <TextBlock Grid.Row="3" Grid.Column="0" Margin="3">Window color</TextBlock>
                <local:ColorPicker Grid.Row="3" Grid.Column="1" Margin="3" Color="{Binding Options.WindowColor}"/>

                <TextBlock Grid.Row="4" Grid.Column="0" Margin="3">Color depth</TextBlock>
                <TextBox Background="#FFF104A6" Grid.Row="4" Grid.Column="1" Margin="3" Text="{Binding Options.ColorDepth}"/>

                <TextBlock Grid.Row="5" Grid.Column="0" Margin="3">Resolution</TextBlock>
                <TextBox Background="#FFF104A6" Grid.Row="5" Grid.Column="1" Margin="3" Text="{Binding Options.Resolution}"/>

                <TextBlock Grid.Row="6" Grid.Column="0" Margin="3">Frequency</TextBlock>
                <TextBox Background="#FFF104A6" Grid.Row="6" Grid.Column="1" Margin="3" Text="{Binding Options.Frequency}"/>

                <TextBlock Grid.Row="7" Grid.Column="0" Margin="3">Vertex sync</TextBlock>
                <TextBox Background="#FFF104A6" Grid.Row="7" Grid.Column="1" Margin="3" Text="{Binding Options.VertexSync}"/>

                <TextBlock Grid.Row="8" Grid.Column="0" Margin="3">Priority</TextBlock>
                <TextBox Background="#FFF104A6" Grid.Row="8" Grid.Column="1" Margin="3" Text="{Binding Options.Priority}"/>

                <TextBlock Grid.Row="9" Grid.Column="0" Margin="3">Back image</TextBlock>
                <local:UndertaleObjectReference Grid.Row="9" Grid.Column="1" Margin="3" ObjectReference="{Binding Options.BackImage.Texture, Mode=TwoWay, UpdateSourceTrigger=PropertyChanged}" ObjectType="{x:Type undertaleModels:UndertaleTexturePageItem}"/>

                <TextBlock Grid.Row="10" Grid.Column="0" Margin="3">Front image</TextBlock>
                <local:UndertaleObjectReference Grid.Row="10" Grid.Column="1" Margin="3" ObjectReference="{Binding Options.FrontImage.Texture, Mode=TwoWay, UpdateSourceTrigger=PropertyChanged}" ObjectType="{x:Type undertaleModels:UndertaleTexturePageItem}"/>

                <TextBlock Grid.Row="11" Grid.Column="0" Margin="3">Load image</TextBlock>
                <local:UndertaleObjectReference Grid.Row="11" Grid.Column="1" Margin="3" ObjectReference="{Binding Options.LoadImage.Texture, Mode=TwoWay, UpdateSourceTrigger=PropertyChanged}" ObjectType="{x:Type undertaleModels:UndertaleTexturePageItem}"/>

                <TextBlock Grid.Row="12" Grid.Column="0" Margin="3">Load alpha</TextBlock>
                <TextBox Background="#FFF104A6" Grid.Row="12" Grid.Column="1" Margin="3" Text="{Binding Options.LoadAlpha}"/>
                
                <TextBlock Grid.Row="13" Grid.Column="0" Margin="3">Constants</TextBlock>
                <DataGrid Grid.Row="13" Grid.Column="1" Margin="3" ItemsSource="{Binding Options.Constants}" AutoGenerateColumns="False" CanUserAddRows="True" CanUserDeleteRows="True" HorizontalGridLinesBrush="LightGray" VerticalGridLinesBrush="LightGray" HeadersVisibility="Column" SelectionMode="Single" SelectionUnit="FullRow">
                    <DataGrid.Resources>
                        <SolidColorBrush x:Key="{x:Static SystemColors.HighlightBrushKey}" Color="#FF26A0DA"/>
                        <Style TargetType="{x:Type DataGridCell}">
                            <Setter Property="Template">
                                <Setter.Value>
                                    <ControlTemplate TargetType="{x:Type DataGridCell}">
                                        <Grid Background="{TemplateBinding Background}">
                                            <ContentPresenter VerticalAlignment="Center" />
                                        </Grid>
                                    </ControlTemplate>
                                </Setter.Value>
                            </Setter>
                            <Style.Triggers>
                                <DataTrigger Binding="{Binding DataContext, RelativeSource={RelativeSource AncestorType={x:Type DataGridRow}}}" Value="{x:Static CollectionView.NewItemPlaceholder}">
                                    <Setter Property="Template">
                                        <Setter.Value>
                                            <ControlTemplate>
                                                <TextBlock Margin="5" TextAlignment="Center" FontStyle="Italic">Double click to add</TextBlock>
                                            </ControlTemplate>
                                        </Setter.Value>
                                    </Setter>
                                </DataTrigger>
                            </Style.Triggers>
                        </Style>
                    </DataGrid.Resources>
                    <DataGrid.Columns>
                        <DataGridTemplateColumn Width="*" Header="Name">
                            <DataGridTemplateColumn.CellTemplate>
                                <DataTemplate>
                                    <local:UndertaleStringReference Margin="20,0,0,0" ObjectReference="{Binding Name, Mode=TwoWay, UpdateSourceTrigger=PropertyChanged}"/>
                                </DataTemplate>
                            </DataGridTemplateColumn.CellTemplate>
                        </DataGridTemplateColumn>
                        <DataGridTemplateColumn Width="*" Header="Value">
                            <DataGridTemplateColumn.CellTemplate>
                                <DataTemplate>
                                    <local:UndertaleStringReference ObjectReference="{Binding Value, Mode=TwoWay, UpdateSourceTrigger=PropertyChanged}"/>
                                </DataTemplate>
                            </DataGridTemplateColumn.CellTemplate>
                        </DataGridTemplateColumn>
                    </DataGrid.Columns>
                </DataGrid>
            </Grid>
        </StackPanel>


        <StackPanel Visibility="{Binding Language, Converter={StaticResource NotNullToVisibilityConverter}}">
            <TextBlock Text="Language (?)" FontWeight="Bold"/>
            <Separator/>
            <Grid>
                <Grid.ColumnDefinitions>
                    <ColumnDefinition Width="1*"/>
                    <ColumnDefinition Width="3*"/>
                </Grid.ColumnDefinitions>
                <Grid.RowDefinitions>
                    <RowDefinition Height="Auto"/>
                    <RowDefinition Height="Auto"/>
                    <RowDefinition Height="Auto"/>
                    <RowDefinition Height="Auto"/>
                </Grid.RowDefinitions>

                <TextBlock Grid.Row="0" Grid.Column="0" Margin="3">Unknown</TextBlock>
                <TextBox Background="#FFF104A6" Grid.Row="0" Grid.Column="1" Margin="3" Text="{Binding Language.Unknown1}"/>

                <TextBlock Grid.Row="1" Grid.Column="0" Margin="3">Language count</TextBlock>
                <TextBox Background="#FFF104A6" Grid.Row="1" Grid.Column="1" Margin="3" Text="{Binding Language.LanguageCount}"/>
                
                <TextBlock Grid.Row="2" Grid.Column="0" Margin="3">Entry count</TextBlock>
                <TextBox Background="#FFF104A6" Grid.Row="2" Grid.Column="2" Margin="3" Text="{Binding Language.EntryCount}"/>

                <Border Grid.Row="3" Grid.Column="1" Margin="20" Background="LightPink" BorderBrush="Red" BorderThickness="3">
                    <TextBlock TextWrapping="Wrap" Margin="3" Foreground="Red">Note: the languages currently don't seem used, and so the editor for them has not yet been made.</TextBlock>
                </Border>
            </Grid>
        </StackPanel>
    </StackPanel>
</UserControl><|MERGE_RESOLUTION|>--- conflicted
+++ resolved
@@ -119,32 +119,7 @@
                 <TextBox Background="#FFF104A6" Grid.Row="12" Grid.Column="1" Margin="3" Text="{Binding GeneralInfo.Info}"/>
 
                 <TextBlock Grid.Row="13" Grid.Column="0" Margin="3">License MD5</TextBlock>
-<<<<<<< HEAD
-                <TextBox Background="#FFF104A6" Grid.Row="13" Grid.Column="1" Margin="3">
-                    <TextBox.Text>
-                        <MultiBinding StringFormat="{}{0:X2} {1:X2} {2:X2} {3:X2} {4:X2} {5:X2} {6:X2} {7:X2} {8:X2} {9:X2} {10:X2} {11:X2} {12:X2} {13:X2} {14:X2} {15:X2}">
-                            <Binding Path="GeneralInfo.LicenseMD5[0]" />
-                            <Binding Path="GeneralInfo.LicenseMD5[1]" />
-                            <Binding Path="GeneralInfo.LicenseMD5[2]" />
-                            <Binding Path="GeneralInfo.LicenseMD5[3]" />
-                            <Binding Path="GeneralInfo.LicenseMD5[4]" />
-                            <Binding Path="GeneralInfo.LicenseMD5[5]" />
-                            <Binding Path="GeneralInfo.LicenseMD5[6]" />
-                            <Binding Path="GeneralInfo.LicenseMD5[7]" />
-                            <Binding Path="GeneralInfo.LicenseMD5[8]" />
-                            <Binding Path="GeneralInfo.LicenseMD5[9]" />
-                            <Binding Path="GeneralInfo.LicenseMD5[10]" />
-                            <Binding Path="GeneralInfo.LicenseMD5[11]" />
-                            <Binding Path="GeneralInfo.LicenseMD5[12]" />
-                            <Binding Path="GeneralInfo.LicenseMD5[13]" />
-                            <Binding Path="GeneralInfo.LicenseMD5[14]" />
-                            <Binding Path="GeneralInfo.LicenseMD5[15]" />
-                        </MultiBinding>
-                    </TextBox.Text>
-                </TextBox>
-=======
                 <TextBox Grid.Row="13" Grid.Column="1" Margin="3" Text="{Binding GeneralInfo.LicenseMD5, Mode=TwoWay, Converter={StaticResource byteArrayConverter}}"/>
->>>>>>> 5ccaae62
 
                 <TextBlock Grid.Row="14" Grid.Column="0" Margin="3">License CRC32</TextBlock>
                 <TextBox Background="#FFF104A6" Grid.Row="14" Grid.Column="1" Margin="3" Text="{Binding GeneralInfo.LicenseCRC32, StringFormat={}{0:X8}}"/>
@@ -228,32 +203,7 @@
                     <CheckBox Background="#FFF104A6" Grid.Row="2" Grid.Column="1" Margin="3" IsChecked="{Binding GeneralInfo.GMS2AllowStatistics}"/>
 
                     <TextBlock Grid.Row="3" Grid.Column="0" Margin="3">Game GUID</TextBlock>
-<<<<<<< HEAD
-                    <TextBox Background="#FFF104A6" Grid.Row="3" Grid.Column="1" Margin="3">
-                        <TextBox.Text>
-                            <MultiBinding StringFormat="{}{0:X2} {1:X2} {2:X2} {3:X2} {4:X2} {5:X2} {6:X2} {7:X2} {8:X2} {9:X2} {10:X2} {11:X2} {12:X2} {13:X2} {14:X2} {15:X2}">
-                                <Binding Path="GeneralInfo.GMS2GameGUID[0]" />
-                                <Binding Path="GeneralInfo.GMS2GameGUID[1]" />
-                                <Binding Path="GeneralInfo.GMS2GameGUID[2]" />
-                                <Binding Path="GeneralInfo.GMS2GameGUID[3]" />
-                                <Binding Path="GeneralInfo.GMS2GameGUID[4]" />
-                                <Binding Path="GeneralInfo.GMS2GameGUID[5]" />
-                                <Binding Path="GeneralInfo.GMS2GameGUID[6]" />
-                                <Binding Path="GeneralInfo.GMS2GameGUID[7]" />
-                                <Binding Path="GeneralInfo.GMS2GameGUID[8]" />
-                                <Binding Path="GeneralInfo.GMS2GameGUID[9]" />
-                                <Binding Path="GeneralInfo.GMS2GameGUID[10]" />
-                                <Binding Path="GeneralInfo.GMS2GameGUID[11]" />
-                                <Binding Path="GeneralInfo.GMS2GameGUID[12]" />
-                                <Binding Path="GeneralInfo.GMS2GameGUID[13]" />
-                                <Binding Path="GeneralInfo.GMS2GameGUID[14]" />
-                                <Binding Path="GeneralInfo.GMS2GameGUID[15]" />
-                            </MultiBinding>
-                        </TextBox.Text>
-                    </TextBox>
-=======
                     <TextBox Grid.Row="13" Grid.Column="1" Margin="3" Text="{Binding GeneralInfo.GMS2GameGUID, Mode=TwoWay, Converter={StaticResource byteGUIDArrayConverter}}"/>
->>>>>>> 5ccaae62
                 </Grid>
             </Grid>
         </StackPanel>
