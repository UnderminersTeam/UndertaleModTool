﻿<local:DataUserControl x:Class="UndertaleModTool.UndertaleGameObjectEditor"
             xmlns="http://schemas.microsoft.com/winfx/2006/xaml/presentation"
             xmlns:x="http://schemas.microsoft.com/winfx/2006/xaml"
             xmlns:mc="http://schemas.openxmlformats.org/markup-compatibility/2006" 
             xmlns:d="http://schemas.microsoft.com/expression/blend/2008" 
             xmlns:local="clr-namespace:UndertaleModTool"
             xmlns:undertale="clr-namespace:UndertaleModLib.Models;assembly=UndertaleModLib"
             xmlns:sys="clr-namespace:System;assembly=mscorlib" 
             xmlns:gif ="http://wpfanimatedgif.codeplex.com"
             mc:Ignorable="d" 
             Unloaded="UndertaleObjectsEditor_Unloaded"
             DataContextChanged="UserControl_DataContextChanged"
             d:DesignHeight="800" d:DesignWidth="800" d:DataContext="{d:DesignInstance undertale:UndertaleGameObject}">
    <UserControl.Resources>
        <ResourceDictionary>
            <ObjectDataProvider MethodName="GetValues" ObjectType="{x:Type sys:Enum}" x:Key="CollisionShapeFlags">
                <ObjectDataProvider.MethodParameters>
                    <x:Type TypeName="undertale:CollisionShapeFlags" />
                </ObjectDataProvider.MethodParameters>
            </ObjectDataProvider>
            <ObjectDataProvider MethodName="GetValues" ObjectType="{x:Type sys:Enum}" x:Key="EventSubtypeKey">
                <ObjectDataProvider.MethodParameters>
                    <x:Type TypeName="undertale:EventSubtypeKey" />
                </ObjectDataProvider.MethodParameters>
            </ObjectDataProvider>
            <ObjectDataProvider MethodName="GetValues" ObjectType="{x:Type sys:Enum}" x:Key="EventSubtypeStep">
                <ObjectDataProvider.MethodParameters>
                    <x:Type TypeName="undertale:EventSubtypeStep" />
                </ObjectDataProvider.MethodParameters>
            </ObjectDataProvider>
            <ObjectDataProvider MethodName="GetValues" ObjectType="{x:Type sys:Enum}" x:Key="EventSubtypeMouse">
                <ObjectDataProvider.MethodParameters>
                    <x:Type TypeName="undertale:EventSubtypeMouse" />
                </ObjectDataProvider.MethodParameters>
            </ObjectDataProvider>
            <ObjectDataProvider MethodName="GetValues" ObjectType="{x:Type sys:Enum}" x:Key="EventSubtypeOther">
                <ObjectDataProvider.MethodParameters>
                    <x:Type TypeName="undertale:EventSubtypeOther" />
                </ObjectDataProvider.MethodParameters>
            </ObjectDataProvider>
            <ObjectDataProvider MethodName="GetValues" ObjectType="{x:Type sys:Enum}" x:Key="EventSubtypeDraw">
                <ObjectDataProvider.MethodParameters>
                    <x:Type TypeName="undertale:EventSubtypeDraw" />
                </ObjectDataProvider.MethodParameters>
            </ObjectDataProvider>
            <local:EventNameConverter x:Key="EventNameConverter"/>
            <local:GameObjectByIdConverter x:Key="GameObjectByIdConverter"/>
            <local:IsGMS2Converter x:Key="IsGMS2Converter" />
            <ResourceDictionary.MergedDictionaries>
                <ResourceDictionary Source="/Controls/TransparencyGridBrush.xaml" />
            </ResourceDictionary.MergedDictionaries>
        </ResourceDictionary>

        <!--
        Leaving this here for now, I might want to add it back for 'advanced' editor
        
        <GridView x:Key="ActionView" x:Shared="False">
            <GridViewColumn Header="Unknown1" Width="75">
                <GridViewColumn.CellTemplate>
                    <DataTemplate>
                        <local:TextBoxDark Text="{Binding Unknown1}" />
                    </DataTemplate>
                </GridViewColumn.CellTemplate>
            </GridViewColumn>
            <GridViewColumn Header="Unknown2" Width="75">
                <GridViewColumn.CellTemplate>
                    <DataTemplate>
                        <local:TextBoxDark Text="{Binding Unknown2}" />
                    </DataTemplate>
                </GridViewColumn.CellTemplate>
            </GridViewColumn>
            <GridViewColumn Header="Unknown3" Width="75">
                <GridViewColumn.CellTemplate>
                    <DataTemplate>
                        <local:TextBoxDark Text="{Binding Unknown3}" />
                    </DataTemplate>
                </GridViewColumn.CellTemplate>
            </GridViewColumn>
            <GridViewColumn Header="Unknown4" Width="75">
                <GridViewColumn.CellTemplate>
                    <DataTemplate>
                        <local:TextBoxDark Text="{Binding Unknown4}" />
                    </DataTemplate>
                </GridViewColumn.CellTemplate>
            </GridViewColumn>
            <GridViewColumn Header="Unknown5" Width="75">
                <GridViewColumn.CellTemplate>
                    <DataTemplate>
                        <local:TextBoxDark Text="{Binding Unknown5}" />
                    </DataTemplate>
                </GridViewColumn.CellTemplate>
            </GridViewColumn>
            <GridViewColumn Header="Unknown6" Width="75">
                <GridViewColumn.CellTemplate>
                    <DataTemplate>
                        <local:TextBoxDark Text="{Binding Unknown6}" />
                    </DataTemplate>
                </GridViewColumn.CellTemplate>
            </GridViewColumn>
            <GridViewColumn Header="Unknown7" Width="75">
                <GridViewColumn.CellTemplate>
                    <DataTemplate>
                        <local:TextBoxDark Text="{Binding Unknown7}" />
                    </DataTemplate>
                </GridViewColumn.CellTemplate>
            </GridViewColumn>
            <GridViewColumn Header="Unknown8" Width="75">
                <GridViewColumn.CellTemplate>
                    <DataTemplate>
                        <local:UndertaleStringReference ObjectReference="{Binding Unknown8}" />
                    </DataTemplate>
                </GridViewColumn.CellTemplate>
            </GridViewColumn>
            <GridViewColumn Header="Code" Width="250">
                <GridViewColumn.CellTemplate>
                    <DataTemplate>
                        <local:UndertaleObjectReference ObjectReference="{Binding CodeId}" ObjectType="{x:Type undertale:UndertaleCode}" />
                    </DataTemplate>
                </GridViewColumn.CellTemplate>
            </GridViewColumn>
            <GridViewColumn Header="Unknown10" Width="75">
                <GridViewColumn.CellTemplate>
                    <DataTemplate>
                        <local:TextBoxDark Text="{Binding Unknown10}" />
                    </DataTemplate>
                </GridViewColumn.CellTemplate>
            </GridViewColumn>
            <GridViewColumn Header="Unknown11" Width="75">
                <GridViewColumn.CellTemplate>
                    <DataTemplate>
                        <local:TextBoxDark Text="{Binding Unknown11}" />
                    </DataTemplate>
                </GridViewColumn.CellTemplate>
            </GridViewColumn>
            <GridViewColumn Header="Unknown12" Width="75">
                <GridViewColumn.CellTemplate>
                    <DataTemplate>
                        <local:TextBoxDark Text="{Binding Unknown12}" />
                    </DataTemplate>
                </GridViewColumn.CellTemplate>
            </GridViewColumn>
            <GridViewColumn Header="Unknown13" Width="75">
                <GridViewColumn.CellTemplate>
                    <DataTemplate>
                        <local:TextBoxDark Text="{Binding Unknown13}" />
                    </DataTemplate>
                </GridViewColumn.CellTemplate>
            </GridViewColumn>
            <GridViewColumn Header="Unknown14" Width="75">
                <GridViewColumn.CellTemplate>
                    <DataTemplate>
                        <local:TextBoxDark Text="{Binding Unknown14}" />
                    </DataTemplate>
                </GridViewColumn.CellTemplate>
            </GridViewColumn>
        </GridView>-->
    </UserControl.Resources>

    <StackPanel>
        <Grid>
            <Grid.ColumnDefinitions>
                <ColumnDefinition Width="1*"/>
                <ColumnDefinition Width="3*"/>
            </Grid.ColumnDefinitions>
            <Grid.RowDefinitions>
                <RowDefinition Height="Auto"/>
                <RowDefinition Height="Auto"/>
                <RowDefinition Height="Auto"/>
                <RowDefinition Height="Auto"/>
                <RowDefinition Height="Auto"/>
                <RowDefinition Height="Auto"/>
                <RowDefinition Height="Auto"/>
                <RowDefinition Height="Auto"/>
                <RowDefinition Height="Auto"/>
                <RowDefinition Height="Auto"/>
                <RowDefinition Height="Auto"/>
                <RowDefinition Height="Auto"/>
                <RowDefinition Height="Auto"/>
                <RowDefinition Height="Auto"/>
                <RowDefinition Height="Auto"/>
                <RowDefinition Height="Auto"/>
                <RowDefinition Height="Auto"/>
                <RowDefinition Height="Auto"/>
                <RowDefinition Height="Auto"/>
                <RowDefinition Height="Auto"/>
                <RowDefinition Height="Auto"/>
                <RowDefinition Height="Auto"/>
                <RowDefinition Height="Auto"/>
                <RowDefinition Height="Auto"/>
                <RowDefinition Height="Auto"/>
                <RowDefinition Height="Auto"/>
            </Grid.RowDefinitions>
            <TextBlock Grid.Row="0" Grid.Column="0" Margin="3"><Run Text="Name"/></TextBlock>
            <local:UndertaleStringReference Grid.Row="0" Grid.Column="1" Margin="3,3,120,3" ObjectReference="{Binding Name}"/>

            <TextBlock Grid.Row="1" Grid.Column="0" Margin="3"><Run Text="Sprite"/></TextBlock>
            <local:UndertaleObjectReference Grid.Row="1" Grid.Column="1" Margin="3,3,120,3" ObjectReference="{Binding Sprite}" ObjectType="{x:Type undertale:UndertaleSprite}"/>

            <ListView Grid.Row="2" Grid.Column="1" ItemsSource="{Binding Sprite.Textures, Mode=OneWay}" Background="Transparent" BorderThickness="0">
                <ListView.ItemsPanel>
                    <ItemsPanelTemplate>
                        <StackPanel Orientation="Horizontal" HorizontalAlignment="Center"/>
                    </ItemsPanelTemplate>
                </ListView.ItemsPanel>
                <ListView.ItemTemplate>
                    <DataTemplate>
                        <Viewbox Stretch="Uniform" StretchDirection="DownOnly">
<<<<<<< HEAD
                            <Border>
                                <Border.Background>
                                    <DrawingBrush Stretch="None" TileMode="Tile" Viewport="0,0,20,20" ViewportUnits="Absolute">
                                        <DrawingBrush.Drawing>
                                            <DrawingGroup>
                                                <GeometryDrawing Geometry="M0,0 L20,0 20,20, 0,20Z" Brush="Gray"/>
                                                <GeometryDrawing Geometry="M0,10 L20,10 20,20, 10,20 10,0 0,0Z" Brush="DimGray"/>
                                            </DrawingGroup>
                                        </DrawingBrush.Drawing>
                                    </DrawingBrush>
                                </Border.Background>
=======
                            <Border Background="{DynamicResource TransparencyGridBrushBrush}">
>>>>>>> bd374d7a
                                <local:UndertaleTexturePageItemDisplay DataContext="{Binding Texture, Mode=OneWay}"/>
                            </Border>
                        </Viewbox>
                    </DataTemplate>
                </ListView.ItemTemplate>
            </ListView>


            <TextBlock Grid.Row="3" Grid.Column="0" Margin="3"><Run Text="Visible"/></TextBlock>
            <CheckBox Grid.Row="3" Grid.Column="1" Margin="3" IsChecked="{Binding Visible}"/>

            <TextBlock Grid.Row="4" Grid.Column="0" Margin="3"><Run Text="Solid"/></TextBlock>
            <CheckBox Grid.Row="4" Grid.Column="1" Margin="3" IsChecked="{Binding Solid}"/>

            <Image Margin="0,45,30,0" Grid.Column="1" Grid.RowSpan="5" gif:ImageBehavior.AnimatedSource="/Resources/spr_flowey_riseanim.gif"  Stretch="None" HorizontalAlignment="Right" VerticalAlignment="Top" Cursor="Hand" x:Name="Flowey"/>
            <Image Margin="0,13,16,0" Grid.Column="1" Grid.RowSpan="3" Source="/Resources/spr_bubble_message.png" Stretch="None" HorizontalAlignment="Right" VerticalAlignment="Top" Cursor="Hand" x:Name="FloweyBubble"/>
            <Label Content="None" HorizontalAlignment="Right" VerticalAlignment="Top" x:Name="ObjectsObjectLabel"
                       ToolTip="This is an ID (index) of the currently open object. It starts from 0."
                       ToolTipService.InitialShowDelay="200" Margin="0,13,17,0" Foreground="Black" Grid.Column="2"
                       Width="Auto" Grid.RowSpan="3"
               />
            <Label Content="ID:" HorizontalAlignment="Right" VerticalAlignment="Top" x:Name="FunnyObjects"
                       ToolTip="This is an ID (index) of the currently open object. It starts from 0."
                       ToolTipService.InitialShowDelay="200" Margin="0,13,58,0" Foreground="Black" Grid.Column="2"
                       Width="Auto" Grid.RowSpan="3"
               />

            <TextBlock Grid.Row="5" Grid.Column="0" Margin="3" Visibility="{Binding DataContext.IsGMS2, Converter={StaticResource IsGMS2Converter}, Mode=OneTime, RelativeSource={RelativeSource AncestorType={x:Type local:MainWindow}, Mode=FindAncestor}}"><Run Text="Depth"/></TextBlock>
            <local:TextBoxDark Grid.Row="5" Grid.Column="1" Margin="3,3,120,3" Visibility="{Binding DataContext.IsGMS2, Converter={StaticResource IsGMS2Converter}, Mode=OneTime, RelativeSource={RelativeSource AncestorType={x:Type local:MainWindow}, Mode=FindAncestor}}" Text="{Binding Depth}"/>

            <TextBlock Grid.Row="6" Grid.Column="0" Margin="3"><Run Text="Persistent"/></TextBlock>
            <CheckBox Grid.Row="6" Grid.Column="1" Margin="3" IsChecked="{Binding Persistent}"/>

            <TextBlock Grid.Row="7" Grid.Column="0" Margin="3"><Run Text="Parent"/></TextBlock>
            <local:UndertaleObjectReference Grid.Row="7" Grid.Column="1" Margin="3,3,120,3" ObjectReference="{Binding ParentId}" ObjectType="{x:Type undertale:UndertaleGameObject}"/>

            <TextBlock Grid.Row="8" Grid.Column="0" Margin="3"><Run Text="Texture mask id"/></TextBlock>
            <local:UndertaleObjectReference Grid.Row="8" Grid.Column="1" Margin="3,3,120,3" ObjectReference="{Binding TextureMaskId}" ObjectType="{x:Type undertale:UndertaleSprite}"/>

            <TextBlock Grid.Row="9" Grid.Column="0" Margin="3"><Run Text="Uses physics"/></TextBlock>
            <CheckBox Grid.Row="9" Grid.Column="1" Margin="3" IsChecked="{Binding UsesPhysics}"/>

            <TextBlock Grid.Row="10" Grid.Column="0" Margin="3"><Run Text="Is sensor"/></TextBlock>
            <CheckBox Grid.Row="10" Grid.Column="1" Margin="3" IsChecked="{Binding IsSensor}"/>

            <TextBlock Grid.Row="11" Grid.Column="0" Margin="3"><Run Text="Collision shape"/></TextBlock>
            <local:ComboBoxDark Grid.Row="11" Grid.Column="1" Margin="3" ItemsSource="{Binding Source={StaticResource CollisionShapeFlags}}" SelectedItem="{Binding CollisionShape}" />

            <Separator Grid.Row="12" Grid.Column="0" Grid.ColumnSpan="2"/>

            <TextBlock Grid.Row="13" Grid.Column="0" Margin="3" FontWeight="Bold"><Run Text="Physics"/></TextBlock>

            <TextBlock Grid.Row="14" Grid.Column="0" Margin="3"><Run Text="Density"/></TextBlock>
            <local:TextBoxDark Grid.Row="14" Grid.Column="1" Margin="3" Text="{Binding Density}"/>

            <TextBlock Grid.Row="15" Grid.Column="0" Margin="3"><Run Text="Restitution"/></TextBlock>
            <local:TextBoxDark Grid.Row="15" Grid.Column="1" Margin="3" Text="{Binding Restitution}"/>

            <TextBlock Grid.Row="16" Grid.Column="0" Margin="3"><Run Text="Group"/></TextBlock>
            <local:TextBoxDark Grid.Row="16" Grid.Column="1" Margin="3" Text="{Binding Group}"/>

            <TextBlock Grid.Row="17" Grid.Column="0" Margin="3"><Run Text="Linear damping"/></TextBlock>
            <local:TextBoxDark Grid.Row="17" Grid.Column="1" Margin="3" Text="{Binding LinearDamping}"/>

            <TextBlock Grid.Row="18" Grid.Column="0" Margin="3"><Run Text="Angular damping"/></TextBlock>
            <local:TextBoxDark Grid.Row="18" Grid.Column="1" Margin="3" Text="{Binding AngularDamping}"/>

            <!--TextBlock Grid.Row="19" Grid.Column="0" Margin="3">Physics shape vertex count</>
            <local:TextBoxDark Grid.Row="19" Grid.Column="1" Margin="3" Text="{Binding PhysicsShapeVertexCount}"/-->

            <TextBlock Grid.Row="19" Grid.Column="0" Margin="3"><Run Text="Friction"/></TextBlock>
            <local:TextBoxDark Grid.Row="19" Grid.Column="1" Margin="3" Text="{Binding Friction}"/>

            <TextBlock Grid.Row="20" Grid.Column="0" Margin="3"><Run Text="Is awake"/></TextBlock>
            <CheckBox Grid.Row="20" Grid.Column="1" Margin="3" IsChecked="{Binding Awake}"/>

            <TextBlock Grid.Row="21" Grid.Column="0" Margin="3"><Run Text="Is kinematic"/></TextBlock>
            <CheckBox Grid.Row="21" Grid.Column="1" Margin="3" IsChecked="{Binding Kinematic}"/>

            <TextBlock Grid.Row="22" Grid.Column="0" Margin="3"><Run Text="Physics shape vertices"/></TextBlock>
            <local:DataGridDark Grid.Row="22" Grid.Column="1" Margin="3" ItemsSource="{Binding PhysicsVertices, Mode=OneWay}"
                                AutoGenerateColumns="False" CanUserAddRows="True" CanUserDeleteRows="True"
                                HorizontalGridLinesBrush="LightGray" VerticalGridLinesBrush="LightGray"
                                HeadersVisibility="Column" SelectionMode="Single" SelectionUnit="FullRow"
                                ScrollViewer.CanContentScroll="False" PreviewMouseWheel="HandlePreviewMouseWheel">
                <local:DataGridDark.Resources>
                    <SolidColorBrush x:Key="{x:Static SystemColors.HighlightBrushKey}" Color="#FF26A0DA"/>
                    <Style TargetType="{x:Type DataGridCell}">
                        <Setter Property="Template">
                            <Setter.Value>
                                <ControlTemplate TargetType="{x:Type DataGridCell}">
                                    <Grid Background="{TemplateBinding Background}">
                                        <ContentPresenter VerticalAlignment="Center" />
                                    </Grid>
                                </ControlTemplate>
                            </Setter.Value>
                        </Setter>
                        <Style.Triggers>
                            <DataTrigger Binding="{Binding DataContext, RelativeSource={RelativeSource AncestorType={x:Type DataGridRow}}}" Value="{x:Static CollectionView.NewItemPlaceholder}">
                                <Setter Property="Template">
                                    <Setter.Value>
                                        <ControlTemplate>
                                            <TextBlock Margin="5" TextAlignment="Center" FontStyle="Italic"><Run Text="Double click to add"/></TextBlock>
                                        </ControlTemplate>
                                    </Setter.Value>
                                </Setter>
                            </DataTrigger>
                        </Style.Triggers>
                    </Style>
                </local:DataGridDark.Resources>
                <local:DataGridDark.Columns>
                    <DataGridTemplateColumn Header="X" Width="*">
                        <DataGridTemplateColumn.CellTemplate>
                            <DataTemplate>
                                <local:TextBoxDark Text="{Binding X, Mode=TwoWay, UpdateSourceTrigger=LostFocus}" Margin="20,0,0,0" />
                            </DataTemplate>
                        </DataGridTemplateColumn.CellTemplate>
                    </DataGridTemplateColumn>
                    <DataGridTemplateColumn Header="Y" Width="*">
                        <DataGridTemplateColumn.CellTemplate>
                            <DataTemplate>
                                <local:TextBoxDark Text="{Binding Y, Mode=TwoWay, UpdateSourceTrigger=LostFocus}" />
                            </DataTemplate>
                        </DataGridTemplateColumn.CellTemplate>
                    </DataGridTemplateColumn>
                </local:DataGridDark.Columns>
            </local:DataGridDark>

            <Separator Grid.Row="23" Grid.Column="0" Grid.ColumnSpan="2"/>
        </Grid>

        <TextBlock Margin="3" FontWeight="Bold"><Run Text="Events"/></TextBlock>

        <!-- hacks https://stackoverflow.com/questions/22378456/how-to-get-the-index-of-the-current-itemscontrol-item -->
        <ItemsControl ItemsSource="{Binding Events, Mode=OneWay}" AlternationCount="9999">
            <ItemsControl.ItemTemplate>
                <DataTemplate>
                    <StackPanel>
                        <TextBlock Margin="3" Text="{Binding (ItemsControl.AlternationIndex), Converter={StaticResource EventNameConverter}, RelativeSource={RelativeSource Mode=TemplatedParent}}" x:Name="EventTypeName"/>
                        <local:DataGridDark ItemsSource="{Binding .}" AutoGenerateColumns="False" CanUserAddRows="True" CanUserDeleteRows="True"
                                            HorizontalGridLinesBrush="LightGray" VerticalGridLinesBrush="LightGray"
                                            AddingNewItem="DataGrid_AddingNewItem" PreviewMouseWheel="HandlePreviewMouseWheel"
                                            HeadersVisibility="Column" SelectionMode="Single" SelectionUnit="FullRow"
                                            ScrollViewer.CanContentScroll="False">
                            <local:DataGridDark.Resources>
                                <SolidColorBrush x:Key="{x:Static SystemColors.HighlightBrushKey}" Color="#FF26A0DA"/>
                                <Style TargetType="{x:Type DataGridCell}">
                                    <Setter Property="Template">
                                        <Setter.Value>
                                            <ControlTemplate TargetType="{x:Type DataGridCell}">
                                                <Grid Background="{TemplateBinding Background}">
                                                    <ContentPresenter VerticalAlignment="Center" />
                                                </Grid>
                                            </ControlTemplate>
                                        </Setter.Value>
                                    </Setter>
                                    <Style.Triggers>
                                        <DataTrigger Binding="{Binding DataContext, RelativeSource={RelativeSource AncestorType={x:Type DataGridRow}}}" Value="{x:Static CollectionView.NewItemPlaceholder}">
                                            <Setter Property="Template">
                                                <Setter.Value>
                                                    <ControlTemplate>
                                                        <TextBlock Margin="5" TextAlignment="Center" FontStyle="Italic"><Run Text="Double click to add"/></TextBlock>
                                                    </ControlTemplate>
                                                </Setter.Value>
                                            </Setter>
                                        </DataTrigger>
                                    </Style.Triggers>
                                </Style>
                                <Style TargetType="{x:Type ComboBox}">
                                    <!-- DropDownX events are not routed events -->
                                    <EventSetter Event="FrameworkElement.Loaded" Handler="ComboBox_Loaded"/>
                                </Style>
                            </local:DataGridDark.Resources>
                            <local:DataGridDark.Columns>
                                <DataGridTemplateColumn Header="Subtype ID" Width="1*">
                                    <DataGridTemplateColumn.CellTemplate>
                                        <DataTemplate>
                                            <ContentControl Margin="3">
                                                <ContentControl.Style>
                                                    <Style TargetType="{x:Type ContentControl}">
                                                        <Style.Triggers>
                                                            <DataTrigger Binding="{Binding Text, ElementName=EventTypeName, Mode=OneWay}" Value="KeyPress">
                                                                <Setter Property="ContentTemplate">
                                                                    <Setter.Value>
                                                                        <DataTemplate>
                                                                            <StackPanel>
                                                                                <local:ComboBoxDark ItemsSource="{Binding Source={StaticResource EventSubtypeKey}}" SelectedItem="{Binding DataContext.EventSubtypeKey, Mode=TwoWay, UpdateSourceTrigger=PropertyChanged}" />
                                                                                <local:TextBoxDark Text="{Binding DataContext.EventSubtype, Mode=TwoWay, UpdateSourceTrigger=LostFocus}" />
                                                                            </StackPanel>
                                                                        </DataTemplate>
                                                                    </Setter.Value>
                                                                </Setter>
                                                            </DataTrigger>
                                                            <DataTrigger Binding="{Binding Text, ElementName=EventTypeName, Mode=OneWay}" Value="KeyRelease">
                                                                <Setter Property="ContentTemplate">
                                                                    <Setter.Value>
                                                                        <DataTemplate>
                                                                            <StackPanel>
                                                                                <local:ComboBoxDark ItemsSource="{Binding Source={StaticResource EventSubtypeKey}}" SelectedItem="{Binding DataContext.EventSubtypeKey, Mode=TwoWay, UpdateSourceTrigger=PropertyChanged}" />
                                                                                <local:TextBoxDark Text="{Binding DataContext.EventSubtype, Mode=TwoWay, UpdateSourceTrigger=LostFocus}" />
                                                                            </StackPanel>
                                                                        </DataTemplate>
                                                                    </Setter.Value>
                                                                </Setter>
                                                            </DataTrigger>
                                                            <DataTrigger Binding="{Binding Text, ElementName=EventTypeName, Mode=OneWay}" Value="Keyboard">
                                                                <Setter Property="ContentTemplate">
                                                                    <Setter.Value>
                                                                        <DataTemplate>
                                                                            <StackPanel>
                                                                                <local:ComboBoxDark ItemsSource="{Binding Source={StaticResource EventSubtypeKey}}" SelectedItem="{Binding DataContext.EventSubtypeKey, Mode=TwoWay, UpdateSourceTrigger=PropertyChanged}" />
                                                                                <local:TextBoxDark Text="{Binding DataContext.EventSubtype, Mode=TwoWay, UpdateSourceTrigger=LostFocus}" />
                                                                            </StackPanel>
                                                                        </DataTemplate>
                                                                    </Setter.Value>
                                                                </Setter>
                                                            </DataTrigger>
                                                            <DataTrigger Binding="{Binding Text, ElementName=EventTypeName, Mode=OneWay}" Value="Create">
                                                                <Setter Property="ContentTemplate">
                                                                    <Setter.Value>
                                                                        <DataTemplate>
                                                                            <TextBlock TextAlignment="Center"><Run Text="n/a"/></TextBlock>
                                                                        </DataTemplate>
                                                                    </Setter.Value>
                                                                </Setter>
                                                            </DataTrigger>
                                                            <DataTrigger Binding="{Binding Text, ElementName=EventTypeName, Mode=OneWay}" Value="Destroy">
                                                                <Setter Property="ContentTemplate">
                                                                    <Setter.Value>
                                                                        <DataTemplate>
                                                                            <TextBlock TextAlignment="Center"><Run Text="n/a"/></TextBlock>
                                                                        </DataTemplate>
                                                                    </Setter.Value>
                                                                </Setter>
                                                            </DataTrigger>
                                                            <DataTrigger Binding="{Binding Text, ElementName=EventTypeName, Mode=OneWay}" Value="Step">
                                                                <Setter Property="ContentTemplate">
                                                                    <Setter.Value>
                                                                        <DataTemplate>
                                                                            <local:ComboBoxDark ItemsSource="{Binding Source={StaticResource EventSubtypeStep}}" SelectedItem="{Binding DataContext.EventSubtypeStep, Mode=TwoWay, UpdateSourceTrigger=PropertyChanged}" />
                                                                        </DataTemplate>
                                                                    </Setter.Value>
                                                                </Setter>
                                                            </DataTrigger>
                                                            <DataTrigger Binding="{Binding Text, ElementName=EventTypeName, Mode=OneWay}" Value="Mouse">
                                                                <Setter Property="ContentTemplate">
                                                                    <Setter.Value>
                                                                        <DataTemplate>
                                                                            <local:ComboBoxDark ItemsSource="{Binding Source={StaticResource EventSubtypeMouse}}" SelectedItem="{Binding DataContext.EventSubtypeMouse, Mode=TwoWay, UpdateSourceTrigger=PropertyChanged}" />
                                                                        </DataTemplate>
                                                                    </Setter.Value>
                                                                </Setter>
                                                            </DataTrigger>
                                                            <DataTrigger Binding="{Binding Text, ElementName=EventTypeName, Mode=OneWay}" Value="Other">
                                                                <Setter Property="ContentTemplate">
                                                                    <Setter.Value>
                                                                        <DataTemplate>
                                                                            <local:ComboBoxDark ItemsSource="{Binding Source={StaticResource EventSubtypeOther}}" SelectedItem="{Binding DataContext.EventSubtypeOther, Mode=TwoWay, UpdateSourceTrigger=PropertyChanged}" />
                                                                        </DataTemplate>
                                                                    </Setter.Value>
                                                                </Setter>
                                                            </DataTrigger>
                                                            <DataTrigger Binding="{Binding Text, ElementName=EventTypeName, Mode=OneWay}" Value="Draw">
                                                                <Setter Property="ContentTemplate">
                                                                    <Setter.Value>
                                                                        <DataTemplate>
                                                                            <local:ComboBoxDark ItemsSource="{Binding Source={StaticResource EventSubtypeDraw}}" SelectedItem="{Binding DataContext.EventSubtypeDraw, Mode=TwoWay, UpdateSourceTrigger=PropertyChanged}" />
                                                                        </DataTemplate>
                                                                    </Setter.Value>
                                                                </Setter>
                                                            </DataTrigger>
                                                            <DataTrigger Binding="{Binding Text, ElementName=EventTypeName, Mode=OneWay}" Value="Collision">
                                                                <Setter Property="ContentTemplate">
                                                                    <Setter.Value>
                                                                        <DataTemplate>
                                                                            <local:UndertaleObjectReference ObjectReference="{Binding DataContext.EventSubtype, Converter={StaticResource GameObjectByIdConverter}, Mode=TwoWay, UpdateSourceTrigger=PropertyChanged}" ObjectType="{x:Type undertale:UndertaleGameObject}" CanRemove="False"/>
                                                                        </DataTemplate>
                                                                    </Setter.Value>
                                                                </Setter>
                                                            </DataTrigger>
                                                        </Style.Triggers>
                                                    </Style>
                                                </ContentControl.Style>
                                                <local:TextBoxDark Text="{Binding EventSubtype, Mode=TwoWay, UpdateSourceTrigger=LostFocus}" />
                                            </ContentControl>
                                        </DataTemplate>
                                    </DataGridTemplateColumn.CellTemplate>
                                </DataGridTemplateColumn>
                                <DataGridTemplateColumn Header="Actions" Width="5*">
                                    <DataGridTemplateColumn.CellTemplate>
                                        <DataTemplate>
                                            <local:DataGridDark ItemsSource="{Binding Actions}" AutoGenerateColumns="False" CanUserAddRows="True" CanUserDeleteRows="True" HorizontalGridLinesBrush="LightGray" VerticalGridLinesBrush="LightGray" HeadersVisibility="None" SelectionMode="Single" SelectionUnit="FullRow">
                                                <local:DataGridDark.Columns>
                                                    <DataGridTemplateColumn Header="Code" Width="*">
                                                        <DataGridTemplateColumn.CellTemplate>
                                                            <DataTemplate>
                                                                <local:UndertaleObjectReference ObjectReference="{Binding CodeId, Mode=TwoWay, UpdateSourceTrigger=PropertyChanged}" ObjectType="{x:Type undertale:UndertaleCode}"
                                                                                                Margin="23,3,3,3" CanRemove="False"
<<<<<<< HEAD
                                                                                                ObjectEventType="{Binding Text, ConverterParameter=EventType, Converter={StaticResource EventNameConverter}, ElementName=EventTypeName, Mode=OneTime}"
                                                                                                ObjectEventSubtype="{Binding DataContext.EventSubtype, Mode=OneWay, RelativeSource={RelativeSource AncestorType={x:Type DataGrid}}}"/>
=======
                                                                                                Loaded="UndertaleObjectReference_Loaded"
                                                                                                GameObject="{Binding DataContext, RelativeSource={RelativeSource AncestorType=local:DataUserControl}}"
                                                                                                ObjectEventType="{Binding Text, Mode=OneTime, ElementName=EventTypeName, Converter={StaticResource EventNameConverter}, ConverterParameter=EventType}"
                                                                                                ObjectEventSubtype="{Binding DataContext.EventSubtype, Mode=OneWay, RelativeSource={RelativeSource AncestorType=DataGrid}}"/>
>>>>>>> bd374d7a
                                                            </DataTemplate>
                                                        </DataGridTemplateColumn.CellTemplate>
                                                    </DataGridTemplateColumn>
                                                </local:DataGridDark.Columns>
                                            </local:DataGridDark>
                                        </DataTemplate>
                                    </DataGridTemplateColumn.CellTemplate>
                                </DataGridTemplateColumn>
                            </local:DataGridDark.Columns>
                        </local:DataGridDark>
                        <Separator/>
                    </StackPanel>
                </DataTemplate>
            </ItemsControl.ItemTemplate>
        </ItemsControl>
    </StackPanel>
</local:DataUserControl><|MERGE_RESOLUTION|>--- conflicted
+++ resolved
@@ -205,21 +205,7 @@
                 <ListView.ItemTemplate>
                     <DataTemplate>
                         <Viewbox Stretch="Uniform" StretchDirection="DownOnly">
-<<<<<<< HEAD
-                            <Border>
-                                <Border.Background>
-                                    <DrawingBrush Stretch="None" TileMode="Tile" Viewport="0,0,20,20" ViewportUnits="Absolute">
-                                        <DrawingBrush.Drawing>
-                                            <DrawingGroup>
-                                                <GeometryDrawing Geometry="M0,0 L20,0 20,20, 0,20Z" Brush="Gray"/>
-                                                <GeometryDrawing Geometry="M0,10 L20,10 20,20, 10,20 10,0 0,0Z" Brush="DimGray"/>
-                                            </DrawingGroup>
-                                        </DrawingBrush.Drawing>
-                                    </DrawingBrush>
-                                </Border.Background>
-=======
                             <Border Background="{DynamicResource TransparencyGridBrushBrush}">
->>>>>>> bd374d7a
                                 <local:UndertaleTexturePageItemDisplay DataContext="{Binding Texture, Mode=OneWay}"/>
                             </Border>
                         </Viewbox>
@@ -518,15 +504,10 @@
                                                             <DataTemplate>
                                                                 <local:UndertaleObjectReference ObjectReference="{Binding CodeId, Mode=TwoWay, UpdateSourceTrigger=PropertyChanged}" ObjectType="{x:Type undertale:UndertaleCode}"
                                                                                                 Margin="23,3,3,3" CanRemove="False"
-<<<<<<< HEAD
-                                                                                                ObjectEventType="{Binding Text, ConverterParameter=EventType, Converter={StaticResource EventNameConverter}, ElementName=EventTypeName, Mode=OneTime}"
-                                                                                                ObjectEventSubtype="{Binding DataContext.EventSubtype, Mode=OneWay, RelativeSource={RelativeSource AncestorType={x:Type DataGrid}}}"/>
-=======
                                                                                                 Loaded="UndertaleObjectReference_Loaded"
                                                                                                 GameObject="{Binding DataContext, RelativeSource={RelativeSource AncestorType=local:DataUserControl}}"
                                                                                                 ObjectEventType="{Binding Text, Mode=OneTime, ElementName=EventTypeName, Converter={StaticResource EventNameConverter}, ConverterParameter=EventType}"
                                                                                                 ObjectEventSubtype="{Binding DataContext.EventSubtype, Mode=OneWay, RelativeSource={RelativeSource AncestorType=DataGrid}}"/>
->>>>>>> bd374d7a
                                                             </DataTemplate>
                                                         </DataGridTemplateColumn.CellTemplate>
                                                     </DataGridTemplateColumn>
