﻿using Microsoft.Win32;
using System;
using System.Windows;
using UndertaleModLib.Models;
using UndertaleModLib.Util;
using System.Windows.Controls;
using System.Windows.Media;
using System.Windows.Data;
using UndertaleModTool.Windows;
<<<<<<< HEAD
using UndertaleModLib;
using WpfAnimatedGif;
=======
using ImageMagick;
using System.Windows.Media.Imaging;
using System.ComponentModel;
>>>>>>> bd374d7a

namespace UndertaleModTool
{
    /// <summary>
    /// Logika interakcji dla klasy UndertaleTexturePageItemEditor.xaml
    /// </summary>
    public partial class UndertaleTexturePageItemEditor : DataUserControl
    {
        private static readonly MainWindow mainWindow = Application.Current.MainWindow as MainWindow;

        /// <summary>
        /// Handle on the texture page item we're listening for updates from.
        /// </summary>
        private UndertaleTexturePageItem _textureItemContext = null;

        /// <summary>
        /// Handle on the texture data where we're listening for updates from.
        /// </summary>
        private UndertaleEmbeddedTexture.TexData _textureDataContext = null;

        public UndertaleTexturePageItemEditor()
        {
            InitializeComponent();

<<<<<<< HEAD
            ((System.Windows.Controls.Image)mainWindow.FindName("Flowey")).Opacity = 0;
            ((System.Windows.Controls.Image)mainWindow.FindName("FloweyLeave")).Opacity = 0;
            ((System.Windows.Controls.Image)mainWindow.FindName("FloweyBubble")).Opacity = 0;

            ((Label)this.FindName("TexutrePagesObjectLabel")).Content = ((Label)mainWindow.FindName("ObjectLabel")).Content;
=======
            DataContextChanged += SwitchDataContext;
            Unloaded += UnloadTexture;
        }

        private void UpdateImages(UndertaleTexturePageItem item)
        {
            if (item.TexturePage?.TextureData?.Image is null)
            {
                ItemTextureBGImage.Source = null;
                ItemTextureImage.Source = null;
                return;
            }

            GMImage image = item.TexturePage.TextureData.Image;
            BitmapSource bitmap = mainWindow.GetBitmapSourceForImage(image);
            ItemTextureBGImage.Source = bitmap;
            ItemTextureImage.Source = bitmap;
        }

        private void SwitchDataContext(object sender, DependencyPropertyChangedEventArgs e)
        {
            UndertaleTexturePageItem item = (DataContext as UndertaleTexturePageItem);
            if (item is null)
                return;

            // Load current image
            UpdateImages(item);

            // Start listening for texture page updates
            if (_textureItemContext is not null)
            {
                _textureItemContext.PropertyChanged -= ReloadTexturePage;
            }
            _textureItemContext = item;
            _textureItemContext.PropertyChanged += ReloadTexturePage;

            // Start listening for texture image updates
            if (_textureDataContext is not null)
            {
                _textureDataContext.PropertyChanged -= ReloadTextureImage;
            }

            if (item.TexturePage?.TextureData is not null)
            {
                _textureDataContext = item.TexturePage.TextureData;
                _textureDataContext.PropertyChanged += ReloadTextureImage;
            }
        }

        private void ReloadTexturePage(object sender, PropertyChangedEventArgs e)
        {
            // Invoke dispatcher to only perform updates on UI thread
            Dispatcher.Invoke(() =>
            {
                UndertaleTexturePageItem item = (DataContext as UndertaleTexturePageItem);
                if (item is null)
                    return;

                if (e.PropertyName != nameof(UndertaleTexturePageItem.TexturePage))
                    return;

                UpdateImages(item);

                // Start listening for (new) texture image updates
                if (_textureDataContext is not null)
                {
                    _textureDataContext.PropertyChanged -= ReloadTextureImage;
                }
                _textureDataContext = item.TexturePage.TextureData;
                _textureDataContext.PropertyChanged += ReloadTextureImage;
            });
        }

        private void ReloadTextureImage(object sender, PropertyChangedEventArgs e)
        {
            // Invoke dispatcher to only perform updates on UI thread
            Dispatcher.Invoke(() =>
            {
                UndertaleTexturePageItem item = (DataContext as UndertaleTexturePageItem);
                if (item is null)
                    return;

                if (e.PropertyName != nameof(UndertaleEmbeddedTexture.TexData.Image))
                    return;

                // If the texture's image was updated, reload it
                UpdateImages(item);
            });
        }

        private void UnloadTexture(object sender, RoutedEventArgs e)
        {
            ItemTextureBGImage.Source = null;
            ItemTextureImage.Source = null;

            // Stop listening for texture page updates
            if (_textureItemContext is not null)
            {
                _textureItemContext.PropertyChanged -= ReloadTexturePage;
                _textureItemContext = null;
            }

            // Stop listening for texture image updates
            if (_textureDataContext is not null)
            {
                _textureDataContext.PropertyChanged -= ReloadTextureImage;
                _textureDataContext = null;
            }
>>>>>>> bd374d7a
        }

        private void Import_Click(object sender, RoutedEventArgs e)
        {
            OpenFileDialog dlg = new OpenFileDialog();

            dlg.DefaultExt = ".png";
            dlg.Filter = "PNG files (.png)|*.png|All files|*";

            if (!(dlg.ShowDialog() ?? false))
                return;

            try
            {
                using MagickImage image = TextureWorker.ReadBGRAImageFromFile(dlg.FileName);
                UndertaleTexturePageItem item = DataContext as UndertaleTexturePageItem;
                item.ReplaceTexture(image);

                // Refresh the image of "ItemDisplay"
                if (ItemDisplay.FindName("RenderAreaBorder") is not Border border)
                    return;
                if (border.Background is not ImageBrush brush)
                    return;
                BindingOperations.GetBindingExpression(brush, ImageBrush.ImageSourceProperty)?.UpdateTarget();
            }
            catch (Exception ex)
            {
                mainWindow.ShowError(ex.Message, "Failed to import image");
            }
        }

        private void Export_Click(object sender, RoutedEventArgs e)
        {
            SaveFileDialog dlg = new SaveFileDialog();

            dlg.DefaultExt = ".png";
            dlg.Filter = "PNG files (.png)|*.png|All files|*";

            if (dlg.ShowDialog() == true)
            {
                using TextureWorker worker = new();
                try
                {
                    worker.ExportAsPNG((UndertaleTexturePageItem)DataContext, dlg.FileName);
                }
                catch (Exception ex)
                {
                    mainWindow.ShowError("Failed to export file: " + ex.Message, "Failed to export file");
                }
            }
        }

        private void FindReferencesButton_Click(object sender, RoutedEventArgs e)
        {
            var obj = (sender as FrameworkElement)?.DataContext;
            if (obj is not UndertaleTexturePageItem item)
                return;

            FindReferencesTypesDialog dialog = null;
            try
            {
                dialog = new(item, mainWindow.Data);
                dialog.ShowDialog();
            }
            catch (Exception ex)
            {
                mainWindow.ShowError("An error occurred in the object references related window.\n" +
                                     $"Please report this on GitHub.\n\n{ex}");
            }
            finally
            {
                dialog?.Close();
            }
        }
        private void UndertaleTexutrePagesEditor_Unloaded(object sender, RoutedEventArgs e)
        {
            var floweranim = ((System.Windows.Controls.Image)mainWindow.FindName("Flowey"));
            //floweranim.Opacity = 1;

            var controller = ImageBehavior.GetAnimationController(floweranim);
            controller.Pause();
            controller.GotoFrame(controller.FrameCount - 5);
            controller.Play();

            ((System.Windows.Controls.Image)mainWindow.FindName("FloweyLeave")).Opacity = 0;
        }
        private void UserControl_DataContextChanged(object sender, DependencyPropertyChangedEventArgs e)
        {
            UndertaleTexturePageItem code = this.DataContext as UndertaleTexturePageItem;

            int foundIndex = code is UndertaleResource res ? mainWindow.Data.IndexOf(res, false) : -1;
            string idString;

            if (foundIndex == -1)
                idString = "None";
            else if (foundIndex == -2)
                idString = "N/A";
            else
                idString = Convert.ToString(foundIndex);

            ((Label)this.FindName("TexutrePagesObjectLabel")).Content = idString;

            //((Image)mainWindow.FindName("FloweyBubble")).Opacity = 0;
            //((Image)mainWindow.FindName("Flowey")).Opacity = 0;
        }
    }
}<|MERGE_RESOLUTION|>--- conflicted
+++ resolved
@@ -7,14 +7,11 @@
 using System.Windows.Media;
 using System.Windows.Data;
 using UndertaleModTool.Windows;
-<<<<<<< HEAD
 using UndertaleModLib;
 using WpfAnimatedGif;
-=======
 using ImageMagick;
 using System.Windows.Media.Imaging;
 using System.ComponentModel;
->>>>>>> bd374d7a
 
 namespace UndertaleModTool
 {
@@ -39,13 +36,11 @@
         {
             InitializeComponent();
 
-<<<<<<< HEAD
             ((System.Windows.Controls.Image)mainWindow.FindName("Flowey")).Opacity = 0;
             ((System.Windows.Controls.Image)mainWindow.FindName("FloweyLeave")).Opacity = 0;
             ((System.Windows.Controls.Image)mainWindow.FindName("FloweyBubble")).Opacity = 0;
 
             ((Label)this.FindName("TexutrePagesObjectLabel")).Content = ((Label)mainWindow.FindName("ObjectLabel")).Content;
-=======
             DataContextChanged += SwitchDataContext;
             Unloaded += UnloadTexture;
         }
@@ -154,7 +149,6 @@
                 _textureDataContext.PropertyChanged -= ReloadTextureImage;
                 _textureDataContext = null;
             }
->>>>>>> bd374d7a
         }
 
         private void Import_Click(object sender, RoutedEventArgs e)
