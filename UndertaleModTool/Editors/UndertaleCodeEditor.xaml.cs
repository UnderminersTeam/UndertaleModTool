﻿using GraphVizWrapper;
using GraphVizWrapper.Commands;
using GraphVizWrapper.Queries;
using ICSharpCode.AvalonEdit;
using ICSharpCode.AvalonEdit.Document;
using ICSharpCode.AvalonEdit.Editing;
using ICSharpCode.AvalonEdit.Folding;
using ICSharpCode.AvalonEdit.Highlighting;
using ICSharpCode.AvalonEdit.Highlighting.Xshd;
using ICSharpCode.AvalonEdit.Rendering;
using ICSharpCode.AvalonEdit.Search;
using Newtonsoft.Json;
using System;
using System.Collections.Generic;
using System.Diagnostics;
using System.Globalization;
using System.IO;
using System.Linq;
using System.Reflection;
using System.Runtime.Versioning;
using System.Text;
using System.Text.RegularExpressions;
using System.Threading.Tasks;
using System.Windows;
using System.Windows.Controls;
using System.Windows.Data;
using System.Windows.Documents;
using System.Windows.Input;
using System.Windows.Media;
using System.Windows.Media.Imaging;
using System.Windows.Media.TextFormatting;
using System.Windows.Navigation;
using System.Xml;
using UndertaleModLib;
using UndertaleModLib.Compiler;
using UndertaleModLib.Decompiler;
using UndertaleModLib.Models;
using static UndertaleModTool.MainWindow.CodeEditorMode;

namespace UndertaleModTool
{
    [SupportedOSPlatform("windows7.0")]
    /// <summary>
    /// Logika interakcji dla klasy UndertaleCodeEditor.xaml
    /// </summary>
    public partial class UndertaleCodeEditor : DataUserControl
    {
        private static MainWindow mainWindow = Application.Current.MainWindow as MainWindow;

        public UndertaleCode CurrentDisassembled = null;
        public UndertaleCode CurrentDecompiled = null;
        public List<string> CurrentLocals = null;
        public UndertaleCode CurrentGraphed = null;
        public string ProfileHash = mainWindow.ProfileHash;
        public string MainPath = Path.Combine(Settings.ProfilesFolder, mainWindow.ProfileHash, "Main");
        public string TempPath = Path.Combine(Settings.ProfilesFolder, mainWindow.ProfileHash, "Temp");

        public bool DecompiledFocused = false;
        public bool DecompiledChanged = false;
        public bool DecompiledYet = false;
        public bool DecompiledSkipped = false;
        public SearchPanel DecompiledSearchPanel;

        public bool DisassemblyFocused = false;
        public bool DisassemblyChanged = false;
        public bool DisassembledYet = false;
        public bool DisassemblySkipped = false;
        public SearchPanel DisassemblySearchPanel;

        public static RoutedUICommand Compile = new RoutedUICommand("Compile code", "Compile", typeof(UndertaleCodeEditor));

        public UndertaleCodeEditor()
        {
            InitializeComponent();

            // Decompiled editor styling and functionality
            DecompiledSearchPanel = SearchPanel.Install(DecompiledEditor.TextArea);
            DecompiledSearchPanel.MarkerBrush = new SolidColorBrush(Color.FromRgb(90, 90, 90));

            using (Stream stream = this.GetType().Assembly.GetManifestResourceStream("UndertaleModTool.Resources.GML.xshd"))
            {
                using (XmlTextReader reader = new XmlTextReader(stream))
                {
                    DecompiledEditor.SyntaxHighlighting = HighlightingLoader.Load(reader, HighlightingManager.Instance);
                    var def = DecompiledEditor.SyntaxHighlighting;
                    if (mainWindow.Data.GeneralInfo.Major < 2)
                    {
                        foreach (var span in def.MainRuleSet.Spans)
                        {
                            string expr = span.StartExpression.ToString();
                            if (expr == "\"" || expr == "'")
                            {
                                span.RuleSet.Spans.Clear();
                            }
                        }
                    }
                    // This was an attempt to only highlight
                    // GMS 2.3+ keywords if the game is
                    // made in such a version.
                    // However despite what StackOverflow
                    // says, this isn't working so it's just
                    // hardcoded in the XML for now
                    /*
                    if(mainWindow.Data.GMS2_3)
                    {
                        HighlightingColor color = null;
                        foreach (var rule in def.MainRuleSet.Rules)
                        {
                            if (rule.Regex.IsMatch("if"))
                            {
                                color = rule.Color;
                                break;
                            }
                        }
                        if (color != null)
                        {
                            string[] keywords =
                            {
                                "new",
                                "function",
                                "keywords"
                            };
                            var rule = new HighlightingRule();
                            var regex = String.Format(@"\b(?>{0})\b", String.Join("|", keywords));

                            rule.Regex = new Regex(regex);
                            rule.Color = color;

                            def.MainRuleSet.Rules.Add(rule);
                        }
                    }*/
                }
            }

            DecompiledEditor.Options.ConvertTabsToSpaces = true;

            DecompiledEditor.TextArea.TextView.ElementGenerators.Add(new NumberGenerator());
            DecompiledEditor.TextArea.TextView.ElementGenerators.Add(new NameGenerator());

            DecompiledEditor.TextArea.TextView.Options.HighlightCurrentLine = true;
            DecompiledEditor.TextArea.TextView.CurrentLineBackground = new SolidColorBrush(Color.FromRgb(60, 60, 60));
            DecompiledEditor.TextArea.TextView.CurrentLineBorder = new Pen() { Thickness = 0 };

            DecompiledEditor.Document.TextChanged += (s, e) =>
            {
                DecompiledFocused = true;
                DecompiledChanged = true;
            };

            DecompiledEditor.TextArea.SelectionBrush = new SolidColorBrush(Color.FromRgb(100, 100, 100));
            DecompiledEditor.TextArea.SelectionForeground = null;
            DecompiledEditor.TextArea.SelectionBorder = null;
            DecompiledEditor.TextArea.SelectionCornerRadius = 0;

            // Disassembly editor styling and functionality
            DisassemblySearchPanel = SearchPanel.Install(DisassemblyEditor.TextArea);
            DisassemblySearchPanel.MarkerBrush = new SolidColorBrush(Color.FromRgb(90, 90, 90));

            using (Stream stream = this.GetType().Assembly.GetManifestResourceStream("UndertaleModTool.Resources.VMASM.xshd"))
            {
                using (XmlTextReader reader = new XmlTextReader(stream))
                {
                    DisassemblyEditor.SyntaxHighlighting = HighlightingLoader.Load(reader, HighlightingManager.Instance);
                }
            }

            DisassemblyEditor.TextArea.TextView.ElementGenerators.Add(new NameGenerator());

            DisassemblyEditor.TextArea.TextView.Options.HighlightCurrentLine = true;
            DisassemblyEditor.TextArea.TextView.CurrentLineBackground = new SolidColorBrush(Color.FromRgb(60, 60, 60));
            DisassemblyEditor.TextArea.TextView.CurrentLineBorder = new Pen() { Thickness = 0 };

            DisassemblyEditor.Document.TextChanged += (s, e) => DisassemblyChanged = true;

            DisassemblyEditor.TextArea.SelectionBrush = new SolidColorBrush(Color.FromRgb(100, 100, 100));
            DisassemblyEditor.TextArea.SelectionForeground = null;
            DisassemblyEditor.TextArea.SelectionBorder = null;
            DisassemblyEditor.TextArea.SelectionCornerRadius = 0;
        }

        private async void TabControl_SelectionChanged(object sender, SelectionChangedEventArgs e)
        {
            UndertaleCode code = this.DataContext as UndertaleCode;
            Directory.CreateDirectory(MainPath);
            Directory.CreateDirectory(TempPath);
            if (code == null)
                return;
            DecompiledSearchPanel.Close();
            DisassemblySearchPanel.Close();
            await DecompiledLostFocusBody(sender, null);
            DisassemblyEditor_LostFocus(sender, null);
            if (DisassemblyTab.IsSelected && code != CurrentDisassembled)
            {
                DisassembleCode(code, !DisassembledYet);
                DisassembledYet = true;
            }
            if (DecompiledTab.IsSelected && code != CurrentDecompiled)
            {
                _ = DecompileCode(code, !DecompiledYet);
                DecompiledYet = true;
            }
            if (GraphTab.IsSelected && code != CurrentGraphed)
            {
                GraphCode(code);
            }
        }

        private async void UserControl_DataContextChanged(object sender, DependencyPropertyChangedEventArgs e)
        {
            UndertaleCode code = this.DataContext as UndertaleCode;
            if (code == null)
                return;

            // compile/disassemble previously edited code (save changes)
            if (DecompiledTab.IsSelected && DecompiledFocused && DecompiledChanged &&
                CurrentDecompiled is not null && CurrentDecompiled != code)
            {
                DecompiledSkipped = true;
<<<<<<< HEAD
                await DecompiledLostFocusBody(sender, null);
=======
                DecompiledEditor_LostFocus(sender, null);
>>>>>>> 55bb7bc9
            }
            else if (DisassemblyTab.IsSelected && DisassemblyFocused && DisassemblyChanged &&
                     CurrentDisassembled is not null && CurrentDisassembled != code)
            {
                DisassemblySkipped = true;
                DisassemblyEditor_LostFocus(sender, null);
            }

            DecompiledEditor_LostFocus(sender, null);
            DisassemblyEditor_LostFocus(sender, null);

            if (MainWindow.CodeEditorDecompile != Unstated) //if opened from the code search results "link"
            {
                if (MainWindow.CodeEditorDecompile == DontDecompile && code != CurrentDisassembled)
                {
                    if (CodeModeTabs.SelectedItem != DisassemblyTab)
                        CodeModeTabs.SelectedItem = DisassemblyTab;
                    else
                        DisassembleCode(code, true);
                }

                if (MainWindow.CodeEditorDecompile == Decompile && code != CurrentDecompiled)
                {
                    if (CodeModeTabs.SelectedItem != DecompiledTab)
                        CodeModeTabs.SelectedItem = DecompiledTab;
                    else
                        _ = DecompileCode(code, true);
                }

                MainWindow.CodeEditorDecompile = Unstated;
            }
            else
            {
                if (DisassemblyTab.IsSelected && code != CurrentDisassembled)
                {
                    DisassembleCode(code, true);
                }
                if (DecompiledTab.IsSelected && code != CurrentDecompiled)
                {
                    _ = DecompileCode(code, true);
                }
                if (GraphTab.IsSelected && code != CurrentGraphed)
                {
                    GraphCode(code);
                }
            }
        }

        public static readonly RoutedEvent CtrlKEvent = EventManager.RegisterRoutedEvent(
            "CtrlK", RoutingStrategy.Bubble, typeof(RoutedEventHandler), typeof(UndertaleCodeEditor));

        private async Task CompileCommandBody(object sender, EventArgs e)
        {
            if (DecompiledFocused)
            {
                await DecompiledLostFocusBody(sender, new RoutedEventArgs(CtrlKEvent));
            }
            else if (DisassemblyFocused)
            {
                DisassemblyEditor_LostFocus(sender, new RoutedEventArgs(CtrlKEvent));
                DisassemblyEditor_GotFocus(sender, null);
            }

            await Task.Delay(1); //dummy await
        }
        private void Command_Compile(object sender, EventArgs e)
        {
            _ = CompileCommandBody(sender, e);
        }
        public async Task SaveChanges()
        {
            await CompileCommandBody(null, null);
        }

        private void DisassembleCode(UndertaleCode code, bool first)
        {
            code.UpdateAddresses();

            string text;

            DisassemblyEditor.TextArea.ClearSelection();
            if (code.ParentEntry != null)
            {
                DisassemblyEditor.IsReadOnly = true;
                text = "; This code entry is a reference to an anonymous function within " + code.ParentEntry.Name.Content + ", view it there";
            }
            else
            {
                DisassemblyEditor.IsReadOnly = false;

                var data = mainWindow.Data;
                text = code.Disassemble(data.Variables, data.CodeLocals.For(code));

                CurrentLocals = new List<string>();
            }

            DisassemblyEditor.Document.BeginUpdate();
            DisassemblyEditor.Document.Text = text;
            DisassemblyEditor.Document.EndUpdate();

            if (first)
                DisassemblyEditor.Document.UndoStack.ClearAll();

            CurrentDisassembled = code;
            DisassemblyChanged = false;
        }

        public static Dictionary<string, string> gettext = null;
        private void UpdateGettext(UndertaleCode gettextCode)
        {
            gettext = new Dictionary<string, string>();
            string[] decompilationOutput;
            if (!SettingsWindow.ProfileModeEnabled)
                decompilationOutput = Decompiler.Decompile(gettextCode, new GlobalDecompileContext(null, false)).Replace("\r\n", "\n").Split('\n');
            else
            {
                try
                {
                    string path = Path.Combine(TempPath, gettextCode.Name.Content + ".gml");
                    if (File.Exists(path))
                        decompilationOutput = File.ReadAllText(path).Replace("\r\n", "\n").Split('\n');
                    else
                        decompilationOutput = Decompiler.Decompile(gettextCode, new GlobalDecompileContext(null, false)).Replace("\r\n", "\n").Split('\n');
                }
                catch
                {
                    decompilationOutput = Decompiler.Decompile(gettextCode, new GlobalDecompileContext(null, false)).Replace("\r\n", "\n").Split('\n');
                }
            }
            Regex textdataRegex = new Regex("^ds_map_add\\(global\\.text_data_en, \\\"(.*)\\\", \\\"(.*)\\\"\\)");
            foreach (var line in decompilationOutput)
            {
                Match m = textdataRegex.Match(line);
                if (m.Success)
                {
                    try
                    {
                        gettext.Add(m.Groups[1].Value, m.Groups[2].Value);
                    }
                    catch (ArgumentException)
                    {
                        MessageBox.Show("There is a duplicate key in textdata_en, being " + m.Groups[1].Value + ". This may cause errors in the comment display of text.", "Error", MessageBoxButton.OK, MessageBoxImage.Error);
                    }
                    catch
                    {
                        MessageBox.Show("Unknown error in textdata_en. This may cause errors in the comment display of text.", "Error", MessageBoxButton.OK, MessageBoxImage.Error);
                    }
                }
            }
        }

        public static Dictionary<string, string> gettextJSON = null;
        private string UpdateGettextJSON(string json)
        {
            try
            {
                gettextJSON = JsonConvert.DeserializeObject<Dictionary<string, string>>(json);
            }
            catch (Exception e)
            {
                gettextJSON = new Dictionary<string, string>();
                return "Failed to parse language file: " + e.Message;
            }
            return null;
        }

        private async Task DecompileCode(UndertaleCode code, bool first, LoaderDialog existingDialog = null)
        {
            DecompiledEditor.IsReadOnly = true;
            DecompiledEditor.TextArea.ClearSelection();
            if (code.ParentEntry != null)
            {
                DecompiledEditor.Text = "// This code entry is a reference to an anonymous function within " + code.ParentEntry.Name.Content + ", view it there";
                CurrentDecompiled = code;
                existingDialog?.TryClose();
            }
            else
            {
                LoaderDialog dialog;
                if (existingDialog != null)
                {
                    dialog = existingDialog;
                    dialog.Message = "Decompiling, please wait...";
                }
                else
                {
                    dialog = new LoaderDialog("Decompiling", "Decompiling, please wait... This can take a while on complex scripts.");
                    dialog.Owner = Window.GetWindow(this);
                    try
                    {
                        _ = Dispatcher.BeginInvoke(new Action(() => { if (!dialog.IsClosed) dialog.TryShowDialog(); }));
                    } 
                    catch
                    {
                        // This is still a problem in rare cases for some unknown reason
                    }
                }

                bool openSaveDialog = false;

                UndertaleCode gettextCode = null;
                if (gettext == null)
                    gettextCode = mainWindow.Data.Code.ByName("gml_Script_textdata_en");

                string dataPath = Path.GetDirectoryName(mainWindow.FilePath);
                string gettextJsonPath = null;
                if (dataPath is not null)
                {
                    gettextJsonPath = Path.Combine(dataPath, "lang", "lang_en.json");
                    if (!File.Exists(gettextJsonPath))
                        gettextJsonPath = Path.Combine(dataPath, "lang", "lang_en_ch1.json");
                }

                var dataa = mainWindow.Data;
                Task t = Task.Run(() =>
                {
                    GlobalDecompileContext context = new GlobalDecompileContext(dataa, false);
                    string decompiled = null;
                    Exception e = null;
                    try
                    {
                        string path = Path.Combine(TempPath, code.Name.Content + ".gml");
                        if (!SettingsWindow.ProfileModeEnabled || !File.Exists(path))
                        {
                            decompiled = Decompiler.Decompile(code, context);
                        }
                        else
                            decompiled = File.ReadAllText(path);
                    }
                    catch (Exception ex)
                    {
                        e = ex;
                    }

                    if (gettextCode != null)
                        UpdateGettext(gettextCode);

                    try
                    {
                        if (gettextJSON == null && gettextJsonPath != null && File.Exists(gettextJsonPath))
                        {
                            string err = UpdateGettextJSON(File.ReadAllText(gettextJsonPath));
                            if (err != null)
                                e = new Exception(err);
                        }
                    }
                    catch (Exception exc)
                    {
                        MessageBox.Show(exc.ToString());
                    }

                    if (decompiled != null)
                    {
                        string[] decompiledLines;
                        if (gettext != null && decompiled.Contains("scr_gettext"))
                        {
                            decompiledLines = decompiled.Split('\n');
                            for (int i = 0; i < decompiledLines.Length; i++)
                            {
                                var matches = Regex.Matches(decompiledLines[i], "scr_gettext\\(\\\"(\\w*)\\\"\\)");
                                foreach (Match match in matches)
                                {
                                    if (match.Success)
                                    {
                                        if (gettext.TryGetValue(match.Groups[1].Value, out string text))
                                            decompiledLines[i] += $" // {text}";
                                    }
                                }
                            }
                            decompiled = string.Join('\n', decompiledLines);
                        }
                        else if (gettextJSON != null && decompiled.Contains("scr_84_get_lang_string"))
                        {
                            decompiledLines = decompiled.Split('\n');
                            for (int i = 0; i < decompiledLines.Length; i++)
                            {
                                var matches = Regex.Matches(decompiledLines[i], "scr_84_get_lang_string(\\w*)\\(\\\"(\\w*)\\\"\\)");
                                foreach (Match match in matches)
                                {
                                    if (match.Success)
                                    {
                                        if (gettextJSON.TryGetValue(match.Groups[^1].Value, out string text))
                                            decompiledLines[i] += $" // {text}";
                                    }
                                }
                            }
                            decompiled = string.Join('\n', decompiledLines);
                        }
                    }

                    Dispatcher.Invoke(() =>
                    {
                        if (DataContext != code)
                            return; // Switched to another code entry or otherwise

                        DecompiledEditor.Document.BeginUpdate();
                        if (e != null)
                            DecompiledEditor.Document.Text = "/* EXCEPTION!\n   " + e.ToString() + "\n*/";
                        else if (decompiled != null)
                        {
                            DecompiledEditor.Document.Text = decompiled;
                            CurrentLocals = new List<string>();

                            var locals = dataa.CodeLocals.ByName(code.Name.Content);
                            if (locals != null)
                            {
                                foreach (var local in locals.Locals)
                                    CurrentLocals.Add(local.Name.Content);
                            }

                            if (existingDialog is not null)                      //if code was edited (and compiles after it)
                            {
                                dataa.GMLCacheChanged.Add(code.Name.Content);
                                dataa.GMLCacheFailed?.Remove(code.Name.Content); //remove that code name, since that code compiles now

                                openSaveDialog = mainWindow.IsSaving;
                            }
                        }
                        DecompiledEditor.Document.EndUpdate();
                        DecompiledEditor.IsReadOnly = false;
                        if (first)
                            DecompiledEditor.Document.UndoStack.ClearAll();
                        DecompiledChanged = false;

                        CurrentDecompiled = code;
                        dialog.Hide();
                    });
                });
                await t;
                dialog.Close();

                mainWindow.IsSaving = false;

                if (openSaveDialog)
                    await mainWindow.DoSaveDialog();
            }
        }

        private async void GraphCode(UndertaleCode code)
        {
            if (code.ParentEntry != null)
            {
                GraphView.Source = null;
                CurrentGraphed = code;
                return;
            }

            LoaderDialog dialog = new LoaderDialog("Generating graph", "Generating graph, please wait...");
            dialog.Owner = Window.GetWindow(this);
            Task t = Task.Run(() =>
            {
                ImageSource image = null;
                try
                {
                    code.UpdateAddresses();
                    List<uint> entryPoints = new List<uint>();
                    entryPoints.Add(0);
                    foreach (UndertaleCode duplicate in code.ChildEntries)
                        entryPoints.Add(duplicate.Offset / 4);
                    var blocks = Decompiler.DecompileFlowGraph(code, entryPoints);
                    string dot = Decompiler.ExportFlowGraph(blocks);

                    try
                    {
                        var getStartProcessQuery = new GetStartProcessQuery();
                        var getProcessStartInfoQuery = new GetProcessStartInfoQuery();
                        var registerLayoutPluginCommand = new RegisterLayoutPluginCommand(getProcessStartInfoQuery, getStartProcessQuery);
                        var wrapper = new GraphGeneration(getStartProcessQuery, getProcessStartInfoQuery, registerLayoutPluginCommand);
                        wrapper.GraphvizPath = Settings.Instance.GraphVizPath;

                        byte[] output = wrapper.GenerateGraph(dot, Enums.GraphReturnType.Png); // TODO: Use SVG instead

                        image = new ImageSourceConverter().ConvertFrom(output) as ImageSource;
                    }
                    catch (Exception e)
                    {
                        Debug.WriteLine(e.ToString());
                        if (MessageBox.Show("Unable to execute GraphViz: " + e.Message + "\nMake sure you have downloaded it and set the path in settings.\nDo you want to open the download page now?", "Graph generation failed", MessageBoxButton.YesNo, MessageBoxImage.Error) == MessageBoxResult.Yes)
                            MainWindow.OpenBrowser("https://graphviz.gitlab.io/_pages/Download/Download_windows.html");
                    }
                }
                catch (Exception e)
                {
                    Debug.WriteLine(e.ToString());
                    MessageBox.Show(e.Message, "Graph generation failed", MessageBoxButton.OK, MessageBoxImage.Error);
                }

                Dispatcher.Invoke(() =>
                {
                    GraphView.Source = image;
                    CurrentGraphed = code;
                    dialog.Hide();
                });
            });
            dialog.ShowDialog();
            await t;
        }

        private void DecompiledEditor_GotFocus(object sender, RoutedEventArgs e)
        {
            if (DecompiledEditor.IsReadOnly)
                return;
            DecompiledFocused = true;
        }

        private static string Truncate(string value, int maxChars)
        {
            return value.Length <= maxChars ? value : value.Substring(0, maxChars) + "...";
        }

        private async Task DecompiledLostFocusBody(object sender, RoutedEventArgs e)
        {
            if (!DecompiledFocused)
                return;
            if (DecompiledEditor.IsReadOnly)
                return;
            DecompiledFocused = false;

            if (!DecompiledChanged)
                return;

            UndertaleCode code;
            if (DecompiledSkipped)
            {
                code = CurrentDecompiled;
                DecompiledSkipped = false;
            }
            else
                code = this.DataContext as UndertaleCode;

            if (code == null)
                return; // Probably loaded another data.win or something.
            if (code.ParentEntry != null)
                return;

            // Check to make sure this isn't an element inside of the textbox, or another tab
            IInputElement elem = Keyboard.FocusedElement;
            if (elem is UIElement)
            {
                if (e != null && e.RoutedEvent?.Name != "CtrlK" && (elem as UIElement).IsDescendantOf(DecompiledEditor))
                    return;
            }

            UndertaleData data = mainWindow.Data;

            LoaderDialog dialog = new LoaderDialog("Compiling", "Compiling, please wait...");
            dialog.Owner = Window.GetWindow(this);
            try
            {
                _ = Dispatcher.BeginInvoke(new Action(() => { if (!dialog.IsClosed) dialog.TryShowDialog(); }));
            }
            catch
            {
                // This is still a problem in rare cases for some unknown reason
            }

            CompileContext compileContext = null;
            string text = DecompiledEditor.Text;
            var dispatcher = Dispatcher;
            Task t = Task.Run(() =>
            {
                compileContext = Compiler.CompileGMLText(text, data, code, (f) => { dispatcher.Invoke(() => f()); });
            });
            await t;

            if (compileContext == null)
            {
                dialog.TryClose();
                MessageBox.Show("Compile context was null for some reason...", "This shouldn't happen", MessageBoxButton.OK, MessageBoxImage.Error);
                return;
            }

            if (compileContext.HasError)
            {
                dialog.TryClose();
                MessageBox.Show(Truncate(compileContext.ResultError, 512), "Compiler error", MessageBoxButton.OK, MessageBoxImage.Error);
                return;
            }

            if (!compileContext.SuccessfulCompile)
            {
                dialog.TryClose();
                MessageBox.Show("(unknown error message)", "Compile failed", MessageBoxButton.OK, MessageBoxImage.Error);
                return;
            }

            code.Replace(compileContext.ResultAssembly);

            if (!mainWindow.Data.GMS2_3)
            {
                try
                {
                    string path = Path.Combine(TempPath, code.Name.Content + ".gml");
                    if (SettingsWindow.ProfileModeEnabled)
                    {
                        // Write text, only if in the profile mode.
                        File.WriteAllText(path, DecompiledEditor.Text);
                    }
                    else
                    {
                        // Destroy file with comments if it's been edited outside the profile mode.
                        // We're dealing with the decompiled code only, it has to happen.
                        // Otherwise it will cause a desync, which is more important to prevent.
                        if (File.Exists(path))
                            File.Delete(path);
                    }
                }
                catch (Exception exc)
                {
                    MessageBox.Show("Error during writing of GML code to profile:\n" + exc.ToString());
                }
            }

            // Invalidate gettext if necessary
            if (code.Name.Content == "gml_Script_textdata_en")
                gettext = null;

            // Show new code, decompiled.
            CurrentDisassembled = null;
            CurrentDecompiled = null;
            CurrentGraphed = null;

            // Tab switch
            if (e == null)
            {
                dialog.TryClose();
                return;
            }

            // Decompile new code
            await DecompileCode(code, false, dialog);

            //GMLCacheChanged.Add() is inside DecompileCode()
        }
        private void DecompiledEditor_LostFocus(object sender, RoutedEventArgs e)
        {
            _ = DecompiledLostFocusBody(sender, e);
        }

        private void DisassemblyEditor_GotFocus(object sender, RoutedEventArgs e)
        {
            if (DisassemblyEditor.IsReadOnly)
                return;
            DisassemblyFocused = true;
        }

        private void DisassemblyEditor_LostFocus(object sender, RoutedEventArgs e)
        {
            if (!DisassemblyFocused)
                return;
            if (DisassemblyEditor.IsReadOnly)
                return;
            DisassemblyFocused = false;

            if (!DisassemblyChanged)
                return;

            UndertaleCode code;
            if (DisassemblySkipped)
            {
                code = CurrentDisassembled;
                DisassemblySkipped = false;
            }
            else
                code = this.DataContext as UndertaleCode;

            if (code == null)
                return; // Probably loaded another data.win or something.
            if (code.ParentEntry != null)
                return;

            // Check to make sure this isn't an element inside of the textbox, or another tab
            IInputElement elem = Keyboard.FocusedElement;
            if (elem is UIElement)
            {
                if (e != null && e.RoutedEvent?.Name != "CtrlK" && (elem as UIElement).IsDescendantOf(DisassemblyEditor))
                    return;
            }

            UndertaleData data = mainWindow.Data;
            try
            {
                var instructions = Assembler.Assemble(DisassemblyEditor.Text, data);
                code.Replace(instructions);
                mainWindow.NukeProfileGML(code.Name.Content);
            }
            catch (Exception ex)
            {
                MessageBox.Show(ex.ToString(), "Assembler error", MessageBoxButton.OK, MessageBoxImage.Error);
                return;
            }

            // Get rid of old code
            CurrentDisassembled = null;
            CurrentDecompiled = null;
            CurrentGraphed = null;

            // Tab switch
            if (e == null)
                return;

            // Disassemble new code
            DisassembleCode(code, false);

            if (!DisassemblyEditor.IsReadOnly)
            {
                data.GMLCacheChanged.Add(code.Name.Content);

                if (mainWindow.IsSaving)
                {
                    mainWindow.IsSaving = false;

                    _ = mainWindow.DoSaveDialog();
                }
            }
        }

        // Based on https://stackoverflow.com/questions/28379206/custom-hyperlinks-using-avalonedit
        public class NumberGenerator : VisualLineElementGenerator
        {
            readonly static Regex regex = new Regex(@"-?\d+\.?");

            public NumberGenerator()
            {
            }

            Match FindMatch(int startOffset, Regex r)
            {
                // fetch the end offset of the VisualLine being generated
                int endOffset = CurrentContext.VisualLine.LastDocumentLine.EndOffset;
                TextDocument document = CurrentContext.Document;
                string relevantText = document.GetText(startOffset, endOffset - startOffset);
                return r.Match(relevantText);
            }

            /// Gets the first offset >= startOffset where the generator wants to construct
            /// an element.
            /// Return -1 to signal no interest.
            public override int GetFirstInterestedOffset(int startOffset)
            {
                Match m = FindMatch(startOffset, regex);

                var textArea = CurrentContext.TextView.GetService(typeof(TextArea)) as TextArea;
                var highlighter = textArea.GetService(typeof(IHighlighter)) as IHighlighter;
                int line = CurrentContext.Document.GetLocation(startOffset).Line;
                HighlightedLine highlighted = null;
                try
                {
                    highlighted = highlighter.HighlightLine(line);
                }
                catch
                {
                }

                while (m.Success)
                {
                    int res = startOffset + m.Index;
                    int currLine = CurrentContext.Document.GetLocation(res).Line;
                    if (currLine != line)
                    {
                        line = currLine;
                        highlighted = highlighter.HighlightLine(line);
                    }

                    foreach (var section in highlighted.Sections)
                    {
                        if (section.Color.Name == "Number" &&
                            section.Offset == res)
                            return res;
                    }

                    startOffset += m.Length;
                    m = FindMatch(startOffset, regex);
                }

                return -1;
            }

            /// Constructs an element at the specified offset.
            /// May return null if no element should be constructed.
            public override VisualLineElement ConstructElement(int offset)
            {
                Match m = FindMatch(offset, regex);

                if (m.Success && m.Index == 0)
                {
                    var line = new ClickVisualLineText(m.Value, CurrentContext.VisualLine, m.Length);
                    var doc = CurrentContext.Document;
                    var textArea = CurrentContext.TextView.GetService(typeof(TextArea)) as TextArea;
                    var editor = textArea.GetService(typeof(TextEditor)) as TextEditor;
                    var parent = VisualTreeHelper.GetParent(editor);
                    do
                    {
                        if ((parent as FrameworkElement) is UserControl)
                            break;
                        parent = VisualTreeHelper.GetParent(parent);
                    } while (parent != null);
                    line.Clicked += (text) =>
                    {
                        if (text.EndsWith("."))
                            return;
                        if (int.TryParse(text, out int id))
                        {
                            (parent as UndertaleCodeEditor).DecompiledFocused = true;
                            UndertaleData data = mainWindow.Data;

                            List<UndertaleObject> possibleObjects = new List<UndertaleObject>();
                            if (id >= 0)
                            {
                                if (id < data.Sprites.Count)
                                    possibleObjects.Add(data.Sprites[id]);
                                if (id < data.Rooms.Count)
                                    possibleObjects.Add(data.Rooms[id]);
                                if (id < data.GameObjects.Count)
                                    possibleObjects.Add(data.GameObjects[id]);
                                if (id < data.Backgrounds.Count)
                                    possibleObjects.Add(data.Backgrounds[id]);
                                if (id < data.Scripts.Count)
                                    possibleObjects.Add(data.Scripts[id]);
                                if (id < data.Paths.Count)
                                    possibleObjects.Add(data.Paths[id]);
                                if (id < data.Fonts.Count)
                                    possibleObjects.Add(data.Fonts[id]);
                                if (id < data.Sounds.Count)
                                    possibleObjects.Add(data.Sounds[id]);
                                if (id < data.Shaders.Count)
                                    possibleObjects.Add(data.Shaders[id]);
                                if (id < data.Timelines.Count)
                                    possibleObjects.Add(data.Timelines[id]);
                            }

                            ContextMenu contextMenu = new ContextMenu();
                            foreach (UndertaleObject obj in possibleObjects)
                            {
                                MenuItem item = new MenuItem();
                                item.Header = obj.ToString().Replace("_", "__");
                                item.Click += (sender2, ev2) =>
                                {
                                    if ((Keyboard.Modifiers & ModifierKeys.Shift) == ModifierKeys.Shift)
                                        mainWindow.ChangeSelection(obj);
                                    else
                                    {
                                        doc.Replace(line.ParentVisualLine.StartOffset + line.RelativeTextOffset,
                                                    text.Length, (obj as UndertaleNamedResource).Name.Content, null);
                                        (parent as UndertaleCodeEditor).DecompiledChanged = true;
                                    }
                                };
                                contextMenu.Items.Add(item);
                            }
                            if (id > 0x00050000)
                            {
                                MenuItem item = new MenuItem();
                                item.Header = "0x" + id.ToString("X6") + " (color)";
                                item.Click += (sender2, ev2) =>
                                {
                                    if (!((Keyboard.Modifiers & ModifierKeys.Shift) == ModifierKeys.Shift))
                                    {
                                        doc.Replace(line.ParentVisualLine.StartOffset + line.RelativeTextOffset,
                                                    text.Length, "0x" + id.ToString("X6"), null);
                                        (parent as UndertaleCodeEditor).DecompiledChanged = true;
                                    }
                                };
                                contextMenu.Items.Add(item);
                            }
                            BuiltinList list = mainWindow.Data.BuiltinList;
                            var myKey = list.Constants.FirstOrDefault(x => x.Value == (double)id).Key;
                            if (myKey != null)
                            {
                                MenuItem item = new MenuItem();
                                item.Header = myKey.Replace("_", "__") + " (constant)";
                                item.Click += (sender2, ev2) =>
                                {
                                    if (!((Keyboard.Modifiers & ModifierKeys.Shift) == ModifierKeys.Shift))
                                    {
                                        doc.Replace(line.ParentVisualLine.StartOffset + line.RelativeTextOffset, 
                                                    text.Length, myKey, null);
                                        (parent as UndertaleCodeEditor).DecompiledChanged = true;
                                    }
                                };
                                contextMenu.Items.Add(item);
                            }
                            contextMenu.Items.Add(new MenuItem() { Header = id + " (number)", IsEnabled = false });

                            contextMenu.IsOpen = true;
                        }
                    };
                    return line;
                }

                return null;
            }
        }

        public class NameGenerator : VisualLineElementGenerator
        {
            readonly static Regex regex = new Regex(@"[_a-zA-Z][_a-zA-Z0-9]*");

            public NameGenerator()
            {
            }

            Match FindMatch(int startOffset, Regex r)
            {
                // fetch the end offset of the VisualLine being generated
                int endOffset = CurrentContext.VisualLine.LastDocumentLine.EndOffset;
                TextDocument document = CurrentContext.Document;
                string relevantText = document.GetText(startOffset, endOffset - startOffset);
                return r.Match(relevantText);
            }

            /// Gets the first offset >= startOffset where the generator wants to construct
            /// an element.
            /// Return -1 to signal no interest.
            public override int GetFirstInterestedOffset(int startOffset)
            {
                Match m = FindMatch(startOffset, regex);

                var textArea = CurrentContext.TextView.GetService(typeof(TextArea)) as TextArea;
                var highlighter = textArea.GetService(typeof(IHighlighter)) as IHighlighter;
                int line = CurrentContext.Document.GetLocation(startOffset).Line;
                HighlightedLine highlighted = null;
                try
                {
                    highlighted = highlighter.HighlightLine(line);
                }
                catch
                {
                }

                while (m.Success)
                {
                    int res = startOffset + m.Index;
                    int currLine = CurrentContext.Document.GetLocation(res).Line;
                    if (currLine != line)
                    {
                        line = currLine;
                        highlighted = highlighter.HighlightLine(line);
                    }

                    foreach (var section in highlighted.Sections)
                    {
                        if (section.Color.Name == "Identifier" || section.Color.Name == "Function")
                        {
                            if (section.Offset == res)
                                return res;
                        }
                    }

                    startOffset += m.Length;
                    m = FindMatch(startOffset, regex);
                }
                return -1;
            }

            /// Constructs an element at the specified offset.
            /// May return null if no element should be constructed.
            public override VisualLineElement ConstructElement(int offset)
            {
                Match m = FindMatch(offset, regex);

                if (m.Success && m.Index == 0)
                {
                    UndertaleData data = mainWindow.Data;
                    bool func = (offset + m.Length + 1 < CurrentContext.VisualLine.LastDocumentLine.EndOffset) &&
                                (CurrentContext.Document.GetCharAt(offset + m.Length) == '(');
                    UndertaleNamedResource val = null;

                    var doc = CurrentContext.Document;
                    var textArea = CurrentContext.TextView.GetService(typeof(TextArea)) as TextArea;
                    var editor = textArea.GetService(typeof(TextEditor)) as TextEditor;
                    var parent = VisualTreeHelper.GetParent(editor);
                    do
                    {
                        if ((parent as FrameworkElement) is UserControl)
                            break;
                        parent = VisualTreeHelper.GetParent(parent);
                    } while (parent != null);

                    // Process the content of this identifier/function
                    if (func)
                    {
                        val = null;
                        if (!data.GMS2_3) // in GMS2.3 every custom "function" is in fact a member variable and scripts are never referenced directly
                            val = data.Scripts.ByName(m.Value);
                        if (val == null)
                        {
                            val = data.Functions.ByName(m.Value);
                            if (data.GMS2_3)
                            {
                                if (val != null)
                                {
                                    if (data.Code.ByName(val.Name.Content) != null)
                                        val = null; // in GMS2.3 every custom "function" is in fact a member variable, and the names in functions make no sense (they have the gml_Script_ prefix)
                                } 
                                else
                                {
                                    // Resolve 2.3 sub-functions for their parent entry
                                    UndertaleFunction f = null;
                                    if (data.KnownSubFunctions?.TryGetValue(m.Value, out f) == true)
                                        val = data.Scripts.ByName(f.Name.Content).Code?.ParentEntry;
                                }
                            }
                        }
                        if (val == null)
                        {
                            if (data.BuiltinList.Functions.ContainsKey(m.Value))
                            {
                                var res = new ColorVisualLineText(m.Value, CurrentContext.VisualLine, m.Length,
                                                                  new SolidColorBrush(Color.FromRgb(0xFF, 0xB8, 0x71)));
                                res.Bold = true;
                                return res;
                            }
                        }
                    }
                    else
                    {
                        val = data.ByName(m.Value);
                        if (data.GMS2_3 & val is UndertaleScript)
                            val = null; // in GMS2.3 scripts are never referenced directly
                    }
                    if (val == null)
                    {
                        if (offset >= 7)
                        {
                            if (CurrentContext.Document.GetText(offset - 7, 7) == "global.")
                            {
                                return new ColorVisualLineText(m.Value, CurrentContext.VisualLine, m.Length,
                                                                new SolidColorBrush(Color.FromRgb(0xF9, 0x7B, 0xF9)));
                            }
                        }
                        if (data.BuiltinList.Constants.ContainsKey(m.Value))
                            return new ColorVisualLineText(m.Value, CurrentContext.VisualLine, m.Length,
                                                            new SolidColorBrush(Color.FromRgb(0xFF, 0x80, 0x80)));
                        if (data.BuiltinList.GlobalNotArray.ContainsKey(m.Value) ||
                            data.BuiltinList.Instance.ContainsKey(m.Value) ||
                            data.BuiltinList.GlobalArray.ContainsKey(m.Value))
                            return new ColorVisualLineText(m.Value, CurrentContext.VisualLine, m.Length,
                                                            new SolidColorBrush(Color.FromRgb(0x58, 0xE3, 0x5A)));
                        if ((parent as UndertaleCodeEditor).CurrentLocals.Contains(m.Value))
                            return new ColorVisualLineText(m.Value, CurrentContext.VisualLine, m.Length,
                                                            new SolidColorBrush(Color.FromRgb(0xFF, 0xF8, 0x99)));
                        return null;
                    }

                    var line = new ClickVisualLineText(m.Value, CurrentContext.VisualLine, m.Length,
                                                        func ? new SolidColorBrush(Color.FromRgb(0xFF, 0xB8, 0x71)) : 
                                                               new SolidColorBrush(Color.FromRgb(0xFF, 0x80, 0x80)));
                    if (func)
                        line.Bold = true;
                    line.Clicked += (text) =>
                    {
                        mainWindow.ChangeSelection(val);
                    };

                    return line;
                }

                return null;
            }
        }

        public class ColorVisualLineText : VisualLineText
        {
            private string Text { get; set; }
            private Brush ForegroundBrush { get; set; }

            public bool Bold { get; set; } = false;

            /// <summary>
            /// Creates a visual line text element with the specified length.
            /// It uses the <see cref="ITextRunConstructionContext.VisualLine"/> and its
            /// <see cref="VisualLineElement.RelativeTextOffset"/> to find the actual text string.
            /// </summary>
            public ColorVisualLineText(string text, VisualLine parentVisualLine, int length, Brush foregroundBrush)
                : base(parentVisualLine, length)
            {
                Text = text;
                ForegroundBrush = foregroundBrush;
            }

            public override TextRun CreateTextRun(int startVisualColumn, ITextRunConstructionContext context)
            {
                if (ForegroundBrush != null)
                    TextRunProperties.SetForegroundBrush(ForegroundBrush);
                if (Bold)
                    TextRunProperties.SetTypeface(new Typeface(TextRunProperties.Typeface.FontFamily, FontStyles.Normal, FontWeights.Bold, FontStretches.Normal));
                return base.CreateTextRun(startVisualColumn, context);
            }

            protected override VisualLineText CreateInstance(int length)
            {
                return new ColorVisualLineText(Text, ParentVisualLine, length, null);
            }
        }

        public class ClickVisualLineText : VisualLineText
        {

            public delegate void ClickHandler(string text);

            public event ClickHandler Clicked;

            private string Text { get; set; }
            private Brush ForegroundBrush { get; set; }

            public bool Bold { get; set; } = false;

            /// <summary>
            /// Creates a visual line text element with the specified length.
            /// It uses the <see cref="ITextRunConstructionContext.VisualLine"/> and its
            /// <see cref="VisualLineElement.RelativeTextOffset"/> to find the actual text string.
            /// </summary>
            public ClickVisualLineText(string text, VisualLine parentVisualLine, int length, Brush foregroundBrush = null)
                : base(parentVisualLine, length)
            {
                Text = text;
                ForegroundBrush = foregroundBrush;
            }


            public override TextRun CreateTextRun(int startVisualColumn, ITextRunConstructionContext context)
            {
                if (ForegroundBrush != null)
                    TextRunProperties.SetForegroundBrush(ForegroundBrush);
                if (Bold)
                    TextRunProperties.SetTypeface(new Typeface(TextRunProperties.Typeface.FontFamily, FontStyles.Normal, FontWeights.Bold, FontStretches.Normal));
                return base.CreateTextRun(startVisualColumn, context);
            }

            bool LinkIsClickable()
            {
                if (string.IsNullOrEmpty(Text))
                    return false;
                return (Keyboard.Modifiers & ModifierKeys.Control) == ModifierKeys.Control;
            }


            protected override void OnQueryCursor(QueryCursorEventArgs e)
            {
                if (LinkIsClickable())
                {
                    e.Handled = true;
                    e.Cursor = Cursors.Hand;
                }
            }

            protected override void OnMouseDown(MouseButtonEventArgs e)
            {
                if (e.Handled)
                    return;
                if ((e.ChangedButton == System.Windows.Input.MouseButton.Left && LinkIsClickable()) ||
                     e.ChangedButton == System.Windows.Input.MouseButton.Middle)
                {
                    if (Clicked != null)
                    {
                        Clicked(Text);
                        e.Handled = true;
                    }
                }
            }

            protected override VisualLineText CreateInstance(int length)
            {
                var res = new ClickVisualLineText(Text, ParentVisualLine, length);
                res.Clicked += Clicked;
                return res;
            }
        }
    }
}<|MERGE_RESOLUTION|>--- conflicted
+++ resolved
@@ -216,11 +216,8 @@
                 CurrentDecompiled is not null && CurrentDecompiled != code)
             {
                 DecompiledSkipped = true;
-<<<<<<< HEAD
-                await DecompiledLostFocusBody(sender, null);
-=======
                 DecompiledEditor_LostFocus(sender, null);
->>>>>>> 55bb7bc9
+
             }
             else if (DisassemblyTab.IsSelected && DisassemblyFocused && DisassemblyChanged &&
                      CurrentDisassembled is not null && CurrentDisassembled != code)
