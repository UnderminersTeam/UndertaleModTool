﻿using GraphVizWrapper;
using GraphVizWrapper.Commands;
using GraphVizWrapper.Queries;
using ICSharpCode.AvalonEdit;
using ICSharpCode.AvalonEdit.Document;
using ICSharpCode.AvalonEdit.Editing;
using ICSharpCode.AvalonEdit.Folding;
using ICSharpCode.AvalonEdit.Highlighting;
using ICSharpCode.AvalonEdit.Highlighting.Xshd;
using ICSharpCode.AvalonEdit.Rendering;
using ICSharpCode.AvalonEdit.Search;
using Newtonsoft.Json;
using System;
using System.Collections.Generic;
using System.Diagnostics;
using System.Globalization;
using System.IO;
using System.Linq;
using System.Reflection;
using System.Text;
using System.Text.RegularExpressions;
using System.Threading.Tasks;
using System.Windows;
using System.Windows.Controls;
using System.Windows.Data;
using System.Windows.Documents;
using System.Windows.Input;
using System.Windows.Media;
using System.Windows.Media.Imaging;
using System.Windows.Media.TextFormatting;
using System.Windows.Navigation;
using System.Xml;
using UndertaleModLib;
using UndertaleModLib.Compiler;
using UndertaleModLib.Decompiler;
using UndertaleModLib.Models;

namespace UndertaleModTool
{
    /// <summary>
    /// Logika interakcji dla klasy UndertaleCodeEditor.xaml
    /// </summary>
    public partial class UndertaleCodeEditor : UserControl
    {
        public UndertaleCode CurrentDisassembled = null;
        public UndertaleCode CurrentDecompiled = null;
        public List<string> CurrentDecompiledLocals = null;
        public UndertaleCode CurrentGraphed = null;
        public string UMTAppDataPath = (Application.Current.MainWindow as MainWindow).AppDataFolder;
        public string ProfilesFolder = (Application.Current.MainWindow as MainWindow).ProfilesFolder;
        public string ProfileHash = (Application.Current.MainWindow as MainWindow).ProfileHash;
        public string MainPath = Path.Combine((Application.Current.MainWindow as MainWindow).ProfilesFolder, (Application.Current.MainWindow as MainWindow).ProfileHash, "Main");
        public string TempPath = Path.Combine((Application.Current.MainWindow as MainWindow).ProfilesFolder, (Application.Current.MainWindow as MainWindow).ProfileHash, "Temp");

        public bool DecompiledFocused = false;
        public bool DecompiledChanged = false;
        public SearchPanel DecompiledSearchPanel;

        public bool DisassemblyFocused = false;
        public bool DisassemblyChanged = false;
        public SearchPanel DisassemblySearchPanel;

        public static RoutedUICommand Compile = new RoutedUICommand("Compile code", "Compile", typeof(UndertaleCodeEditor));

        public bool DecompiledFocused = false;
        public bool DecompiledChanged = false;
        public SearchPanel DecompiledSearchPanel;

        public bool DisassemblyFocused = false;
        public bool DisassemblyChanged = false;
        public SearchPanel DisassemblySearchPanel;

        public static RoutedUICommand Compile = new RoutedUICommand("Compile code", "Compile", typeof(UndertaleCodeEditor));

        public UndertaleCodeEditor()
        {
            InitializeComponent();

            // Decompiled editor styling and functionality
            DecompiledSearchPanel = SearchPanel.Install(DecompiledEditor.TextArea);
            DecompiledSearchPanel.MarkerBrush = new SolidColorBrush(Color.FromRgb(90, 90, 90));

            using (Stream stream = this.GetType().Assembly.GetManifestResourceStream("UndertaleModTool.Resources.GML.xshd"))
            {
                using (XmlTextReader reader = new XmlTextReader(stream))
                {
                    DecompiledEditor.SyntaxHighlighting = HighlightingLoader.Load(reader, HighlightingManager.Instance);
                }
            }

            DecompiledEditor.TextArea.TextView.ElementGenerators.Add(new NumberGenerator());
            DecompiledEditor.TextArea.TextView.ElementGenerators.Add(new NameGenerator());

            DecompiledEditor.TextArea.TextView.Options.HighlightCurrentLine = true;
            DecompiledEditor.TextArea.TextView.CurrentLineBackground = new SolidColorBrush(Color.FromRgb(60, 60, 60));
            DecompiledEditor.TextArea.TextView.CurrentLineBorder = null;

            DecompiledEditor.Document.TextChanged += (s, e) =>
            {
                DecompiledFocused = true;
                DecompiledChanged = true;
            };

            DecompiledEditor.TextArea.SelectionBrush = new SolidColorBrush(Color.FromRgb(100, 100, 100));
            DecompiledEditor.TextArea.SelectionForeground = null;
            DecompiledEditor.TextArea.SelectionBorder = null;
            DecompiledEditor.TextArea.SelectionCornerRadius = 0;

            // Disassembly editor styling and functionality
            DisassemblySearchPanel = SearchPanel.Install(DisassemblyEditor.TextArea);
            DisassemblySearchPanel.MarkerBrush = new SolidColorBrush(Color.FromRgb(90, 90, 90));

            using (Stream stream = this.GetType().Assembly.GetManifestResourceStream("UndertaleModTool.Resources.VMASM.xshd"))
            {
                using (XmlTextReader reader = new XmlTextReader(stream))
                {
                    DisassemblyEditor.SyntaxHighlighting = HighlightingLoader.Load(reader, HighlightingManager.Instance);
                }
            }

            DisassemblyEditor.TextArea.TextView.Options.HighlightCurrentLine = true;
            DisassemblyEditor.TextArea.TextView.CurrentLineBackground = new SolidColorBrush(Color.FromRgb(60, 60, 60));
            DisassemblyEditor.TextArea.TextView.CurrentLineBorder = null;

            DisassemblyEditor.Document.TextChanged += (s, e) => DisassemblyChanged = true;

            DisassemblyEditor.TextArea.SelectionBrush = new SolidColorBrush(Color.FromRgb(100, 100, 100));
            DisassemblyEditor.TextArea.SelectionForeground = null;
            DisassemblyEditor.TextArea.SelectionBorder = null;
            DisassemblyEditor.TextArea.SelectionCornerRadius = 0;
        }

        private void TabControl_SelectionChanged(object sender, SelectionChangedEventArgs e)
        {
            UndertaleCode code = this.DataContext as UndertaleCode;
            Directory.CreateDirectory(MainPath);
            Directory.CreateDirectory(TempPath);
            if (code == null)
                return;
            DecompiledSearchPanel.Close();
            DisassemblySearchPanel.Close();
            DecompiledEditor_LostFocus(sender, null);
            DisassemblyEditor_LostFocus(sender, null);
            if (DisassemblyTab.IsSelected && code != CurrentDisassembled)
            {
                DisassembleCode(code);
            }
            if (DecompiledTab.IsSelected && code != CurrentDecompiled)
            {
                DecompileCode(code);
            }
            if (GraphTab.IsSelected && code != CurrentGraphed)
            {
                GraphCode(code);
            }
        }

        private void UserControl_DataContextChanged(object sender, DependencyPropertyChangedEventArgs e)
        {
            UndertaleCode code = this.DataContext as UndertaleCode;
            if (code == null)
                return;
            DecompiledEditor_LostFocus(sender, null);
            DisassemblyEditor_LostFocus(sender, null);
            if (DisassemblyTab.IsSelected && code != CurrentDisassembled)
            {
                DisassembleCode(code);
            }
            if (DecompiledTab.IsSelected && code != CurrentDecompiled)
            {
                DecompileCode(code);
            }
            if (GraphTab.IsSelected && code != CurrentGraphed)
            {
                GraphCode(code);
            }
        }

        public static readonly RoutedEvent CtrlKEvent = EventManager.RegisterRoutedEvent(
            "CtrlK", RoutingStrategy.Bubble, typeof(RoutedEventHandler), typeof(UndertaleCodeEditor));

        private void Command_Compile(object sender, EventArgs e)
        {
            if (DecompiledFocused)
            {
                DecompiledEditor_LostFocus(sender, new RoutedEventArgs(CtrlKEvent));
            }
            else if (DisassemblyFocused)
            {
                DisassemblyEditor_LostFocus(sender, new RoutedEventArgs(CtrlKEvent));
                DisassemblyEditor_GotFocus(sender, null);
            }
        }

        private void DisassembleCode(UndertaleCode code)
        {
            code.UpdateAddresses();

            string text;

            if (code.DuplicateEntry)
            {
                DisassemblyEditor.IsReadOnly = true;
                text = "; Duplicate code entry; cannot edit here.";
            }
            else
            {
                DisassemblyEditor.IsReadOnly = false;

                var data = (Application.Current.MainWindow as MainWindow).Data;
                text = code.Disassemble(data.Variables, data.CodeLocals.For(code));
            }

            DisassemblyEditor.Text = text;

            CurrentDisassembled = code;
            DisassemblyChanged = false;
        }

        private static Dictionary<string, int> gettext = null;
        private void UpdateGettext(UndertaleCode gettextCode)
        {
            gettext = new Dictionary<string, int>();
            string[] DecompilationOutput;
            if (SettingsWindow.ProfileModeEnabled == "False")
                DecompilationOutput = Decompiler.Decompile(gettextCode, new DecompileContext(null, true)).Replace("\r\n", "\n").Split('\n');
            else
            {
                try
                {
                    if (File.Exists(Path.Combine(TempPath, gettextCode.Name.Content + ".gml")))
                        DecompilationOutput = File.ReadAllText(Path.Combine(TempPath, gettextCode.Name.Content + ".gml")).Replace("\r\n", "\n").Split('\n');
                    else
                        DecompilationOutput = Decompiler.Decompile(gettextCode, new DecompileContext(null, true)).Replace("\r\n", "\n").Split('\n');
                }
                catch
                {
                    DecompilationOutput = Decompiler.Decompile(gettextCode, new DecompileContext(null, true)).Replace("\r\n", "\n").Split('\n');
                }
            }
            foreach (var line in DecompilationOutput)
            {
                Match m = Regex.Match(line, "^ds_map_add\\(global.text_data_en, \"(.*)\"@([0-9]+), \"(.*)\"@([0-9]+)\\)");
                if (m.Success)
                {
                    try
                    {
                        gettext.Add(m.Groups[1].Value, Int32.Parse(m.Groups[4].Value));
                    }
                    catch (ArgumentException)
                    {
                        MessageBox.Show("There is a duplicate key in textdata_en. This may cause errors in the comment display of text.", "Error", MessageBoxButton.OK, MessageBoxImage.Error);
                    }
                    catch
                    {
                        MessageBox.Show("Unknown error in textdata_en. This may cause errors in the comment display of text.", "Error", MessageBoxButton.OK, MessageBoxImage.Error);
                    }
                }
            }
        }

        private static Dictionary<string, string> gettextJSON = null;
        private string UpdateGettextJSON(string json)
        {
            try
            {
                gettextJSON = JsonConvert.DeserializeObject<Dictionary<string, string>>(json);
            }
            catch (Exception e)
            {
                gettextJSON = new Dictionary<string, string>();
                return "Failed to parse language file: " + e.Message;
            }
            return null;
        }
        private async void DecompileCode(UndertaleCode code)
        {
            DecompiledEditor.IsReadOnly = true;
            if (code.DuplicateEntry)
            {
                DecompiledEditor.Text = "// Duplicate code entry; cannot edit here.";
                CurrentDecompiled = code;
            }
            else
            {
                LoaderDialog dialog = new LoaderDialog("Decompiling", "Decompiling, please wait... This can take a while on complex scripts");
                dialog.Owner = Window.GetWindow(this);
                _ = Dispatcher.BeginInvoke(new Action(() => { if (!dialog.IsClosed) dialog.ShowDialog(); }));

                UndertaleCode gettextCode = null;
                if (gettext == null)
                    gettextCode = (Application.Current.MainWindow as MainWindow).Data.Code.ByName("gml_Script_textdata_en");

                string dataPath = Path.GetDirectoryName((Application.Current.MainWindow as MainWindow).FilePath);
                string gettextJsonPath = (dataPath != null) ? Path.Combine(dataPath, "lang", "lang_en.json") : null;

                var dataa = (Application.Current.MainWindow as MainWindow).Data;
                Task t = Task.Run(() =>
                {
                    DecompileContext context = new DecompileContext(dataa, false);
                    string decompiled = null;
                    Exception e = null;
                    try
                    {
                        decompiled = ((SettingsWindow.ProfileModeEnabled == "False" || !File.Exists(Path.Combine(TempPath, code.Name.Content + ".gml"))) ? Decompiler.Decompile(code, context).Replace("\r\n", "\n") : File.ReadAllText(Path.Combine(TempPath, code.Name.Content + ".gml")).Replace("\r\n", "\n"));
                    }
                    catch (Exception ex)
                    {
                        e = ex;
                    }

                    if (gettextCode != null)
                        UpdateGettext(gettextCode);

                    try
                    {
                        if (gettextJSON == null && gettextJsonPath != null && File.Exists(gettextJsonPath))
                        {
                            string err = UpdateGettextJSON(File.ReadAllText(gettextJsonPath));
                            if (err != null)
                                e = new Exception(err);
                        }
                    }
                    catch (Exception exc)
                    {
                        MessageBox.Show(exc.ToString());
                    }

                    if (gettextJSON == null && gettextJsonPath != null && File.Exists(gettextJsonPath))
                    {
                        string err = UpdateGettextJSON(File.ReadAllText(gettextJsonPath));
                        if (err != null)
                            e = new Exception(err);
                    }

                    Dispatcher.Invoke(() =>
                    {
                        if (e != null)
                            DecompiledEditor.Text = "/* EXCEPTION!\n   " + e.ToString() + "\n*/";
                        else if (decompiled != null)
                        {
                            DecompiledEditor.Text = decompiled;
                            CurrentDecompiledLocals = new List<string>();

                            var locals = dataa.CodeLocals.ByName(code.Name.Content);
                            if (locals != null)
                            {
                                foreach (var local in locals.Locals)
                                    CurrentDecompiledLocals.Add(local.Name.Content);
                            }
                        }
                        DecompiledEditor.IsReadOnly = false;
                        DecompiledChanged = false;

                        CurrentDecompiled = code;
                        dialog.Hide();
                    });
                });
                await t;
                dialog.Close();
            }
        }

        private async void GraphCode(UndertaleCode code)
        {
            if (code.DuplicateEntry)
            {
                GraphView.Source = null;
                CurrentGraphed = code;
                return;
            }

            LoaderDialog dialog = new LoaderDialog("Generating graph", "Generating graph, please wait...");
            dialog.Owner = Window.GetWindow(this);
            Task t = Task.Run(() =>
            {
                ImageSource image = null;
                try
                {
                    code.UpdateAddresses();
                    var blocks = Decompiler.DecompileFlowGraph(code);
                    string dot = Decompiler.ExportFlowGraph(blocks);

                    try
                    {
                        var getStartProcessQuery = new GetStartProcessQuery();
                        var getProcessStartInfoQuery = new GetProcessStartInfoQuery();
                        var registerLayoutPluginCommand = new RegisterLayoutPluginCommand(getProcessStartInfoQuery, getStartProcessQuery);
                        var wrapper = new GraphGeneration(getStartProcessQuery, getProcessStartInfoQuery, registerLayoutPluginCommand);

                        byte[] output = wrapper.GenerateGraph(dot, Enums.GraphReturnType.Png); // TODO: Use SVG instead

                        image = new ImageSourceConverter().ConvertFrom(output) as ImageSource;
                    }
                    catch (Exception e)
                    {
                        Debug.WriteLine(e.ToString());
                        if (MessageBox.Show("Unable to execute GraphViz: " + e.Message + "\nMake sure you have downloaded it and set the path in settings.\nDo you want to open the download page now?", "Graph generation failed", MessageBoxButton.YesNo, MessageBoxImage.Error) == MessageBoxResult.Yes)
                            Process.Start("https://graphviz.gitlab.io/_pages/Download/Download_windows.html");
                    }
                }
                catch (Exception e)
                {
                    Debug.WriteLine(e.ToString());
                    MessageBox.Show(e.Message, "Graph generation failed", MessageBoxButton.OK, MessageBoxImage.Error);
                }

                Dispatcher.Invoke(() =>
                {
                    GraphView.Source = image;
                    CurrentGraphed = code;
                    dialog.Hide();
                });
            });
            dialog.ShowDialog();
            await t;
        }

        private void DecompiledEditor_GotFocus(object sender, RoutedEventArgs e)
        {
            if (DecompiledEditor.IsReadOnly)
                return;
            DecompiledFocused = true;
        }

        private void DecompiledEditor_LostFocus(object sender, RoutedEventArgs e)
        {
            if (!DecompiledFocused)
                return;
            if (DecompiledEditor.IsReadOnly)
                return;
            DecompiledFocused = false;

            if (!DecompiledChanged)
                return;

            UndertaleCode code = this.DataContext as UndertaleCode;
            if (code == null)
                return; // Probably loaded another data.win or something.
            if (code.DuplicateEntry)
                return;

            // Check to make sure this isn't an element inside of the textbox, or another tab
            IInputElement elem = Keyboard.FocusedElement;
            if (elem is UIElement)
            {
                if (e != null && e.RoutedEvent?.Name != "CtrlK" && (elem as UIElement).IsDescendantOf(DecompiledEditor))
                    return;
            }

            UndertaleData data = (Application.Current.MainWindow as MainWindow).Data;

            CompileContext compileContext = Compiler.CompileGMLText(DecompiledEditor.Text, data, code);

            if (compileContext.HasError)
            {
                MessageBox.Show(compileContext.ResultError, "Compiler error", MessageBoxButton.OK, MessageBoxImage.Error);
                return;
            }

            if (!compileContext.SuccessfulCompile)
            {
                MessageBox.Show(compileContext.ResultAssembly, "Compile failed", MessageBoxButton.OK, MessageBoxImage.Error);
                return;
            }

            //The code should only be written after being successfully edited (if it doesn't successfully assemble for some reason, don't write it).
            bool CodeEditSuccessful = false;
            try
            {
                var instructions = Assembler.Assemble(compileContext.ResultAssembly, data);
                code.Replace(instructions);
            }
            catch (Exception ex)
            {
                MessageBox.Show(ex.ToString(), "Assembler error", MessageBoxButton.OK, MessageBoxImage.Error);
                return;
            }
<<<<<<< HEAD
            try
            {
                if (CodeEditSuccessful && (!(Application.Current.MainWindow as MainWindow).Data.GMS2_3) && (SettingsWindow.ProfileModeEnabled == "True"))
                {
                    //Write text, if only in the profile mode.
                    File.WriteAllText(Path.Combine(TempPath, code.Name.Content + ".gml"), DecompiledEditor.Text);
                }
                else if (CodeEditSuccessful && (!(Application.Current.MainWindow as MainWindow).Data.GMS2_3) && (SettingsWindow.ProfileModeEnabled == "False"))
                {
                    //Destroy file with comments if it's been edited outside the profile mode.
                    //We're dealing with the decompiled code only, it has to happen.
                    //Otherwise it will cause a desync, which is more important to prevent.
                    if (File.Exists(Path.Combine(TempPath, code.Name.Content + ".gml")))
                    {
                        File.Delete(Path.Combine(TempPath, code.Name.Content + ".gml"));
                    }
                }
            }
            catch (Exception exc)
            {
                MessageBox.Show("Error during writing of GML code to profile:\n" + exc.ToString());
            }
            // Show new code, decompiled.
=======
>>>>>>> b40185fd
            CurrentDisassembled = null;
            CurrentDecompiled = null;
            CurrentGraphed = null;

            // Tab switch
            if (e == null)
                return;

            // Decompile new code
            DecompileCode(code);
        }

        private void DisassemblyEditor_GotFocus(object sender, RoutedEventArgs e)
        {
            if (DisassemblyEditor.IsReadOnly)
                return;
            DisassemblyFocused = true;
        }

        private void DisassemblyEditor_LostFocus(object sender, RoutedEventArgs e)
        {
            if (!DisassemblyFocused)
                return;
            if (DisassemblyEditor.IsReadOnly)
                return;
            DisassemblyFocused = false;

            if (!DisassemblyChanged)
                return;

            UndertaleCode code = this.DataContext as UndertaleCode;
            if (code == null)
                return; // Probably loaded another data.win or something.
            if (code.DuplicateEntry)
                return;

            // Check to make sure this isn't an element inside of the textbox, or another tab
            IInputElement elem = Keyboard.FocusedElement;
            if (elem is UIElement)
            {
                if (e != null && e.RoutedEvent?.Name != "CtrlK" && (elem as UIElement).IsDescendantOf(DisassemblyEditor))
                    return;
            }

            UndertaleData data = (Application.Current.MainWindow as MainWindow).Data;
            try
            {
                var instructions = Assembler.Assemble(DisassemblyEditor.Text, data);
                code.Replace(instructions);
            }
            catch (Exception ex)
            {
                MessageBox.Show(ex.ToString(), "Assembler error", MessageBoxButton.OK, MessageBoxImage.Error);
                return;
            }

            // Get rid of old code
            CurrentDisassembled = null;
            CurrentDecompiled = null;
            CurrentGraphed = null;

            // Tab switch
            if (e == null)
                return;

            // Disassemble new code
            DisassembleCode(code);
        }


        // Based on https://stackoverflow.com/questions/28379206/custom-hyperlinks-using-avalonedit
        public class NumberGenerator : VisualLineElementGenerator
        {
            readonly static Regex regex = new Regex(@"\b\d+\.?\b");

            public NumberGenerator()
            {
            }

            Match FindMatch(int startOffset, Regex r)
            {
                // fetch the end offset of the VisualLine being generated
                int endOffset = CurrentContext.VisualLine.LastDocumentLine.EndOffset;
                TextDocument document = CurrentContext.Document;
                string relevantText = document.GetText(startOffset, endOffset - startOffset);
                return r.Match(relevantText);
            }

            /// Gets the first offset >= startOffset where the generator wants to construct
            /// an element.
            /// Return -1 to signal no interest.
            public override int GetFirstInterestedOffset(int startOffset)
            {
                Match m = FindMatch(startOffset, regex);
                if (m.Success)
                {
                    int res = startOffset + m.Index;
                    int line = CurrentContext.Document.GetLocation(res).Line;
                    var textArea = CurrentContext.TextView.GetService(typeof(TextArea)) as TextArea;
                    var highlighter = textArea.GetService(typeof(IHighlighter)) as IHighlighter;
                    HighlightedLine highlighted = highlighter.HighlightLine(line);

                    foreach (var section in highlighted.Sections)
                    {
                        if (section.Color.Name == "Number" &&
                            section.Offset == res)
                            return res;
                    }
                }
                return -1;
            }

            /// Constructs an element at the specified offset.
            /// May return null if no element should be constructed.
            public override VisualLineElement ConstructElement(int offset)
            {
                Match m = FindMatch(offset, regex);

                if (m.Success && m.Index == 0)
                {
                    var line = new ClickVisualLineText(m.Value, CurrentContext.VisualLine, m.Length);
                    var doc = CurrentContext.Document;
                    var textArea = CurrentContext.TextView.GetService(typeof(TextArea)) as TextArea;
                    var editor = textArea.GetService(typeof(TextEditor)) as TextEditor;
                    var parent = VisualTreeHelper.GetParent(editor);
                    do
                    {
                        if ((parent as FrameworkElement) is UserControl)
                            break;
                        parent = VisualTreeHelper.GetParent(parent);
                    } while (parent != null);
                    line.Clicked += (text) =>
                    {
                        if (text.EndsWith("."))
                            return;
                        if (int.TryParse(text, out int id))
                        {
                            (parent as UndertaleCodeEditor).DecompiledFocused = true;
                            UndertaleData data = (Application.Current.MainWindow as MainWindow).Data;

                            List<UndertaleObject> possibleObjects = new List<UndertaleObject>();
                            if (id < data.Sprites.Count)
                                possibleObjects.Add(data.Sprites[id]);
                            if (id < data.Rooms.Count)
                                possibleObjects.Add(data.Rooms[id]);
                            if (id < data.GameObjects.Count)
                                possibleObjects.Add(data.GameObjects[id]);
                            if (id < data.Backgrounds.Count)
                                possibleObjects.Add(data.Backgrounds[id]);
                            if (id < data.Scripts.Count)
                                possibleObjects.Add(data.Scripts[id]);
                            if (id < data.Paths.Count)
                                possibleObjects.Add(data.Paths[id]);
                            if (id < data.Fonts.Count)
                                possibleObjects.Add(data.Fonts[id]);
                            if (id < data.Sounds.Count)
                                possibleObjects.Add(data.Sounds[id]);
                            if (id < data.Shaders.Count)
                                possibleObjects.Add(data.Shaders[id]);
                            if (id < data.Timelines.Count)
                                possibleObjects.Add(data.Timelines[id]);

                            ContextMenu contextMenu = new ContextMenu();
                            foreach (UndertaleObject obj in possibleObjects)
                            {
                                MenuItem item = new MenuItem();
                                item.Header = obj.ToString().Replace("_", "__");
                                item.Click += (sender2, ev2) =>
                                {
                                    if ((Keyboard.Modifiers & ModifierKeys.Shift) == ModifierKeys.Shift)
                                    {
                                        doc.Replace(line.ParentVisualLine.StartOffset + line.RelativeTextOffset,
                                                    text.Length, (obj as UndertaleNamedResource).Name.Content, null);
                                        (parent as UndertaleCodeEditor).DecompiledChanged = true;
                                    }
                                    else
                                        (Application.Current.MainWindow as MainWindow).ChangeSelection(obj);
                                };
                                contextMenu.Items.Add(item);
                            }
                            if (id > 0x00050000)
                            {
                                contextMenu.Items.Add(new MenuItem() { Header = "#" + id.ToString("X6") + " (color)", IsEnabled = false });
                            }
                            contextMenu.Items.Add(new MenuItem() { Header = id + " (number)", IsEnabled = false });

                            contextMenu.IsOpen = true;
                        }
                    };
                    return line;
                }

                return null;
            }
        }

        public class NameGenerator : VisualLineElementGenerator
        {
            readonly static Regex regex = new Regex(@"[_a-zA-Z][_a-zA-Z0-9]*");

            public NameGenerator()
            {
            }

            Match FindMatch(int startOffset, Regex r)
            {
                // fetch the end offset of the VisualLine being generated
                int endOffset = CurrentContext.VisualLine.LastDocumentLine.EndOffset;
                TextDocument document = CurrentContext.Document;
                string relevantText = document.GetText(startOffset, endOffset - startOffset);
                return r.Match(relevantText);
            }

            /// Gets the first offset >= startOffset where the generator wants to construct
            /// an element.
            /// Return -1 to signal no interest.
            public override int GetFirstInterestedOffset(int startOffset)
            {
                Match m = FindMatch(startOffset, regex);
<<<<<<< HEAD

                var textArea = CurrentContext.TextView.GetService(typeof(TextArea)) as TextArea;
                var highlighter = textArea.GetService(typeof(IHighlighter)) as IHighlighter;
                int line = CurrentContext.Document.GetLocation(startOffset).Line;
                HighlightedLine highlighted = highlighter.HighlightLine(line);

                while (m.Success)
                {
                    int res = startOffset + m.Index;
                    int currLine = CurrentContext.Document.GetLocation(res).Line;
                    if (currLine != line)
                    {
                        line = currLine;
                        highlighted = highlighter.HighlightLine(line);
                    }

                    foreach (var section in highlighted.Sections)
                    {
                        if (section.Color.Name == "Identifier" || section.Color.Name == "Function")
                        {
                            if (section.Offset == res)
                                return res;
                        }
                    }

                    startOffset += m.Length;
                    m = FindMatch(startOffset, regex);
                }
                return -1;
            }

            /// Constructs an element at the specified offset.
            /// May return null if no element should be constructed.
            public override VisualLineElement ConstructElement(int offset)
            {
                Match m = FindMatch(offset, regex);

                if (m.Success && m.Index == 0)
                {
                    UndertaleData data = (Application.Current.MainWindow as MainWindow).Data;
                    bool func = (offset + m.Length + 1 < CurrentContext.VisualLine.LastDocumentLine.EndOffset) &&
                                (CurrentContext.Document.GetCharAt(offset + m.Length) == '(');
                    UndertaleNamedResource val = null;

                    var doc = CurrentContext.Document;
                    var textArea = CurrentContext.TextView.GetService(typeof(TextArea)) as TextArea;
                    var editor = textArea.GetService(typeof(TextEditor)) as TextEditor;
                    var parent = VisualTreeHelper.GetParent(editor);
                    do
                    {
                        if ((parent as FrameworkElement) is UserControl)
                            break;
                        parent = VisualTreeHelper.GetParent(parent);
                    } while (parent != null);

                    // Process the content of this identifier/function
                    if (func)
                    {
                        val = data.Scripts.ByName(m.Value);
                        if (val == null)
                            val = data.Functions.ByName(m.Value);
                    }
                    else
                        val = data.ByName(m.Value);
                    if (val == null)
                    {
                        if (offset >= 7)
                        {
                            if (CurrentContext.Document.GetText(offset - 7, 7) == "global.")
                            {
                                return new ColorVisualLineText(m.Value, CurrentContext.VisualLine, m.Length,
                                                                new SolidColorBrush(Color.FromRgb(0xF9, 0x7B, 0xF9)));
                            }
                        }
                        if (data.BuiltinList.Constants.ContainsKey(m.Value))
                            return new ColorVisualLineText(m.Value, CurrentContext.VisualLine, m.Length,
                                                            new SolidColorBrush(Color.FromRgb(0xFF, 0x80, 0x80)));
                        if (data.BuiltinList.GlobalNotArray.ContainsKey(m.Value) ||
                            data.BuiltinList.Instance.ContainsKey(m.Value) ||
                            data.BuiltinList.GlobalArray.ContainsKey(m.Value))
                            return new ColorVisualLineText(m.Value, CurrentContext.VisualLine, m.Length,
                                                            new SolidColorBrush(Color.FromRgb(0x58, 0xE3, 0x5A)));
                        if ((parent as UndertaleCodeEditor).CurrentDecompiledLocals.Contains(m.Value))
                            return new ColorVisualLineText(m.Value, CurrentContext.VisualLine, m.Length,
                                                            new SolidColorBrush(Color.FromRgb(0xFF, 0xF8, 0x99)));
                        return null;
                    }

                    var line = new ClickVisualLineText(m.Value, CurrentContext.VisualLine, m.Length,
                                                        func ? null : new SolidColorBrush(Color.FromRgb(0xFF, 0x80, 0x80)));
                    line.Clicked += (text) =>
                    {
                        (Application.Current.MainWindow as MainWindow).ChangeSelection(val);
                    };

                    return line;
                }

                return null;
            }
        }
        public class ColorVisualLineText : VisualLineText
        {
            private string Text { get; set; }
            private Brush ForegroundBrush { get; set; }

            /// <summary>
            /// Creates a visual line text element with the specified length.
            /// It uses the <see cref="ITextRunConstructionContext.VisualLine"/> and its
            /// <see cref="VisualLineElement.RelativeTextOffset"/> to find the actual text string.
            /// </summary>
            public ColorVisualLineText(string text, VisualLine parentVisualLine, int length, Brush foregroundBrush)
                : base(parentVisualLine, length)
            {
                Text = text;
                ForegroundBrush = foregroundBrush;
            }

            public override TextRun CreateTextRun(int startVisualColumn, ITextRunConstructionContext context)
            {
                if (ForegroundBrush != null)
                    TextRunProperties.SetForegroundBrush(ForegroundBrush);
                return base.CreateTextRun(startVisualColumn, context);
            }

=======

                var textArea = CurrentContext.TextView.GetService(typeof(TextArea)) as TextArea;
                var highlighter = textArea.GetService(typeof(IHighlighter)) as IHighlighter;
                int line = CurrentContext.Document.GetLocation(startOffset).Line;
                HighlightedLine highlighted = highlighter.HighlightLine(line);

                while (m.Success)
                {
                    int res = startOffset + m.Index;
                    int currLine = CurrentContext.Document.GetLocation(res).Line;
                    if (currLine != line)
                    {
                        line = currLine;
                        highlighted = highlighter.HighlightLine(line);
                    }

                    foreach (var section in highlighted.Sections)
                    {
                        if (section.Color.Name == "Identifier" || section.Color.Name == "Function")
                        {
                            if (section.Offset == res)
                                return res;
                        }
                    }

                    startOffset += m.Length;
                    m = FindMatch(startOffset, regex);
                }
                return -1;
            }

            /// Constructs an element at the specified offset.
            /// May return null if no element should be constructed.
            public override VisualLineElement ConstructElement(int offset)
            {
                Match m = FindMatch(offset, regex);

                if (m.Success && m.Index == 0)
                {
                    UndertaleData data = (Application.Current.MainWindow as MainWindow).Data;
                    bool func = (offset + m.Length + 1 < CurrentContext.VisualLine.LastDocumentLine.EndOffset) &&
                                (CurrentContext.Document.GetCharAt(offset + m.Length) == '(');
                    UndertaleNamedResource val = null;

                    var doc = CurrentContext.Document;
                    var textArea = CurrentContext.TextView.GetService(typeof(TextArea)) as TextArea;
                    var editor = textArea.GetService(typeof(TextEditor)) as TextEditor;
                    var parent = VisualTreeHelper.GetParent(editor);
                    do
                    {
                        if ((parent as FrameworkElement) is UserControl)
                            break;
                        parent = VisualTreeHelper.GetParent(parent);
                    } while (parent != null);

                    // Process the content of this identifier/function
                    if (func)
                    {
                        val = data.Scripts.ByName(m.Value);
                        if (val == null)
                            val = data.Functions.ByName(m.Value);
                    }
                    else
                        val = data.ByName(m.Value);
                    if (val == null)
                    {
                        if (offset >= 7)
                        {
                            if (CurrentContext.Document.GetText(offset - 7, 7) == "global.")
                            {
                                return new ColorVisualLineText(m.Value, CurrentContext.VisualLine, m.Length,
                                                                new SolidColorBrush(Color.FromRgb(0xF9, 0x7B, 0xF9)));
                            }
                        }
                        if (data.BuiltinList.Constants.ContainsKey(m.Value))
                            return new ColorVisualLineText(m.Value, CurrentContext.VisualLine, m.Length,
                                                            new SolidColorBrush(Color.FromRgb(0xFF, 0x80, 0x80)));
                        if (data.BuiltinList.GlobalNotArray.ContainsKey(m.Value) ||
                            data.BuiltinList.Instance.ContainsKey(m.Value) ||
                            data.BuiltinList.GlobalArray.ContainsKey(m.Value))
                            return new ColorVisualLineText(m.Value, CurrentContext.VisualLine, m.Length,
                                                            new SolidColorBrush(Color.FromRgb(0x58, 0xE3, 0x5A)));
                        if ((parent as UndertaleCodeEditor).CurrentDecompiledLocals.Contains(m.Value))
                            return new ColorVisualLineText(m.Value, CurrentContext.VisualLine, m.Length,
                                                            new SolidColorBrush(Color.FromRgb(0xFF, 0xF8, 0x99)));
                        return null;
                    }

                    var line = new ClickVisualLineText(m.Value, CurrentContext.VisualLine, m.Length,
                                                        func ? null : new SolidColorBrush(Color.FromRgb(0xFF, 0x80, 0x80)));
                    line.Clicked += (text) =>
                    {
                        (Application.Current.MainWindow as MainWindow).ChangeSelection(val);
                    };

                    return line;
                }

                return null;
            }
        }
        public class ColorVisualLineText : VisualLineText
        {
            private string Text { get; set; }
            private Brush ForegroundBrush { get; set; }

            /// <summary>
            /// Creates a visual line text element with the specified length.
            /// It uses the <see cref="ITextRunConstructionContext.VisualLine"/> and its
            /// <see cref="VisualLineElement.RelativeTextOffset"/> to find the actual text string.
            /// </summary>
            public ColorVisualLineText(string text, VisualLine parentVisualLine, int length, Brush foregroundBrush)
                : base(parentVisualLine, length)
            {
                Text = text;
                ForegroundBrush = foregroundBrush;
            }

            public override TextRun CreateTextRun(int startVisualColumn, ITextRunConstructionContext context)
            {
                if (ForegroundBrush != null)
                    TextRunProperties.SetForegroundBrush(ForegroundBrush);
                return base.CreateTextRun(startVisualColumn, context);
            }

>>>>>>> b40185fd
            protected override VisualLineText CreateInstance(int length)
            {
                return new ColorVisualLineText(Text, ParentVisualLine, length, null);
            }
        }

        public class ClickVisualLineText : VisualLineText
        {

            public delegate void ClickHandler(string text);

            public event ClickHandler Clicked;

            private string Text { get; set; }
            private Brush ForegroundBrush { get; set; }

            /// <summary>
            /// Creates a visual line text element with the specified length.
            /// It uses the <see cref="ITextRunConstructionContext.VisualLine"/> and its
            /// <see cref="VisualLineElement.RelativeTextOffset"/> to find the actual text string.
            /// </summary>
            public ClickVisualLineText(string text, VisualLine parentVisualLine, int length, Brush foregroundBrush = null)
                : base(parentVisualLine, length)
            {
                Text = text;
                ForegroundBrush = foregroundBrush;
            }


            public override TextRun CreateTextRun(int startVisualColumn, ITextRunConstructionContext context)
            {
                if (ForegroundBrush != null)
                    TextRunProperties.SetForegroundBrush(ForegroundBrush);
                return base.CreateTextRun(startVisualColumn, context);
            }

            bool LinkIsClickable()
            {
                if (string.IsNullOrEmpty(Text))
                    return false;
                return (Keyboard.Modifiers & ModifierKeys.Control) == ModifierKeys.Control;
            }


            protected override void OnQueryCursor(QueryCursorEventArgs e)
            {
                if (LinkIsClickable())
                {
                    e.Handled = true;
                    e.Cursor = Cursors.Hand;
                }
            }

            protected override void OnMouseDown(MouseButtonEventArgs e)
            {
                if (e.ChangedButton == System.Windows.Input.MouseButton.Left && !e.Handled && LinkIsClickable())
                {
                    if (Clicked != null)
                    {
                        Clicked(Text);
                        e.Handled = true;
                    }
                }
            }

            protected override VisualLineText CreateInstance(int length)
            {
                var res = new ClickVisualLineText(Text, ParentVisualLine, length);
                res.Clicked += Clicked;
                return res;
            }
        }
    }
}<|MERGE_RESOLUTION|>--- conflicted
+++ resolved
@@ -476,7 +476,6 @@
                 MessageBox.Show(ex.ToString(), "Assembler error", MessageBoxButton.OK, MessageBoxImage.Error);
                 return;
             }
-<<<<<<< HEAD
             try
             {
                 if (CodeEditSuccessful && (!(Application.Current.MainWindow as MainWindow).Data.GMS2_3) && (SettingsWindow.ProfileModeEnabled == "True"))
@@ -500,8 +499,6 @@
                 MessageBox.Show("Error during writing of GML code to profile:\n" + exc.ToString());
             }
             // Show new code, decompiled.
-=======
->>>>>>> b40185fd
             CurrentDisassembled = null;
             CurrentDecompiled = null;
             CurrentGraphed = null;
@@ -721,7 +718,6 @@
             public override int GetFirstInterestedOffset(int startOffset)
             {
                 Match m = FindMatch(startOffset, regex);
-<<<<<<< HEAD
 
                 var textArea = CurrentContext.TextView.GetService(typeof(TextArea)) as TextArea;
                 var highlighter = textArea.GetService(typeof(IHighlighter)) as IHighlighter;
@@ -847,133 +843,6 @@
                 return base.CreateTextRun(startVisualColumn, context);
             }
 
-=======
-
-                var textArea = CurrentContext.TextView.GetService(typeof(TextArea)) as TextArea;
-                var highlighter = textArea.GetService(typeof(IHighlighter)) as IHighlighter;
-                int line = CurrentContext.Document.GetLocation(startOffset).Line;
-                HighlightedLine highlighted = highlighter.HighlightLine(line);
-
-                while (m.Success)
-                {
-                    int res = startOffset + m.Index;
-                    int currLine = CurrentContext.Document.GetLocation(res).Line;
-                    if (currLine != line)
-                    {
-                        line = currLine;
-                        highlighted = highlighter.HighlightLine(line);
-                    }
-
-                    foreach (var section in highlighted.Sections)
-                    {
-                        if (section.Color.Name == "Identifier" || section.Color.Name == "Function")
-                        {
-                            if (section.Offset == res)
-                                return res;
-                        }
-                    }
-
-                    startOffset += m.Length;
-                    m = FindMatch(startOffset, regex);
-                }
-                return -1;
-            }
-
-            /// Constructs an element at the specified offset.
-            /// May return null if no element should be constructed.
-            public override VisualLineElement ConstructElement(int offset)
-            {
-                Match m = FindMatch(offset, regex);
-
-                if (m.Success && m.Index == 0)
-                {
-                    UndertaleData data = (Application.Current.MainWindow as MainWindow).Data;
-                    bool func = (offset + m.Length + 1 < CurrentContext.VisualLine.LastDocumentLine.EndOffset) &&
-                                (CurrentContext.Document.GetCharAt(offset + m.Length) == '(');
-                    UndertaleNamedResource val = null;
-
-                    var doc = CurrentContext.Document;
-                    var textArea = CurrentContext.TextView.GetService(typeof(TextArea)) as TextArea;
-                    var editor = textArea.GetService(typeof(TextEditor)) as TextEditor;
-                    var parent = VisualTreeHelper.GetParent(editor);
-                    do
-                    {
-                        if ((parent as FrameworkElement) is UserControl)
-                            break;
-                        parent = VisualTreeHelper.GetParent(parent);
-                    } while (parent != null);
-
-                    // Process the content of this identifier/function
-                    if (func)
-                    {
-                        val = data.Scripts.ByName(m.Value);
-                        if (val == null)
-                            val = data.Functions.ByName(m.Value);
-                    }
-                    else
-                        val = data.ByName(m.Value);
-                    if (val == null)
-                    {
-                        if (offset >= 7)
-                        {
-                            if (CurrentContext.Document.GetText(offset - 7, 7) == "global.")
-                            {
-                                return new ColorVisualLineText(m.Value, CurrentContext.VisualLine, m.Length,
-                                                                new SolidColorBrush(Color.FromRgb(0xF9, 0x7B, 0xF9)));
-                            }
-                        }
-                        if (data.BuiltinList.Constants.ContainsKey(m.Value))
-                            return new ColorVisualLineText(m.Value, CurrentContext.VisualLine, m.Length,
-                                                            new SolidColorBrush(Color.FromRgb(0xFF, 0x80, 0x80)));
-                        if (data.BuiltinList.GlobalNotArray.ContainsKey(m.Value) ||
-                            data.BuiltinList.Instance.ContainsKey(m.Value) ||
-                            data.BuiltinList.GlobalArray.ContainsKey(m.Value))
-                            return new ColorVisualLineText(m.Value, CurrentContext.VisualLine, m.Length,
-                                                            new SolidColorBrush(Color.FromRgb(0x58, 0xE3, 0x5A)));
-                        if ((parent as UndertaleCodeEditor).CurrentDecompiledLocals.Contains(m.Value))
-                            return new ColorVisualLineText(m.Value, CurrentContext.VisualLine, m.Length,
-                                                            new SolidColorBrush(Color.FromRgb(0xFF, 0xF8, 0x99)));
-                        return null;
-                    }
-
-                    var line = new ClickVisualLineText(m.Value, CurrentContext.VisualLine, m.Length,
-                                                        func ? null : new SolidColorBrush(Color.FromRgb(0xFF, 0x80, 0x80)));
-                    line.Clicked += (text) =>
-                    {
-                        (Application.Current.MainWindow as MainWindow).ChangeSelection(val);
-                    };
-
-                    return line;
-                }
-
-                return null;
-            }
-        }
-        public class ColorVisualLineText : VisualLineText
-        {
-            private string Text { get; set; }
-            private Brush ForegroundBrush { get; set; }
-
-            /// <summary>
-            /// Creates a visual line text element with the specified length.
-            /// It uses the <see cref="ITextRunConstructionContext.VisualLine"/> and its
-            /// <see cref="VisualLineElement.RelativeTextOffset"/> to find the actual text string.
-            /// </summary>
-            public ColorVisualLineText(string text, VisualLine parentVisualLine, int length, Brush foregroundBrush)
-                : base(parentVisualLine, length)
-            {
-                Text = text;
-                ForegroundBrush = foregroundBrush;
-            }
-
-            public override TextRun CreateTextRun(int startVisualColumn, ITextRunConstructionContext context)
-            {
-                if (ForegroundBrush != null)
-                    TextRunProperties.SetForegroundBrush(ForegroundBrush);
-                return base.CreateTextRun(startVisualColumn, context);
-            }
-
->>>>>>> b40185fd
             protected override VisualLineText CreateInstance(int length)
             {
                 return new ColorVisualLineText(Text, ParentVisualLine, length, null);
