﻿using ICSharpCode.AvalonEdit;
using ICSharpCode.AvalonEdit.Document;
using ICSharpCode.AvalonEdit.Editing;
using ICSharpCode.AvalonEdit.Folding;
using ICSharpCode.AvalonEdit.Highlighting;
using ICSharpCode.AvalonEdit.Highlighting.Xshd;
using ICSharpCode.AvalonEdit.Rendering;
using ICSharpCode.AvalonEdit.Search;
using Newtonsoft.Json;
using System;
using System.Collections;
using System.Collections.Generic;
using System.Diagnostics;
using System.Globalization;
using System.IO;
using System.Linq;
using System.Reflection;
using System.Runtime.Versioning;
using System.Text;
using System.Text.RegularExpressions;
using System.Threading.Tasks;
using System.Windows;
using System.Windows.Controls;
using System.Windows.Data;
using System.Windows.Documents;
using System.Windows.Input;
using System.Windows.Media;
using System.Windows.Media.Imaging;
using System.Windows.Media.TextFormatting;
using System.Windows.Navigation;
using System.Xml;
using UndertaleModLib;
using UndertaleModLib.Compiler;
using UndertaleModLib.Decompiler;
using UndertaleModLib.Models;
using static UndertaleModTool.MainWindow.CodeEditorMode;

namespace UndertaleModTool
{
    /// <summary>
    /// Logika interakcji dla klasy UndertaleCodeEditor.xaml
    /// </summary>
    [SupportedOSPlatform("windows7.0")]
    public partial class UndertaleCodeEditor : DataUserControl
    {
        private static MainWindow mainWindow = Application.Current.MainWindow as MainWindow;

        public UndertaleCode CurrentDisassembled = null;
        public UndertaleCode CurrentDecompiled = null;
        public List<string> CurrentLocals = null;
        public string ProfileHash = mainWindow.ProfileHash;
        public string MainPath = Path.Combine(Settings.ProfilesFolder, mainWindow.ProfileHash, "Main");
        public string TempPath = Path.Combine(Settings.ProfilesFolder, mainWindow.ProfileHash, "Temp");

        public bool DecompiledFocused = false;
        public bool DecompiledChanged = false;
        public bool DecompiledYet = false;
        public bool DecompiledSkipped = false;
        public SearchPanel DecompiledSearchPanel;
        public static (int Line, int Column) OverriddenDecompPos;

        public bool DisassemblyFocused = false;
        public bool DisassemblyChanged = false;
        public bool DisassembledYet = false;
        public bool DisassemblySkipped = false;
        public SearchPanel DisassemblySearchPanel;
        public static (int Line, int Column) OverriddenDisasmPos;

        public static RoutedUICommand Compile = new RoutedUICommand("Compile code", "Compile", typeof(UndertaleCodeEditor));

        private static readonly Dictionary<string, UndertaleNamedResource> NamedObjDict = new();
        private static readonly Dictionary<string, UndertaleNamedResource> ScriptsDict = new();
        private static readonly Dictionary<string, UndertaleNamedResource> FunctionsDict = new();
        private static readonly Dictionary<string, UndertaleNamedResource> CodeDict = new();

        public UndertaleCodeEditor()
        {
            InitializeComponent();

            // Decompiled editor styling and functionality
            DecompiledSearchPanel = SearchPanel.Install(DecompiledEditor.TextArea);
            DecompiledSearchPanel.LostFocus += SearchPanel_LostFocus;
            DecompiledSearchPanel.MarkerBrush = new SolidColorBrush(Color.FromRgb(90, 90, 90));

            using (Stream stream = this.GetType().Assembly.GetManifestResourceStream("UndertaleModTool.Resources.GML.xshd"))
            {
                using (XmlTextReader reader = new XmlTextReader(stream))
                {
                    DecompiledEditor.SyntaxHighlighting = HighlightingLoader.Load(reader, HighlightingManager.Instance);
                    var def = DecompiledEditor.SyntaxHighlighting;
                    if (mainWindow.Data.GeneralInfo.Major < 2)
                    {
                        foreach (var span in def.MainRuleSet.Spans)
                        {
                            string expr = span.StartExpression.ToString();
                            if (expr == "\"" || expr == "'")
                            {
                                span.RuleSet.Spans.Clear();
                            }
                        }
                    }
                    // This was an attempt to only highlight
                    // GMS 2.3+ keywords if the game is
                    // made in such a version.
                    // However despite what StackOverflow
                    // says, this isn't working so it's just
                    // hardcoded in the XML for now
                    /*
                    if(mainWindow.Data.GMS2_3)
                    {
                        HighlightingColor color = null;
                        foreach (var rule in def.MainRuleSet.Rules)
                        {
                            if (rule.Regex.IsMatch("if"))
                            {
                                color = rule.Color;
                                break;
                            }
                        }
                        if (color != null)
                        {
                            string[] keywords =
                            {
                                "new",
                                "function",
                                "keywords"
                            };
                            var rule = new HighlightingRule();
                            var regex = String.Format(@"\b(?>{0})\b", String.Join("|", keywords));

                            rule.Regex = new Regex(regex);
                            rule.Color = color;

                            def.MainRuleSet.Rules.Add(rule);
                        }
                    }*/
                }
            }

            DecompiledEditor.Options.ConvertTabsToSpaces = true;

<<<<<<< HEAD
            DecompiledEditor.TextArea.TextView.ElementGenerators.Add(new NumberGenerator(this));
            DecompiledEditor.TextArea.TextView.ElementGenerators.Add(new NameGenerator(this));
=======
            TextArea textArea = DecompiledEditor.TextArea;
            textArea.TextView.ElementGenerators.Add(new NumberGenerator(this, textArea));
            textArea.TextView.ElementGenerators.Add(new NameGenerator(this, textArea));
>>>>>>> 7769301f

            textArea.TextView.Options.HighlightCurrentLine = true;
            textArea.TextView.CurrentLineBackground = new SolidColorBrush(Color.FromRgb(60, 60, 60));
            textArea.TextView.CurrentLineBorder = new Pen() { Thickness = 0 };

            DecompiledEditor.Document.TextChanged += (s, e) =>
            {
                DecompiledFocused = true;
                DecompiledChanged = true;
            };

            textArea.SelectionBrush = new SolidColorBrush(Color.FromRgb(100, 100, 100));
            textArea.SelectionForeground = null;
            textArea.SelectionBorder = null;
            textArea.SelectionCornerRadius = 0;

            // Disassembly editor styling and functionality
            DisassemblySearchPanel = SearchPanel.Install(DisassemblyEditor.TextArea);
            DisassemblySearchPanel.LostFocus += SearchPanel_LostFocus;
            DisassemblySearchPanel.MarkerBrush = new SolidColorBrush(Color.FromRgb(90, 90, 90));

            using (Stream stream = this.GetType().Assembly.GetManifestResourceStream("UndertaleModTool.Resources.VMASM.xshd"))
            {
                using (XmlTextReader reader = new XmlTextReader(stream))
                {
                    DisassemblyEditor.SyntaxHighlighting = HighlightingLoader.Load(reader, HighlightingManager.Instance);
                }
            }

<<<<<<< HEAD
            DisassemblyEditor.TextArea.TextView.ElementGenerators.Add(new NameGenerator(this));
=======
            textArea = DisassemblyEditor.TextArea;
            textArea.TextView.ElementGenerators.Add(new NameGenerator(this, textArea));
>>>>>>> 7769301f

            textArea.TextView.Options.HighlightCurrentLine = true;
            textArea.TextView.CurrentLineBackground = new SolidColorBrush(Color.FromRgb(60, 60, 60));
            textArea.TextView.CurrentLineBorder = new Pen() { Thickness = 0 };

            DisassemblyEditor.Document.TextChanged += (s, e) => DisassemblyChanged = true;

            textArea.SelectionBrush = new SolidColorBrush(Color.FromRgb(100, 100, 100));
            textArea.SelectionForeground = null;
            textArea.SelectionBorder = null;
            textArea.SelectionCornerRadius = 0;
        }

        private void UndertaleCodeEditor_Unloaded(object sender, RoutedEventArgs e)
        {
            OverriddenDecompPos = default;
            OverriddenDisasmPos = default;
        }

        private void SearchPanel_LostFocus(object sender, RoutedEventArgs e)
        {
            SearchPanel panel = sender as SearchPanel;
            BindingFlags flags = BindingFlags.NonPublic | BindingFlags.GetField | BindingFlags.Instance;
            FieldInfo toolTipField = typeof(SearchPanel).GetField("messageView", flags);
            if (toolTipField is null)
            {
                Debug.WriteLine("The source code of \"AvalonEdit.Search.SearchPanel\" was changed - can't find \"messageView\" field.");
                return;
            }

            ToolTip noMatchesTT = toolTipField.GetValue(panel) as ToolTip;
            if (noMatchesTT is null)
            {
                Debug.WriteLine("Can't get an instance of the \"SearchPanel.messageView\" popup.");
                return;
            }

            noMatchesTT.IsOpen = false;
        }

        private void UndertaleCodeEditor_Loaded(object sender, RoutedEventArgs e)
        {
            FillInCodeViewer();
        }
        private void FillInCodeViewer(bool overrideFirst = false)
        {
            UndertaleCode code = DataContext as UndertaleCode;
            if (DisassemblyTab.IsSelected && code != CurrentDisassembled)
            {
                if (!overrideFirst)
                {
                    DisassembleCode(code, !DisassembledYet);
                    DisassembledYet = true;
                }
                else
                    DisassembleCode(code, true);
            }
            if (DecompiledTab.IsSelected && code != CurrentDecompiled)
            {
                if (!overrideFirst)
                {
                    _ = DecompileCode(code, !DecompiledYet);
                    DecompiledYet = true;
                }
                else
                    _ = DecompileCode(code, true);
            }
        }

        private async void TabControl_SelectionChanged(object sender, SelectionChangedEventArgs e)
        {
            UndertaleCode code = this.DataContext as UndertaleCode;
            Directory.CreateDirectory(MainPath);
            Directory.CreateDirectory(TempPath);
            if (code == null)
                return;

            DecompiledSearchPanel.Close();
            DisassemblySearchPanel.Close();

            await DecompiledLostFocusBody(sender, null);
            DisassemblyEditor_LostFocus(sender, null);

            if (!IsLoaded)
            {
                // If it's not loaded, then "FillInCodeViewer()" will be executed on load.
                // This prevents a bug with freezing on code opening.
                return;
            }

            FillInCodeViewer();
        }

        private async void UserControl_DataContextChanged(object sender, DependencyPropertyChangedEventArgs e)
        {
            UndertaleCode code = this.DataContext as UndertaleCode;
            if (code == null)
                return;

            FillObjectDicts();

            // compile/disassemble previously edited code (save changes)
            if (DecompiledTab.IsSelected && DecompiledFocused && DecompiledChanged &&
                CurrentDecompiled is not null && CurrentDecompiled != code)
            {
                DecompiledSkipped = true;
                await DecompiledLostFocusBody(sender, null);
            }
            else if (DisassemblyTab.IsSelected && DisassemblyFocused && DisassemblyChanged &&
                     CurrentDisassembled is not null && CurrentDisassembled != code)
            {
                DisassemblySkipped = true;
                DisassemblyEditor_LostFocus(sender, null);
            }

            await DecompiledLostFocusBody(sender, null);
            DisassemblyEditor_LostFocus(sender, null);

            DecompiledYet = false;
            DisassembledYet = false;
            CurrentDecompiled = null;
            CurrentDisassembled = null;

            if (MainWindow.CodeEditorDecompile != Unstated) //if opened from the code search results "link"
            {
                if (MainWindow.CodeEditorDecompile == DontDecompile && code != CurrentDisassembled)
                {
                    if (CodeModeTabs.SelectedItem != DisassemblyTab)
                        CodeModeTabs.SelectedItem = DisassemblyTab;
                    else
                        DisassembleCode(code, true);
                }

                if (MainWindow.CodeEditorDecompile == Decompile && code != CurrentDecompiled)
                {
                    if (CodeModeTabs.SelectedItem != DecompiledTab)
                        CodeModeTabs.SelectedItem = DecompiledTab;
                    else
                        _ = DecompileCode(code, true);
                }

                MainWindow.CodeEditorDecompile = Unstated;
            }
            else
                FillInCodeViewer(true);
        }

        public static readonly RoutedEvent CtrlKEvent = EventManager.RegisterRoutedEvent(
            "CtrlK", RoutingStrategy.Bubble, typeof(RoutedEventHandler), typeof(UndertaleCodeEditor));

        private async Task CompileCommandBody(object sender, EventArgs e)
        {
            if (DecompiledFocused)
            {
                await DecompiledLostFocusBody(sender, new RoutedEventArgs(CtrlKEvent));
            }
            else if (DisassemblyFocused)
            {
                DisassemblyEditor_LostFocus(sender, new RoutedEventArgs(CtrlKEvent));
                DisassemblyEditor_GotFocus(sender, null);
            }

            await Task.Delay(1); //dummy await
        }
        private void Command_Compile(object sender, EventArgs e)
        {
            _ = CompileCommandBody(sender, e);
        }
        public async Task SaveChanges()
        {
            await CompileCommandBody(null, null);
        }

<<<<<<< HEAD
        public void RestoreState(CodeTabState tabState)
        {
            if (tabState.IsDecompiledOpen)
                CodeModeTabs.SelectedItem = DecompiledTab;
            else
                CodeModeTabs.SelectedItem = DisassemblyTab;

            TextEditor textEditor = DecompiledEditor;
            (int linePos, int columnPos) = tabState.DecompiledCodePosition;
            RestoreCaretPosition(textEditor, linePos, columnPos);

            textEditor = DisassemblyEditor;
            (linePos, columnPos) = tabState.DisassemblyCodePosition;
            RestoreCaretPosition(textEditor, linePos, columnPos);
        }
        private static void RestoreCaretPosition(TextEditor textEditor, int linePos, int columnPos)
        {
            if (linePos <= textEditor.LineCount)
            {
                int lineLen = textEditor.Document.GetLineByNumber(linePos).Length;
                textEditor.TextArea.Caret.Line = linePos;
                if (columnPos != -1)
                    textEditor.TextArea.Caret.Column = columnPos;
                else
                    textEditor.TextArea.Caret.Column = lineLen + 1;

                textEditor.ScrollToLine(linePos);
            }
            else
            {
                textEditor.CaretOffset = textEditor.Text.Length;
                textEditor.ScrollToEnd();
=======
        private static void FillObjectDicts()
        {
            var data = mainWindow.Data;
            var objLists = new IEnumerable[] {
                data.Sounds,
                data.Sprites,
                data.Backgrounds,
                data.Paths,
                data.Scripts,
                data.Fonts,
                data.GameObjects,
                data.Rooms,
                data.Extensions,
                data.Shaders,
                data.Timelines,
                data.AnimationCurves,
                data.Sequences,
                data.AudioGroups
            };

            NamedObjDict.Clear();
            ScriptsDict.Clear();
            FunctionsDict.Clear();
            CodeDict.Clear();

            foreach (var list in objLists)
            {
                if (list is null)
                    continue;

                foreach (var obj in list)
                {
                    if (obj is not UndertaleNamedResource namedObj)
                        return;

                    NamedObjDict[namedObj.Name.Content] = namedObj;
                }
            }
            foreach (var scr in data.Scripts)
            {
                if (scr is null)
                    continue;

                ScriptsDict[scr.Name.Content] = scr;
            }
            foreach (var func in data.Functions)
            {
                if (func is null)
                    continue;

                FunctionsDict[func.Name.Content] = func;
            }
            foreach (var code in data.Code)
            {
                if (code is null)
                    continue;

                CodeDict[code.Name.Content] = code;
>>>>>>> 7769301f
            }
        }

        private void DisassembleCode(UndertaleCode code, bool first)
        {
            code.UpdateAddresses();

            string text;

            int currLine = 1;
            int currColumn = 1;
            if (!first)
            {
                var caret = DisassemblyEditor.TextArea.Caret;
                currLine = caret.Line;
                currColumn = caret.Column;
            }
            else if (OverriddenDisasmPos != default)
            {
                currLine = OverriddenDisasmPos.Line;
                currColumn = OverriddenDisasmPos.Column;

                OverriddenDisasmPos = default;
            }

            DisassemblyEditor.TextArea.ClearSelection();
            if (code.ParentEntry != null)
            {
                DisassemblyEditor.IsReadOnly = true;
                text = "; This code entry is a reference to an anonymous function within " + code.ParentEntry.Name.Content + ", view it there";
            }
            else
            {
                DisassemblyEditor.IsReadOnly = false;

                var data = mainWindow.Data;
                text = code.Disassemble(data.Variables, data.CodeLocals.For(code));

                CurrentLocals = new List<string>();
            }

            DisassemblyEditor.Document.BeginUpdate();
            DisassemblyEditor.Document.Text = text;

            RestoreCaretPosition(DisassemblyEditor, currLine, currColumn);

            DisassemblyEditor.Document.EndUpdate();

            if (first)
                DisassemblyEditor.Document.UndoStack.ClearAll();

            CurrentDisassembled = code;
            DisassemblyChanged = false;
        }

        public static Dictionary<string, string> gettext = null;
        private void UpdateGettext(UndertaleCode gettextCode)
        {
            gettext = new Dictionary<string, string>();
            string[] decompilationOutput;
            if (!SettingsWindow.ProfileModeEnabled)
                decompilationOutput = Decompiler.Decompile(gettextCode, new GlobalDecompileContext(null, false)).Replace("\r\n", "\n").Split('\n');
            else
            {
                try
                {
                    string path = Path.Combine(TempPath, gettextCode.Name.Content + ".gml");
                    if (File.Exists(path))
                        decompilationOutput = File.ReadAllText(path).Replace("\r\n", "\n").Split('\n');
                    else
                        decompilationOutput = Decompiler.Decompile(gettextCode, new GlobalDecompileContext(null, false)).Replace("\r\n", "\n").Split('\n');
                }
                catch
                {
                    decompilationOutput = Decompiler.Decompile(gettextCode, new GlobalDecompileContext(null, false)).Replace("\r\n", "\n").Split('\n');
                }
            }
            Regex textdataRegex = new Regex("^ds_map_add\\(global\\.text_data_en, \\\"(.*)\\\", \\\"(.*)\\\"\\)");
            foreach (var line in decompilationOutput)
            {
                Match m = textdataRegex.Match(line);
                if (m.Success)
                {
                    try
                    {
                        gettext.Add(m.Groups[1].Value, m.Groups[2].Value);
                    }
                    catch (ArgumentException)
                    {
                        mainWindow.ShowError("There is a duplicate key in textdata_en, being " + m.Groups[1].Value + ". This may cause errors in the comment display of text.");
                    }
                    catch
                    {
                        mainWindow.ShowError("Unknown error in textdata_en. This may cause errors in the comment display of text.");
                    }
                }
            }
        }

        public static Dictionary<string, string> gettextJSON = null;
        private string UpdateGettextJSON(string json)
        {
            try
            {
                gettextJSON = JsonConvert.DeserializeObject<Dictionary<string, string>>(json);
            }
            catch (Exception e)
            {
                gettextJSON = new Dictionary<string, string>();
                return "Failed to parse language file: " + e.Message;
            }
            return null;
        }

        private async Task DecompileCode(UndertaleCode code, bool first, LoaderDialog existingDialog = null)
        {
            DecompiledEditor.IsReadOnly = true;

            int currLine = 1;
            int currColumn = 1;
            if (!first)
            {
                var caret = DecompiledEditor.TextArea.Caret;
                currLine = caret.Line;
                currColumn = caret.Column;
            }
            else if (OverriddenDecompPos != default)
            {
                currLine = OverriddenDecompPos.Line;
                currColumn = OverriddenDecompPos.Column;

                OverriddenDecompPos = default;
            }

            DecompiledEditor.TextArea.ClearSelection();

            if (code.ParentEntry != null)
            {
                DecompiledEditor.Text = "// This code entry is a reference to an anonymous function within " + code.ParentEntry.Name.Content + ", view it there";
                CurrentDecompiled = code;
                existingDialog?.TryClose();
            }
            else
            {
                LoaderDialog dialog;
                if (existingDialog != null)
                {
                    dialog = existingDialog;
                    dialog.Message = "Decompiling, please wait...";
                }
                else
                {
                    dialog = new LoaderDialog("Decompiling", "Decompiling, please wait... This can take a while on complex scripts.");
                    dialog.Owner = Window.GetWindow(this);
                    try
                    {
                        _ = Dispatcher.BeginInvoke(new Action(() => { if (!dialog.IsClosed) dialog.TryShowDialog(); }));
                    }
                    catch
                    {
                        // This is still a problem in rare cases for some unknown reason
                    }
                }

                bool openSaveDialog = false;

                UndertaleCode gettextCode = null;
                if (gettext == null)
                    gettextCode = mainWindow.Data.Code.ByName("gml_Script_textdata_en");

                string dataPath = Path.GetDirectoryName(mainWindow.FilePath);
                string gettextJsonPath = null;
                if (dataPath is not null)
                {
                    gettextJsonPath = Path.Combine(dataPath, "lang", "lang_en.json");
                    if (!File.Exists(gettextJsonPath))
                        gettextJsonPath = Path.Combine(dataPath, "lang", "lang_en_ch1.json");
                }

                var dataa = mainWindow.Data;
                Task t = Task.Run(() =>
                {
                    GlobalDecompileContext context = new GlobalDecompileContext(dataa, false);
                    string decompiled = null;
                    Exception e = null;
                    try
                    {
                        string path = Path.Combine(TempPath, code.Name.Content + ".gml");
                        if (!SettingsWindow.ProfileModeEnabled || !File.Exists(path))
                        {
                            decompiled = Decompiler.Decompile(code, context);
                        }
                        else
                            decompiled = File.ReadAllText(path);
                    }
                    catch (Exception ex)
                    {
                        e = ex;
                    }

                    if (gettextCode != null)
                        UpdateGettext(gettextCode);

                    try
                    {
                        if (gettextJSON == null && gettextJsonPath != null && File.Exists(gettextJsonPath))
                        {
                            string err = UpdateGettextJSON(File.ReadAllText(gettextJsonPath));
                            if (err != null)
                                e = new Exception(err);
                        }
                    }
                    catch (Exception exc)
                    {
                        mainWindow.ShowError(exc.ToString());
                    }

                    if (decompiled != null)
                    {
                        string[] decompiledLines;
                        if (gettext != null && decompiled.Contains("scr_gettext"))
                        {
                            decompiledLines = decompiled.Split('\n');
                            for (int i = 0; i < decompiledLines.Length; i++)
                            {
                                var matches = Regex.Matches(decompiledLines[i], "scr_gettext\\(\\\"(\\w*)\\\"\\)");
                                foreach (Match match in matches)
                                {
                                    if (match.Success)
                                    {
                                        if (gettext.TryGetValue(match.Groups[1].Value, out string text))
                                            decompiledLines[i] += $" // {text}";
                                    }
                                }
                            }
                            decompiled = string.Join('\n', decompiledLines);
                        }
                        else if (gettextJSON != null && decompiled.Contains("scr_84_get_lang_string"))
                        {
                            decompiledLines = decompiled.Split('\n');
                            for (int i = 0; i < decompiledLines.Length; i++)
                            {
                                var matches = Regex.Matches(decompiledLines[i], "scr_84_get_lang_string(\\w*)\\(\\\"(\\w*)\\\"\\)");
                                foreach (Match match in matches)
                                {
                                    if (match.Success)
                                    {
                                        if (gettextJSON.TryGetValue(match.Groups[^1].Value, out string text))
                                            decompiledLines[i] += $" // {text}";
                                    }
                                }
                            }
                            decompiled = string.Join('\n', decompiledLines);
                        }
                    }

                    Dispatcher.Invoke(() =>
                    {
                        if (DataContext != code)
                            return; // Switched to another code entry or otherwise

                        DecompiledEditor.Document.BeginUpdate();
                        if (e != null)
                            DecompiledEditor.Document.Text = "/* EXCEPTION!\n   " + e.ToString() + "\n*/";
                        else if (decompiled != null)
                        {
                            DecompiledEditor.Document.Text = decompiled;
                            CurrentLocals = new List<string>();

                            var locals = dataa.CodeLocals.ByName(code.Name.Content);
                            if (locals != null)
                            {
                                foreach (var local in locals.Locals)
                                    CurrentLocals.Add(local.Name.Content);
                            }

                            RestoreCaretPosition(DecompiledEditor, currLine, currColumn);

                            if (existingDialog is not null)                      //if code was edited (and compiles after it)
                            {
                                dataa.GMLCacheChanged.Add(code.Name.Content);
                                dataa.GMLCacheFailed?.Remove(code.Name.Content); //remove that code name, since that code compiles now

                                openSaveDialog = mainWindow.IsSaving;
                            }
                        }

                        DecompiledEditor.Document.EndUpdate();
                        DecompiledEditor.IsReadOnly = false;
                        if (first)
                            DecompiledEditor.Document.UndoStack.ClearAll();

                        DecompiledChanged = false;

                        CurrentDecompiled = code;
                        dialog.Hide();
                    });
                });
                await t;
                dialog.Close();

                mainWindow.IsSaving = false;

                if (openSaveDialog)
                    await mainWindow.DoSaveDialog();
            }
        }

        private void DecompiledEditor_GotFocus(object sender, RoutedEventArgs e)
        {
            if (DecompiledEditor.IsReadOnly)
                return;
            DecompiledFocused = true;
        }

        private static string Truncate(string value, int maxChars)
        {
            return value.Length <= maxChars ? value : value.Substring(0, maxChars) + "...";
        }

        private async Task DecompiledLostFocusBody(object sender, RoutedEventArgs e)
        {
            if (!DecompiledFocused)
                return;
            if (DecompiledEditor.IsReadOnly)
                return;
            DecompiledFocused = false;

            if (!DecompiledChanged)
                return;

            UndertaleCode code;
            if (DecompiledSkipped)
            {
                code = CurrentDecompiled;
                DecompiledSkipped = false;
            }
            else
                code = this.DataContext as UndertaleCode;

            if (code == null)
            {
                if (IsLoaded)
                    code = CurrentDecompiled; // switched to the tab with different object type
                else
                    return;                   // probably loaded another data.win or something.
            }

            if (code.ParentEntry != null)
                return;

            // Check to make sure this isn't an element inside of the textbox, or another tab
            IInputElement elem = Keyboard.FocusedElement;
            if (elem is UIElement)
            {
                if (e != null && e.RoutedEvent?.Name != "CtrlK" && (elem as UIElement).IsDescendantOf(DecompiledEditor))
                    return;
            }

            UndertaleData data = mainWindow.Data;

            LoaderDialog dialog = new LoaderDialog("Compiling", "Compiling, please wait...");
            dialog.Owner = Window.GetWindow(this);
            try
            {
                _ = Dispatcher.BeginInvoke(new Action(() => { if (!dialog.IsClosed) dialog.TryShowDialog(); }));
            }
            catch
            {
                // This is still a problem in rare cases for some unknown reason
            }

            CompileContext compileContext = null;
            string text = DecompiledEditor.Text;
            var dispatcher = Dispatcher;
            Task t = Task.Run(() =>
            {
                compileContext = Compiler.CompileGMLText(text, data, code, (f) => { dispatcher.Invoke(() => f()); });
            });
            await t;

            if (compileContext == null)
            {
                dialog.TryClose();
                mainWindow.ShowError("Compile context was null for some reason...", "This shouldn't happen");
                return;
            }

            if (compileContext.HasError)
            {
                dialog.TryClose();
                mainWindow.ShowError(Truncate(compileContext.ResultError, 512), "Compiler error");
                return;
            }

            if (!compileContext.SuccessfulCompile)
            {
                dialog.TryClose();
                mainWindow.ShowError("(unknown error message)", "Compile failed");
                return;
            }

            code.Replace(compileContext.ResultAssembly);

            if (!mainWindow.Data.GMS2_3)
            {
                try
                {
                    string path = Path.Combine(TempPath, code.Name.Content + ".gml");
                    if (SettingsWindow.ProfileModeEnabled)
                    {
                        // Write text, only if in the profile mode.
                        File.WriteAllText(path, DecompiledEditor.Text);
                    }
                    else
                    {
                        // Destroy file with comments if it's been edited outside the profile mode.
                        // We're dealing with the decompiled code only, it has to happen.
                        // Otherwise it will cause a desync, which is more important to prevent.
                        if (File.Exists(path))
                            File.Delete(path);
                    }
                }
                catch (Exception exc)
                {
                    mainWindow.ShowError("Error during writing of GML code to profile:\n" + exc);
                }
            }

            // Invalidate gettext if necessary
            if (code.Name.Content == "gml_Script_textdata_en")
                gettext = null;

            // Show new code, decompiled.
            CurrentDisassembled = null;
            CurrentDecompiled = null;

            // Tab switch
            if (e == null)
            {
                dialog.TryClose();
                return;
            }

            // Decompile new code
            await DecompileCode(code, false, dialog);

            //GMLCacheChanged.Add() is inside DecompileCode()
        }
        private void DecompiledEditor_LostFocus(object sender, RoutedEventArgs e)
        {
            _ = DecompiledLostFocusBody(sender, e);
        }

        private void DisassemblyEditor_GotFocus(object sender, RoutedEventArgs e)
        {
            if (DisassemblyEditor.IsReadOnly)
                return;
            DisassemblyFocused = true;
        }

        private void DisassemblyEditor_LostFocus(object sender, RoutedEventArgs e)
        {
            if (!DisassemblyFocused)
                return;
            if (DisassemblyEditor.IsReadOnly)
                return;
            DisassemblyFocused = false;

            if (!DisassemblyChanged)
                return;

            UndertaleCode code;
            if (DisassemblySkipped)
            {
                code = CurrentDisassembled;
                DisassemblySkipped = false;
            }
            else
                code = this.DataContext as UndertaleCode;

            if (code == null)
            {
                if (IsLoaded)
                    code = CurrentDisassembled; // switched to the tab with different object type
                else
                    return;                     // probably loaded another data.win or something.
            }

            // Check to make sure this isn't an element inside of the textbox, or another tab
            IInputElement elem = Keyboard.FocusedElement;
            if (elem is UIElement)
            {
                if (e != null && e.RoutedEvent?.Name != "CtrlK" && (elem as UIElement).IsDescendantOf(DisassemblyEditor))
                    return;
            }

            UndertaleData data = mainWindow.Data;
            try
            {
                var instructions = Assembler.Assemble(DisassemblyEditor.Text, data);
                code.Replace(instructions);
                mainWindow.NukeProfileGML(code.Name.Content);
            }
            catch (Exception ex)
            {
                mainWindow.ShowError(ex.ToString(), "Assembler error");
                return;
            }

            // Get rid of old code
            CurrentDisassembled = null;
            CurrentDecompiled = null;

            // Tab switch
            if (e == null)
                return;

            // Disassemble new code
            DisassembleCode(code, false);

            if (!DisassemblyEditor.IsReadOnly)
            {
                data.GMLCacheChanged.Add(code.Name.Content);

                if (mainWindow.IsSaving)
                {
                    mainWindow.IsSaving = false;

                    _ = mainWindow.DoSaveDialog();
                }
            }
        }

        public class NumberGenerator : VisualLineElementGenerator
        {
<<<<<<< HEAD
            private static readonly Regex regex = new Regex(@"-?\d+\.?");
            private readonly UndertaleCodeEditor codeEditorInst;

            public NumberGenerator(UndertaleCodeEditor codeEditorInst)
            {
                this.codeEditorInst = codeEditorInst;
            }
=======
            private readonly IHighlighter highlighterInst;
            private readonly UndertaleCodeEditor codeEditorInst;

            // <offset, length>
            private readonly Dictionary<int, int> lineNumberSections = new();
>>>>>>> 7769301f

            public NumberGenerator(UndertaleCodeEditor codeEditorInst, TextArea textAreaInst)
            {
                this.codeEditorInst = codeEditorInst;

                highlighterInst = textAreaInst.GetService(typeof(IHighlighter)) as IHighlighter;
            }

            public override void StartGeneration(ITextRunConstructionContext context)
            {
                lineNumberSections.Clear();

                var docLine = context.VisualLine.FirstDocumentLine;
                if (docLine.Length != 0)
                {
                    int line = docLine.LineNumber;
                    var highlighter = highlighterInst;
                    
                    HighlightedLine highlighted;
                    try
                    {
                        highlighted = highlighter.HighlightLine(line);
                    }
                    catch
                    {
                        Debug.WriteLine($"(NumberGenerator) Code editor line {line} highlight error.");
                        base.StartGeneration(context);
                        return;
                    }

                    foreach (var section in highlighted.Sections)
                    {
                        if (section.Color.Name == "Number")
                            lineNumberSections[section.Offset] = section.Length;
                    }
                }

                base.StartGeneration(context);
            }

            /// Gets the first offset >= startOffset where the generator wants to construct
            /// an element.
            /// Return -1 to signal no interest.
            public override int GetFirstInterestedOffset(int startOffset)
            {
                foreach (var section in lineNumberSections)
                {
                    if (startOffset <= section.Key)
                        return section.Key;
                }

                return -1;
            }

            /// Constructs an element at the specified offset.
            /// May return null if no element should be constructed.
            public override VisualLineElement ConstructElement(int offset)
            {
                int numLength = -1;
                if (!lineNumberSections.TryGetValue(offset, out numLength))
                    return null;

                var doc = CurrentContext.Document;
                string numText = doc.GetText(offset, numLength); 

                var line = new ClickVisualLineText(numText, CurrentContext.VisualLine, numLength);
                
                line.Clicked += (text) =>
                {
<<<<<<< HEAD
                    var line = new ClickVisualLineText(m.Value, CurrentContext.VisualLine, m.Length);
                    var doc = CurrentContext.Document;
                    var textArea = CurrentContext.TextView.GetService(typeof(TextArea)) as TextArea;
                    var editor = textArea.GetService(typeof(TextEditor)) as TextEditor;
                    line.Clicked += (text) =>
                    {
                        if (text.EndsWith("."))
                            return;
                        if (int.TryParse(text, out int id))
                        {
                            codeEditorInst.DecompiledFocused = true;
                            UndertaleData data = mainWindow.Data;
=======
                    if (int.TryParse(text, out int id))
                    {
                        codeEditorInst.DecompiledFocused = true;
                        UndertaleData data = mainWindow.Data;
>>>>>>> 7769301f

                        List<UndertaleObject> possibleObjects = new List<UndertaleObject>();
                        if (id >= 0)
                        {
                            if (id < data.Sprites.Count)
                                possibleObjects.Add(data.Sprites[id]);
                            if (id < data.Rooms.Count)
                                possibleObjects.Add(data.Rooms[id]);
                            if (id < data.GameObjects.Count)
                                possibleObjects.Add(data.GameObjects[id]);
                            if (id < data.Backgrounds.Count)
                                possibleObjects.Add(data.Backgrounds[id]);
                            if (id < data.Scripts.Count)
                                possibleObjects.Add(data.Scripts[id]);
                            if (id < data.Paths.Count)
                                possibleObjects.Add(data.Paths[id]);
                            if (id < data.Fonts.Count)
                                possibleObjects.Add(data.Fonts[id]);
                            if (id < data.Sounds.Count)
                                possibleObjects.Add(data.Sounds[id]);
                            if (id < data.Shaders.Count)
                                possibleObjects.Add(data.Shaders[id]);
                            if (id < data.Timelines.Count)
                                possibleObjects.Add(data.Timelines[id]);
                        }

                        ContextMenu contextMenu = new ContextMenu();
                        foreach (UndertaleObject obj in possibleObjects)
                        {
                            MenuItem item = new MenuItem();
                            item.Header = obj.ToString().Replace("_", "__");
                            item.Click += (sender2, ev2) =>
                            {
                                if ((Keyboard.Modifiers & ModifierKeys.Shift) == ModifierKeys.Shift)
                                    mainWindow.ChangeSelection(obj);
                                else
                                {
<<<<<<< HEAD
                                    if ((Keyboard.Modifiers & ModifierKeys.Shift) == ModifierKeys.Shift)
                                        mainWindow.ChangeSelection(obj);
                                    else
                                    {
                                        doc.Replace(line.ParentVisualLine.StartOffset + line.RelativeTextOffset,
                                                    text.Length, (obj as UndertaleNamedResource).Name.Content, null);
                                        codeEditorInst.DecompiledChanged = true;
                                    }
                                };
                                contextMenu.Items.Add(item);
                            }
                            if (id > 0x00050000)
=======
                                    doc.Replace(line.ParentVisualLine.StartOffset + line.RelativeTextOffset,
                                                text.Length, (obj as UndertaleNamedResource).Name.Content, null);
                                    codeEditorInst.DecompiledChanged = true;
                                }
                            };
                            contextMenu.Items.Add(item);
                        }
                        if (id > 0x00050000)
                        {
                            MenuItem item = new MenuItem();
                            item.Header = "0x" + id.ToString("X6") + " (color)";
                            item.Click += (sender2, ev2) =>
>>>>>>> 7769301f
                            {
                                if (!((Keyboard.Modifiers & ModifierKeys.Shift) == ModifierKeys.Shift))
                                {
<<<<<<< HEAD
                                    if (!((Keyboard.Modifiers & ModifierKeys.Shift) == ModifierKeys.Shift))
                                    {
                                        doc.Replace(line.ParentVisualLine.StartOffset + line.RelativeTextOffset,
                                                    text.Length, "0x" + id.ToString("X6"), null);
                                        codeEditorInst.DecompiledChanged = true;
                                    }
                                };
                                contextMenu.Items.Add(item);
                            }
                            BuiltinList list = mainWindow.Data.BuiltinList;
                            var myKey = list.Constants.FirstOrDefault(x => x.Value == (double)id).Key;
                            if (myKey != null)
=======
                                    doc.Replace(line.ParentVisualLine.StartOffset + line.RelativeTextOffset,
                                                text.Length, "0x" + id.ToString("X6"), null);
                                    codeEditorInst.DecompiledChanged = true;
                                }
                            };
                            contextMenu.Items.Add(item);
                        }
                        BuiltinList list = mainWindow.Data.BuiltinList;
                        var myKey = list.Constants.FirstOrDefault(x => x.Value == (double)id).Key;
                        if (myKey != null)
                        {
                            MenuItem item = new MenuItem();
                            item.Header = myKey.Replace("_", "__") + " (constant)";
                            item.Click += (sender2, ev2) =>
>>>>>>> 7769301f
                            {
                                if (!((Keyboard.Modifiers & ModifierKeys.Shift) == ModifierKeys.Shift))
                                {
<<<<<<< HEAD
                                    if (!((Keyboard.Modifiers & ModifierKeys.Shift) == ModifierKeys.Shift))
                                    {
                                        doc.Replace(line.ParentVisualLine.StartOffset + line.RelativeTextOffset,
                                                    text.Length, myKey, null);
                                        codeEditorInst.DecompiledChanged = true;
                                    }
                                };
                                contextMenu.Items.Add(item);
                            }
                            contextMenu.Items.Add(new MenuItem() { Header = id + " (number)", IsEnabled = false });

                            contextMenu.IsOpen = true;
=======
                                    doc.Replace(line.ParentVisualLine.StartOffset + line.RelativeTextOffset,
                                                text.Length, myKey, null);
                                    codeEditorInst.DecompiledChanged = true;
                                }
                            };
                            contextMenu.Items.Add(item);
>>>>>>> 7769301f
                        }
                        contextMenu.Items.Add(new MenuItem() { Header = id + " (number)", IsEnabled = false });

                        contextMenu.IsOpen = true;
                    }
                };

                return line;
            }
        }

        public class NameGenerator : VisualLineElementGenerator
        {
<<<<<<< HEAD
            private static readonly Regex regex = new Regex(@"[_a-zA-Z][_a-zA-Z0-9]*");
            private readonly UndertaleCodeEditor codeEditorInst;

            public NameGenerator(UndertaleCodeEditor codeEditorInst)
            {
                this.codeEditorInst = codeEditorInst;
            }
=======
            private readonly IHighlighter highlighterInst;
            private readonly TextEditor textEditorInst;
            private readonly UndertaleCodeEditor codeEditorInst;

            private static readonly SolidColorBrush FunctionBrush = new(Color.FromRgb(0xFF, 0xB8, 0x71));
            private static readonly SolidColorBrush GlobalBrush = new(Color.FromRgb(0xF9, 0x7B, 0xF9));
            private static readonly SolidColorBrush ConstantBrush = new(Color.FromRgb(0xFF, 0x80, 0x80));
            private static readonly SolidColorBrush InstanceBrush = new(Color.FromRgb(0x58, 0xE3, 0x5A));
            private static readonly SolidColorBrush LocalBrush = new(Color.FromRgb(0xFF, 0xF8, 0x99));

            // <offset, length>
            private readonly Dictionary<int, int> lineNameSections = new();
>>>>>>> 7769301f

            public NameGenerator(UndertaleCodeEditor codeEditorInst, TextArea textAreaInst)
            {
                this.codeEditorInst = codeEditorInst;

                highlighterInst = textAreaInst.GetService(typeof(IHighlighter)) as IHighlighter;
                textEditorInst = textAreaInst.GetService(typeof(TextEditor)) as TextEditor;
            }

            public override void StartGeneration(ITextRunConstructionContext context)
            {
                lineNameSections.Clear();

                var docLine = context.VisualLine.FirstDocumentLine;
                if (docLine.Length != 0)
                {
                    int line = docLine.LineNumber;
                    var highlighter = highlighterInst;

                    HighlightedLine highlighted;
                    try
                    {
                        highlighted = highlighter.HighlightLine(line);
                    }
                    catch
                    {
                        Debug.WriteLine($"(NameGenerator) Code editor line {line} highlight error.");
                        base.StartGeneration(context);
                        return;
                    }

                    foreach (var section in highlighted.Sections)
                    {
                        if (section.Color.Name == "Identifier" || section.Color.Name == "Function")
                            lineNameSections[section.Offset] = section.Length;
                    }
                }

                base.StartGeneration(context);
            }

            /// Gets the first offset >= startOffset where the generator wants to construct
            /// an element.
            /// Return -1 to signal no interest.
            public override int GetFirstInterestedOffset(int startOffset)
            {
                foreach (var section in lineNameSections)
                {
                    if (startOffset <= section.Key)
                        return section.Key;
                }

                return -1;
            }

            /// Constructs an element at the specified offset.
            /// May return null if no element should be constructed.
            public override VisualLineElement ConstructElement(int offset)
            {
                int nameLength = -1;
                if (!lineNameSections.TryGetValue(offset, out nameLength))
                    return null;

<<<<<<< HEAD
                if (m.Success && m.Index == 0)
                {
                    UndertaleData data = mainWindow.Data;
                    bool func = (offset + m.Length + 1 < CurrentContext.VisualLine.LastDocumentLine.EndOffset) &&
                                (CurrentContext.Document.GetCharAt(offset + m.Length) == '(');
                    UndertaleNamedResource val = null;

                    var doc = CurrentContext.Document;
                    var textArea = CurrentContext.TextView.GetService(typeof(TextArea)) as TextArea;
                    var editor = textArea.GetService(typeof(TextEditor)) as TextEditor;
=======
                var doc = CurrentContext.Document;
                string nameText = doc.GetText(offset, nameLength);
>>>>>>> 7769301f

                UndertaleData data = mainWindow.Data;
                bool func = (offset + nameLength + 1 < CurrentContext.VisualLine.LastDocumentLine.EndOffset) &&
                            (doc.GetCharAt(offset + nameLength) == '(');
                UndertaleNamedResource val = null;

                var editor = textEditorInst;

                // Process the content of this identifier/function
                if (func)
                {
                    val = null;
                    if (!data.GMS2_3) // in GMS2.3 every custom "function" is in fact a member variable and scripts are never referenced directly
                        ScriptsDict.TryGetValue(nameText, out val);
                    if (val == null)
                    {
                        FunctionsDict.TryGetValue(nameText, out val);
                        if (data.GMS2_3)
                        {
                            if (val != null)
                            {
                                if (CodeDict.TryGetValue(val.Name.Content, out _))
                                    val = null; // in GMS2.3 every custom "function" is in fact a member variable, and the names in functions make no sense (they have the gml_Script_ prefix)
                            }
                            else
                            {
                                // Resolve 2.3 sub-functions for their parent entry
                                if (data.KnownSubFunctions?.TryGetValue(nameText, out UndertaleFunction f) == true)
                                {
                                    ScriptsDict.TryGetValue(f.Name.Content, out val);
                                    val = (val as UndertaleScript)?.Code?.ParentEntry;
                                }
                            }
                        }
                    }
                    if (val == null)
                    {
                        if (data.BuiltinList.Functions.ContainsKey(nameText))
                        {
                            var res = new ColorVisualLineText(nameText, CurrentContext.VisualLine, nameLength,
                                                              FunctionBrush);
                            res.Bold = true;
                            return res;
                        }
<<<<<<< HEAD
                        if (data.BuiltinList.Constants.ContainsKey(m.Value))
                            return new ColorVisualLineText(m.Value, CurrentContext.VisualLine, m.Length,
                                                            new SolidColorBrush(Color.FromRgb(0xFF, 0x80, 0x80)));
                        if (data.BuiltinList.GlobalNotArray.ContainsKey(m.Value) ||
                            data.BuiltinList.Instance.ContainsKey(m.Value) ||
                            data.BuiltinList.GlobalArray.ContainsKey(m.Value))
                            return new ColorVisualLineText(m.Value, CurrentContext.VisualLine, m.Length,
                                                            new SolidColorBrush(Color.FromRgb(0x58, 0xE3, 0x5A)));
                        if (codeEditorInst.CurrentLocals.Contains(m.Value))
                            return new ColorVisualLineText(m.Value, CurrentContext.VisualLine, m.Length,
                                                            new SolidColorBrush(Color.FromRgb(0xFF, 0xF8, 0x99)));
                        return null;
=======
>>>>>>> 7769301f
                    }
                }
                else
                {
                    NamedObjDict.TryGetValue(nameText, out val);
                    if (data.GMS2_3 & val is UndertaleScript)
                        val = null; // in GMS2.3 scripts are never referenced directly
                }
                if (val == null)
                {
                    if (offset >= 7)
                    {
                        if (doc.GetText(offset - 7, 7) == "global.")
                        {
                            return new ColorVisualLineText(nameText, CurrentContext.VisualLine, nameLength,
                                                           GlobalBrush);
                        }
                    }
                    if (data.BuiltinList.Constants.ContainsKey(nameText))
                        return new ColorVisualLineText(nameText, CurrentContext.VisualLine, nameLength,
                                                       ConstantBrush);
                    if (data.BuiltinList.GlobalNotArray.ContainsKey(nameText) ||
                        data.BuiltinList.Instance.ContainsKey(nameText) ||
                        data.BuiltinList.GlobalArray.ContainsKey(nameText))
                        return new ColorVisualLineText(nameText, CurrentContext.VisualLine, nameLength,
                                                       InstanceBrush);
                    if (codeEditorInst.CurrentLocals.Contains(nameText) == true)
                        return new ColorVisualLineText(nameText, CurrentContext.VisualLine, nameLength,
                                                       LocalBrush);
                    return null;
                }

                var line = new ClickVisualLineText(nameText, CurrentContext.VisualLine, nameLength,
                                                   func ? FunctionBrush : ConstantBrush);
                if (func)
                    line.Bold = true;
                line.Clicked += async (text) =>
                {
                    await codeEditorInst?.SaveChanges();
                    mainWindow.ChangeSelection(val);
                };

                return line;
            }
        }

        public class ColorVisualLineText : VisualLineText
        {
            private string Text { get; set; }
            private Brush ForegroundBrush { get; set; }

            public bool Bold { get; set; } = false;

            /// <summary>
            /// Creates a visual line text element with the specified length.
            /// It uses the <see cref="ITextRunConstructionContext.VisualLine"/> and its
            /// <see cref="VisualLineElement.RelativeTextOffset"/> to find the actual text string.
            /// </summary>
            public ColorVisualLineText(string text, VisualLine parentVisualLine, int length, Brush foregroundBrush)
                : base(parentVisualLine, length)
            {
                Text = text;
                ForegroundBrush = foregroundBrush;
            }

            public override TextRun CreateTextRun(int startVisualColumn, ITextRunConstructionContext context)
            {
                if (ForegroundBrush != null)
                    TextRunProperties.SetForegroundBrush(ForegroundBrush);
                if (Bold)
                    TextRunProperties.SetTypeface(new Typeface(TextRunProperties.Typeface.FontFamily, FontStyles.Normal, FontWeights.Bold, FontStretches.Normal));
                return base.CreateTextRun(startVisualColumn, context);
            }

            protected override VisualLineText CreateInstance(int length)
            {
                return new ColorVisualLineText(Text, ParentVisualLine, length, null);
            }
        }

        public class ClickVisualLineText : VisualLineText
        {

            public delegate void ClickHandler(string text);

            public event ClickHandler Clicked;

            private string Text { get; set; }
            private Brush ForegroundBrush { get; set; }

            public bool Bold { get; set; } = false;

            /// <summary>
            /// Creates a visual line text element with the specified length.
            /// It uses the <see cref="ITextRunConstructionContext.VisualLine"/> and its
            /// <see cref="VisualLineElement.RelativeTextOffset"/> to find the actual text string.
            /// </summary>
            public ClickVisualLineText(string text, VisualLine parentVisualLine, int length, Brush foregroundBrush = null)
                : base(parentVisualLine, length)
            {
                Text = text;
                ForegroundBrush = foregroundBrush;
            }


            public override TextRun CreateTextRun(int startVisualColumn, ITextRunConstructionContext context)
            {
                if (ForegroundBrush != null)
                    TextRunProperties.SetForegroundBrush(ForegroundBrush);
                if (Bold)
                    TextRunProperties.SetTypeface(new Typeface(TextRunProperties.Typeface.FontFamily, FontStyles.Normal, FontWeights.Bold, FontStretches.Normal));
                return base.CreateTextRun(startVisualColumn, context);
            }

            bool LinkIsClickable()
            {
                if (string.IsNullOrEmpty(Text))
                    return false;
                return (Keyboard.Modifiers & ModifierKeys.Control) == ModifierKeys.Control;
            }


            protected override void OnQueryCursor(QueryCursorEventArgs e)
            {
                if (LinkIsClickable())
                {
                    e.Handled = true;
                    e.Cursor = Cursors.Hand;
                }
            }

            protected override void OnMouseDown(MouseButtonEventArgs e)
            {
                if (e.Handled)
                    return;
                if ((e.ChangedButton == System.Windows.Input.MouseButton.Left && LinkIsClickable()) ||
                     e.ChangedButton == System.Windows.Input.MouseButton.Middle)
                {
                    if (Clicked != null)
                    {
                        Clicked(Text);
                        e.Handled = true;
                    }
                }
            }

            protected override VisualLineText CreateInstance(int length)
            {
                var res = new ClickVisualLineText(Text, ParentVisualLine, length);
                res.Clicked += Clicked;
                return res;
            }
        }
    }
}<|MERGE_RESOLUTION|>--- conflicted
+++ resolved
@@ -139,14 +139,9 @@
 
             DecompiledEditor.Options.ConvertTabsToSpaces = true;
 
-<<<<<<< HEAD
-            DecompiledEditor.TextArea.TextView.ElementGenerators.Add(new NumberGenerator(this));
-            DecompiledEditor.TextArea.TextView.ElementGenerators.Add(new NameGenerator(this));
-=======
             TextArea textArea = DecompiledEditor.TextArea;
             textArea.TextView.ElementGenerators.Add(new NumberGenerator(this, textArea));
             textArea.TextView.ElementGenerators.Add(new NameGenerator(this, textArea));
->>>>>>> 7769301f
 
             textArea.TextView.Options.HighlightCurrentLine = true;
             textArea.TextView.CurrentLineBackground = new SolidColorBrush(Color.FromRgb(60, 60, 60));
@@ -176,12 +171,8 @@
                 }
             }
 
-<<<<<<< HEAD
-            DisassemblyEditor.TextArea.TextView.ElementGenerators.Add(new NameGenerator(this));
-=======
             textArea = DisassemblyEditor.TextArea;
             textArea.TextView.ElementGenerators.Add(new NameGenerator(this, textArea));
->>>>>>> 7769301f
 
             textArea.TextView.Options.HighlightCurrentLine = true;
             textArea.TextView.CurrentLineBackground = new SolidColorBrush(Color.FromRgb(60, 60, 60));
@@ -355,7 +346,6 @@
             await CompileCommandBody(null, null);
         }
 
-<<<<<<< HEAD
         public void RestoreState(CodeTabState tabState)
         {
             if (tabState.IsDecompiledOpen)
@@ -388,7 +378,9 @@
             {
                 textEditor.CaretOffset = textEditor.Text.Length;
                 textEditor.ScrollToEnd();
-=======
+            }
+        }
+        
         private static void FillObjectDicts()
         {
             var data = mainWindow.Data;
@@ -447,7 +439,6 @@
                     continue;
 
                 CodeDict[code.Name.Content] = code;
->>>>>>> 7769301f
             }
         }
 
@@ -984,21 +975,11 @@
 
         public class NumberGenerator : VisualLineElementGenerator
         {
-<<<<<<< HEAD
-            private static readonly Regex regex = new Regex(@"-?\d+\.?");
-            private readonly UndertaleCodeEditor codeEditorInst;
-
-            public NumberGenerator(UndertaleCodeEditor codeEditorInst)
-            {
-                this.codeEditorInst = codeEditorInst;
-            }
-=======
             private readonly IHighlighter highlighterInst;
             private readonly UndertaleCodeEditor codeEditorInst;
 
             // <offset, length>
             private readonly Dictionary<int, int> lineNumberSections = new();
->>>>>>> 7769301f
 
             public NumberGenerator(UndertaleCodeEditor codeEditorInst, TextArea textAreaInst)
             {
@@ -1068,25 +1049,10 @@
                 
                 line.Clicked += (text) =>
                 {
-<<<<<<< HEAD
-                    var line = new ClickVisualLineText(m.Value, CurrentContext.VisualLine, m.Length);
-                    var doc = CurrentContext.Document;
-                    var textArea = CurrentContext.TextView.GetService(typeof(TextArea)) as TextArea;
-                    var editor = textArea.GetService(typeof(TextEditor)) as TextEditor;
-                    line.Clicked += (text) =>
-                    {
-                        if (text.EndsWith("."))
-                            return;
-                        if (int.TryParse(text, out int id))
-                        {
-                            codeEditorInst.DecompiledFocused = true;
-                            UndertaleData data = mainWindow.Data;
-=======
                     if (int.TryParse(text, out int id))
                     {
                         codeEditorInst.DecompiledFocused = true;
                         UndertaleData data = mainWindow.Data;
->>>>>>> 7769301f
 
                         List<UndertaleObject> possibleObjects = new List<UndertaleObject>();
                         if (id >= 0)
@@ -1124,20 +1090,6 @@
                                     mainWindow.ChangeSelection(obj);
                                 else
                                 {
-<<<<<<< HEAD
-                                    if ((Keyboard.Modifiers & ModifierKeys.Shift) == ModifierKeys.Shift)
-                                        mainWindow.ChangeSelection(obj);
-                                    else
-                                    {
-                                        doc.Replace(line.ParentVisualLine.StartOffset + line.RelativeTextOffset,
-                                                    text.Length, (obj as UndertaleNamedResource).Name.Content, null);
-                                        codeEditorInst.DecompiledChanged = true;
-                                    }
-                                };
-                                contextMenu.Items.Add(item);
-                            }
-                            if (id > 0x00050000)
-=======
                                     doc.Replace(line.ParentVisualLine.StartOffset + line.RelativeTextOffset,
                                                 text.Length, (obj as UndertaleNamedResource).Name.Content, null);
                                     codeEditorInst.DecompiledChanged = true;
@@ -1150,24 +1102,9 @@
                             MenuItem item = new MenuItem();
                             item.Header = "0x" + id.ToString("X6") + " (color)";
                             item.Click += (sender2, ev2) =>
->>>>>>> 7769301f
                             {
                                 if (!((Keyboard.Modifiers & ModifierKeys.Shift) == ModifierKeys.Shift))
                                 {
-<<<<<<< HEAD
-                                    if (!((Keyboard.Modifiers & ModifierKeys.Shift) == ModifierKeys.Shift))
-                                    {
-                                        doc.Replace(line.ParentVisualLine.StartOffset + line.RelativeTextOffset,
-                                                    text.Length, "0x" + id.ToString("X6"), null);
-                                        codeEditorInst.DecompiledChanged = true;
-                                    }
-                                };
-                                contextMenu.Items.Add(item);
-                            }
-                            BuiltinList list = mainWindow.Data.BuiltinList;
-                            var myKey = list.Constants.FirstOrDefault(x => x.Value == (double)id).Key;
-                            if (myKey != null)
-=======
                                     doc.Replace(line.ParentVisualLine.StartOffset + line.RelativeTextOffset,
                                                 text.Length, "0x" + id.ToString("X6"), null);
                                     codeEditorInst.DecompiledChanged = true;
@@ -1182,31 +1119,15 @@
                             MenuItem item = new MenuItem();
                             item.Header = myKey.Replace("_", "__") + " (constant)";
                             item.Click += (sender2, ev2) =>
->>>>>>> 7769301f
                             {
                                 if (!((Keyboard.Modifiers & ModifierKeys.Shift) == ModifierKeys.Shift))
                                 {
-<<<<<<< HEAD
-                                    if (!((Keyboard.Modifiers & ModifierKeys.Shift) == ModifierKeys.Shift))
-                                    {
-                                        doc.Replace(line.ParentVisualLine.StartOffset + line.RelativeTextOffset,
-                                                    text.Length, myKey, null);
-                                        codeEditorInst.DecompiledChanged = true;
-                                    }
-                                };
-                                contextMenu.Items.Add(item);
-                            }
-                            contextMenu.Items.Add(new MenuItem() { Header = id + " (number)", IsEnabled = false });
-
-                            contextMenu.IsOpen = true;
-=======
                                     doc.Replace(line.ParentVisualLine.StartOffset + line.RelativeTextOffset,
                                                 text.Length, myKey, null);
                                     codeEditorInst.DecompiledChanged = true;
                                 }
                             };
                             contextMenu.Items.Add(item);
->>>>>>> 7769301f
                         }
                         contextMenu.Items.Add(new MenuItem() { Header = id + " (number)", IsEnabled = false });
 
@@ -1220,15 +1141,6 @@
 
         public class NameGenerator : VisualLineElementGenerator
         {
-<<<<<<< HEAD
-            private static readonly Regex regex = new Regex(@"[_a-zA-Z][_a-zA-Z0-9]*");
-            private readonly UndertaleCodeEditor codeEditorInst;
-
-            public NameGenerator(UndertaleCodeEditor codeEditorInst)
-            {
-                this.codeEditorInst = codeEditorInst;
-            }
-=======
             private readonly IHighlighter highlighterInst;
             private readonly TextEditor textEditorInst;
             private readonly UndertaleCodeEditor codeEditorInst;
@@ -1241,7 +1153,6 @@
 
             // <offset, length>
             private readonly Dictionary<int, int> lineNameSections = new();
->>>>>>> 7769301f
 
             public NameGenerator(UndertaleCodeEditor codeEditorInst, TextArea textAreaInst)
             {
@@ -1305,21 +1216,8 @@
                 if (!lineNameSections.TryGetValue(offset, out nameLength))
                     return null;
 
-<<<<<<< HEAD
-                if (m.Success && m.Index == 0)
-                {
-                    UndertaleData data = mainWindow.Data;
-                    bool func = (offset + m.Length + 1 < CurrentContext.VisualLine.LastDocumentLine.EndOffset) &&
-                                (CurrentContext.Document.GetCharAt(offset + m.Length) == '(');
-                    UndertaleNamedResource val = null;
-
-                    var doc = CurrentContext.Document;
-                    var textArea = CurrentContext.TextView.GetService(typeof(TextArea)) as TextArea;
-                    var editor = textArea.GetService(typeof(TextEditor)) as TextEditor;
-=======
                 var doc = CurrentContext.Document;
                 string nameText = doc.GetText(offset, nameLength);
->>>>>>> 7769301f
 
                 UndertaleData data = mainWindow.Data;
                 bool func = (offset + nameLength + 1 < CurrentContext.VisualLine.LastDocumentLine.EndOffset) &&
@@ -1364,21 +1262,6 @@
                             res.Bold = true;
                             return res;
                         }
-<<<<<<< HEAD
-                        if (data.BuiltinList.Constants.ContainsKey(m.Value))
-                            return new ColorVisualLineText(m.Value, CurrentContext.VisualLine, m.Length,
-                                                            new SolidColorBrush(Color.FromRgb(0xFF, 0x80, 0x80)));
-                        if (data.BuiltinList.GlobalNotArray.ContainsKey(m.Value) ||
-                            data.BuiltinList.Instance.ContainsKey(m.Value) ||
-                            data.BuiltinList.GlobalArray.ContainsKey(m.Value))
-                            return new ColorVisualLineText(m.Value, CurrentContext.VisualLine, m.Length,
-                                                            new SolidColorBrush(Color.FromRgb(0x58, 0xE3, 0x5A)));
-                        if (codeEditorInst.CurrentLocals.Contains(m.Value))
-                            return new ColorVisualLineText(m.Value, CurrentContext.VisualLine, m.Length,
-                                                            new SolidColorBrush(Color.FromRgb(0xFF, 0xF8, 0x99)));
-                        return null;
-=======
->>>>>>> 7769301f
                     }
                 }
                 else
