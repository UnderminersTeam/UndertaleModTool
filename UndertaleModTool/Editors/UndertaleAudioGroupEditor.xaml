﻿<local:DataUserControl x:Class="UndertaleModTool.UndertaleAudioGroupEditor"
             xmlns="http://schemas.microsoft.com/winfx/2006/xaml/presentation"
             xmlns:x="http://schemas.microsoft.com/winfx/2006/xaml"
             xmlns:mc="http://schemas.openxmlformats.org/markup-compatibility/2006" 
             xmlns:d="http://schemas.microsoft.com/expression/blend/2008" 
             xmlns:local="clr-namespace:UndertaleModTool"
             xmlns:undertale="clr-namespace:UndertaleModLib.Models;assembly=UndertaleModLib"
             xmlns:gif ="http://wpfanimatedgif.codeplex.com"
             mc:Ignorable="d" 
             Unloaded="UndertaleAudiogroupsEditor_Unloaded"
             DataContextChanged="UserControl_DataContextChanged"
             d:DesignHeight="450" d:DesignWidth="800" d:DataContext="{d:DesignInstance undertale:UndertaleAudioGroup}">
    <Grid>
        <Grid.ColumnDefinitions>
            <ColumnDefinition Width="1*"/>
            <ColumnDefinition Width="3*"/>
        </Grid.ColumnDefinitions>
        <Grid.RowDefinitions>
            <RowDefinition Height="Auto"/>
            <RowDefinition Height="Auto"/>
            <RowDefinition Height="0"/>
        </Grid.RowDefinitions>

        <TextBlock Grid.Row="0" Grid.Column="0" Margin="3">Name</TextBlock>
<<<<<<< HEAD
        <local:UndertaleStringReference Grid.Row="0" Grid.Column="1" Margin="3,3,120,3" ObjectReference="{Binding Name}"/>
        <Image Margin="0,32,30,0" Grid.Column="1" Grid.RowSpan="3" gif:ImageBehavior.AnimatedSource="/Resources/spr_flowey_riseanim.gif"  Stretch="None" HorizontalAlignment="Right" VerticalAlignment="Top" Cursor="Hand" x:Name="Flowey"/>
        <Image Margin="0,0,16,0" Grid.Column="1" Grid.RowSpan="3" Source="/Resources/spr_bubble_message.png" Stretch="None" HorizontalAlignment="Right" VerticalAlignment="Top" Cursor="Hand" x:Name="FloweyBubble"/>
        <Label Content="None" HorizontalAlignment="Right" VerticalAlignment="Top" x:Name="AudiogroupsObjectLabel"
                       ToolTip="This is an ID (index) of the currently open audio group. It starts from 0."
                       ToolTipService.InitialShowDelay="200" Margin="0,0,17,0" Foreground="Black" Grid.Column="2"
                       Width="Auto" Grid.RowSpan="3"
               />
        <Label Content="ID:" HorizontalAlignment="Right" VerticalAlignment="Top" x:Name="FunnyAudiogroups"
                       ToolTip="This is an ID (index) of the currently open audio group. It starts from 0."
                       ToolTipService.InitialShowDelay="200" Margin="0,0,58,0" Foreground="Black" Grid.Column="2"
                       Width="Auto" Grid.RowSpan="3"
               />
=======
        <local:UndertaleStringReference Grid.Row="0" Grid.Column="1" Margin="3" ObjectReference="{Binding Name}"/>

        <TextBlock Grid.Row="1" Grid.Column="0" Margin="3">Path (GM 2024.14+)</TextBlock>
        <local:UndertaleStringReference Grid.Row="1" Grid.Column="1" Margin="3" ObjectReference="{Binding Path}"/>
>>>>>>> bd374d7a
    </Grid>
</local:DataUserControl><|MERGE_RESOLUTION|>--- conflicted
+++ resolved
@@ -22,8 +22,11 @@
         </Grid.RowDefinitions>
 
         <TextBlock Grid.Row="0" Grid.Column="0" Margin="3">Name</TextBlock>
-<<<<<<< HEAD
         <local:UndertaleStringReference Grid.Row="0" Grid.Column="1" Margin="3,3,120,3" ObjectReference="{Binding Name}"/>
+
+        <TextBlock Grid.Row="1" Grid.Column="0" Margin="3,3,120,3">Path (GM 2024.14+)</TextBlock>
+        <local:UndertaleStringReference Grid.Row="1" Grid.Column="1" Margin="3" ObjectReference="{Binding Path}"/>
+
         <Image Margin="0,32,30,0" Grid.Column="1" Grid.RowSpan="3" gif:ImageBehavior.AnimatedSource="/Resources/spr_flowey_riseanim.gif"  Stretch="None" HorizontalAlignment="Right" VerticalAlignment="Top" Cursor="Hand" x:Name="Flowey"/>
         <Image Margin="0,0,16,0" Grid.Column="1" Grid.RowSpan="3" Source="/Resources/spr_bubble_message.png" Stretch="None" HorizontalAlignment="Right" VerticalAlignment="Top" Cursor="Hand" x:Name="FloweyBubble"/>
         <Label Content="None" HorizontalAlignment="Right" VerticalAlignment="Top" x:Name="AudiogroupsObjectLabel"
@@ -36,11 +39,5 @@
                        ToolTipService.InitialShowDelay="200" Margin="0,0,58,0" Foreground="Black" Grid.Column="2"
                        Width="Auto" Grid.RowSpan="3"
                />
-=======
-        <local:UndertaleStringReference Grid.Row="0" Grid.Column="1" Margin="3" ObjectReference="{Binding Name}"/>
-
-        <TextBlock Grid.Row="1" Grid.Column="0" Margin="3">Path (GM 2024.14+)</TextBlock>
-        <local:UndertaleStringReference Grid.Row="1" Grid.Column="1" Margin="3" ObjectReference="{Binding Path}"/>
->>>>>>> bd374d7a
     </Grid>
 </local:DataUserControl>