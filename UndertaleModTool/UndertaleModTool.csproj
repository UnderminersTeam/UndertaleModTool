--- conflicted
+++ resolved
@@ -23,7 +23,6 @@
     </PropertyGroup>
     <ItemGroup>
       <None Remove="Corrections\README.txt" />
-<<<<<<< HEAD
       <None Remove="Resources\snd_save.wav" />
       <None Remove="Resources\spr_bubble_message.png" />
       <None Remove="Resources\spr_bubble_message_left.png" />
@@ -33,8 +32,6 @@
       <None Remove="Resources\spr_flowey_unriseanim.gif" />
       <None Remove="Resources\spr_flowey_wink.png" />
       <None Remove="Resources\spr_unknown_sprite.png" />
-=======
->>>>>>> bd374d7a
       <None Remove="Resources\tabs_left_button.png" />
       <None Remove="Resources\tabs_right_button.png" />
       <None Remove="Resources\X_Down.png" />
@@ -85,15 +82,6 @@
     </ItemGroup>
     <ItemGroup>
         <PackageReference Include="AvalonEdit">
-<<<<<<< HEAD
-            <Version>6.3.0.90</Version>
-        </PackageReference>
-        <PackageReference Include="Fody" Version="6.8.1">
-          <PrivateAssets>all</PrivateAssets>
-          <IncludeAssets>runtime; build; native; contentfiles; analyzers; buildtransitive</IncludeAssets>
-        </PackageReference>
-        <PackageReference Include="log4net" Version="2.0.17" />
-=======
             <Version>6.3.1.120</Version>
         </PackageReference>
         <PackageReference Include="Fody" Version="6.9.2">
@@ -101,25 +89,16 @@
           <IncludeAssets>runtime; build; native; contentfiles; analyzers; buildtransitive</IncludeAssets>
         </PackageReference>
         <PackageReference Include="log4net" Version="3.0.4" />
->>>>>>> bd374d7a
         <PackageReference Include="Microsoft-WindowsAPICodePack-Shell">
             <Version>1.1.5</Version>
         </PackageReference>
         <PackageReference Include="Microsoft.CodeAnalysis.Analyzers">
-<<<<<<< HEAD
-            <Version>3.3.4</Version>
-=======
             <Version>3.11.0</Version>
->>>>>>> bd374d7a
             <IncludeAssets>runtime; build; native; contentfiles; analyzers; buildtransitive</IncludeAssets>
             <PrivateAssets>all</PrivateAssets>
         </PackageReference>
         <PackageReference Include="Microsoft.CodeAnalysis.CSharp.Scripting">
-<<<<<<< HEAD
-            <Version>4.10.0</Version>
-=======
             <Version>4.13.0</Version>
->>>>>>> bd374d7a
         </PackageReference>
         <PackageReference Include="NAudio">
             <Version>2.2.1</Version>
@@ -171,13 +150,9 @@
         <PackageReference Include="System.Xml.XPath.XDocument">
             <Version>4.3.0</Version>
         </PackageReference>
-<<<<<<< HEAD
-        <PackageReference Include="Microsoft.Windows.Compatibility" Version="5.0.2" />
+        <PackageReference Include="Microsoft.Windows.Compatibility" Version="9.0.4" />
         <PackageReference Include="WpfAnimatedGif" Version="2.0.2" />
         <PackageReference Include="XamlAnimatedGif" Version="2.3.0" />
-=======
-        <PackageReference Include="Microsoft.Windows.Compatibility" Version="9.0.4" />
->>>>>>> bd374d7a
     </ItemGroup>
     <Target Name="AfterResolveReferences">
         <ItemGroup>
