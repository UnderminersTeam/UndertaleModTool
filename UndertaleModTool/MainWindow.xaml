﻿<Window x:Class="UndertaleModTool.MainWindow"
        Closing="DataWindow_Closing"
        IsVisibleChanged="Window_IsVisibleChanged"
        xmlns="http://schemas.microsoft.com/winfx/2006/xaml/presentation"
        xmlns:x="http://schemas.microsoft.com/winfx/2006/xaml"
        xmlns:d="http://schemas.microsoft.com/expression/blend/2008"
        xmlns:mc="http://schemas.openxmlformats.org/markup-compatibility/2006"
        xmlns:local="clr-namespace:UndertaleModTool"
        xmlns:undertale="clr-namespace:UndertaleModLib.Models;assembly=UndertaleModLib"
        xmlns:undertalelib="clr-namespace:UndertaleModLib;assembly=UndertaleModLib"
        xmlns:scol="clr-namespace:System.Collections;assembly=mscorlib"
        xmlns:cmod="clr-namespace:System.ComponentModel;assembly=WindowsBase"
        xmlns:gif ="http://wpfanimatedgif.codeplex.com"
        mc:Ignorable="d"
        Height="450" Width="800" Loaded="Window_Loaded"
        AllowDrop="True" Drop="Window_Drop">
    <Window.Title>
        <MultiBinding StringFormat="{}{0} - {1} [{2}] {3}">
            <Binding Path="TitleMain"/>
            <Binding Path="Data.GeneralInfo" FallbackValue="No game loaded"/>
            <Binding Path="FilePath"/>
            <Binding Path="CurrentProfileName"/>
        </MultiBinding>
    </Window.Title>
    <Window.Resources>
        <local:ImplementsInterfaceConverter x:Key="ImplementsInterfaceConverter"/>
        <local:ResourceTreeFilteredViewConverter x:Key="FilteredViewConverter" Filter="{Binding Text, Source={x:Reference SearchBox}, UpdateSourceTrigger=PropertyChanged}"/>
        <local:NullToVisibilityConverter x:Key="VisibleIfNotNull"  nullValue="Collapsed" notNullValue="Visible"/>
        <local:CompareNumbersConverter x:Key="CompareNumbersConverter"/>
        <BooleanToVisibilityConverter x:Key="BoolToVisConverter"/>
        <!-- (built-in converter) -->
        <local:TabTitleConverter x:Key="TabTitleConverter"/>
        <local:StringTitleConverter x:Key="StringTitleConverter"/>
        <local:ForwardButtonEnabledConverter x:Key="ForwardButtonEnabledConverter"/>
        <local:UndertaleCachedImageLoader x:Key="UndertaleCachedImageLoader"/>
    </Window.Resources>
    <Window.CommandBindings>
        <CommandBinding Command="New" Executed="Command_New" />
        <CommandBinding Command="Open" Executed="Command_Open" />
        <CommandBinding Command="Save" Executed="Command_Save" />
        <CommandBinding Command="Close" Executed="Command_Close" />
        <CommandBinding Command="Copy" Executed="Command_Copy" />
        <CommandBinding Command="Paste" Executed="Command_Paste" />
        <CommandBinding Command="Print" Executed="Command_Run" />
        <CommandBinding Command="CancelPrint" Executed="Command_RunSpecial" />
        <CommandBinding Command="PrintPreview" Executed="Command_RunDebug" />
        <CommandBinding Command="Properties" Executed="Command_Settings" />
        <CommandBinding Command="{x:Static local:MainWindow.CloseTabCommand}" Executed="Command_CloseTab" />
        <CommandBinding Command="{x:Static local:MainWindow.CloseAllTabsCommand}" Executed="Command_CloseAllTabs" />
        <CommandBinding Command="{x:Static local:MainWindow.RestoreClosedTabCommand}" Executed="Command_RestoreClosedTab" />
        <CommandBinding Command="{x:Static local:MainWindow.SwitchToNextTabCommand}" Executed="Command_SwitchToNextTab" />
        <CommandBinding Command="{x:Static local:MainWindow.SwitchToPrevTabCommand}" Executed="Command_SwitchToPrevTab" />
        <CommandBinding Command="NavigationCommands.BrowseBack" Executed="Command_GoBack" />
        <CommandBinding Command="NavigationCommands.BrowseForward" Executed="Command_GoForward" />
        <CommandBinding Command="{x:Static local:MainWindow.SearchInCodeCommand}" Executed="Command_SearchInCode"/>
    </Window.CommandBindings>
    <Window.InputBindings>
        <KeyBinding Modifiers="Control" Key="N" Command="New"/>
        <KeyBinding Modifiers="Control" Key="O" Command="Open"/>
        <KeyBinding Modifiers="Control" Key="S" Command="Save"/>
        <KeyBinding Modifiers="Control" Key="Q" Command="Close"/>
        <KeyBinding Modifiers="Control" Key="C" Command="Copy"/>
        <KeyBinding Modifiers="Control" Key="P" Command="Paste"/>
        <KeyBinding Key="F5" Command="Print"/>
        <KeyBinding Modifiers="Alt" Key="F5" Command="CancelPrint"/>
        <KeyBinding Modifiers="Shift" Key="F5" Command="PrintPreview"/>
        <KeyBinding Modifiers="Control" Key="W" Command="{x:Static local:MainWindow.CloseTabCommand}"/>
        <KeyBinding Gesture="Ctrl+Shift+W" Command="{x:Static local:MainWindow.CloseAllTabsCommand}"/>
        <KeyBinding Gesture="Ctrl+Shift+T" Command="{x:Static local:MainWindow.RestoreClosedTabCommand}"/>
        <KeyBinding Gesture="Ctrl+Tab" Command="{x:Static local:MainWindow.SwitchToNextTabCommand}"/>
        <KeyBinding Gesture="Ctrl+Shift+Tab" Command="{x:Static local:MainWindow.SwitchToPrevTabCommand}"/>
        <KeyBinding Gesture="Ctrl+Shift+F" Command="{x:Static local:MainWindow.SearchInCodeCommand}" />
    </Window.InputBindings>
    <Grid>
        <Image Margin="0,0,14,29" gif:ImageBehavior.AnimatedSource="/Resources/spr_flowey_riseanim.gif"  Stretch="None" HorizontalAlignment="Right" VerticalAlignment="Bottom" Cursor="Hand" x:Name="Flowey"/>
        <Image Margin="0,0,14,29" gif:ImageBehavior.AnimatedSource="/Resources/spr_flowey_unriseanim.gif"  Stretch="None" HorizontalAlignment="Right" VerticalAlignment="Bottom" Cursor="Hand" x:Name="FloweyLeave" Opacity="0"/>
        <Image Margin="0,0,0,70" Source="/Resources/spr_bubble_message.png" Stretch="None" HorizontalAlignment="Right" VerticalAlignment="Bottom" Cursor="Hand" x:Name="FloweyBubble" Opacity="0"/>
        <DockPanel>
            <Menu DockPanel.Dock="Top"
                  Foreground="{DynamicResource {x:Static SystemColors.MenuTextBrushKey}}"
                  FontFamily="Comic Sans MS"
                  Background="{DynamicResource {x:Static SystemColors.MenuBrushKey}}">
                <local:MenuItemDark Header="_File">
                    <MenuItem Header="_New" Command="New" InputGestureText="Ctrl+N"/>
                    <MenuItem Header="_Open" Command="Open" InputGestureText="Ctrl+O"/>
                    <MenuItem Header="_Save" Command="Save" InputGestureText="Ctrl+S">
                        <MenuItem.Style>
                            <Style TargetType="{x:Type MenuItem}">
                                <Setter Property="IsEnabled" Value="{Binding CanSave}"/>
                            </Style>
                        </MenuItem.Style>
                    </MenuItem>
                    <Separator/>
                    <MenuItem Header="_Temp run game" Command="Print" InputGestureText="F5">
                        <!-- TODO: I think I need a custom command for that... -->
                        <MenuItem.Style>
                            <Style TargetType="{x:Type MenuItem}">
                                <Setter Property="IsEnabled" Value="{Binding CanSave}"/>
                            </Style>
                        </MenuItem.Style>
                    </MenuItem>
                    <MenuItem x:Name="RunGMSDebuggerItem" Header="Run game under GMS _debugger" Command="PrintPreview" InputGestureText="Shift+F5">
                        <MenuItem.Style>
                            <Style TargetType="{x:Type MenuItem}">
                                <Setter Property="IsEnabled" Value="{Binding CanSave}"/>
                            </Style>
                        </MenuItem.Style>
                    </MenuItem>
                    <MenuItem Header="Run game with other runner" Command="CancelPrint" InputGestureText="Alt+F5">
                        <MenuItem.Style>
                            <Style TargetType="{x:Type MenuItem}">
                                <Setter Property="IsEnabled" Value="{Binding CanSave}"/>
                            </Style>
                        </MenuItem.Style>
                    </MenuItem>
                    <Separator/>
                    <MenuItem Header="Generate o_ffset map" Click="MenuItem_OffsetMap_Click"/>
                    <MenuItem Header="Export to GameMaker project" Click="MenuItem_GameMaker_Click"/>
                    <Separator/>
                    <MenuItem Header="S_ettings" Command="Properties"/>
                    <MenuItem Header="_Close" Command="Close" InputGestureText="Ctrl+Q"/>
                </local:MenuItemDark>
                <local:MenuItemDark x:Name="RootScriptItem" Header="_Scripts" SubmenuOpened="RootMenuItem_SubmenuOpened">
                    <MenuItem Header="(...loading...)" IsEnabled="False"/>
                </local:MenuItemDark>
                <local:MenuItemDark Header="_Find">
                    <local:MenuItemDark.Resources>
                        <Style TargetType="{x:Type MenuItem}">
                            <Style.Triggers>
                                <DataTrigger Binding="{Binding Data, Mode=OneWay}" Value="{x:Null}">
                                    <Setter Property="IsEnabled" Value="False"/>
                                </DataTrigger>
                            </Style.Triggers>
                        </Style>
<<<<<<< HEAD
                    </local:MenuItemDark.Resources>

                    <MenuItem Header="_Search in code" Command="{x:Static local:MainWindow.SearchInCodeCommand}"  InputGestureText="Ctrl+Shift+F"></MenuItem>

=======
                    </MenuItem.Resources>
                    <MenuItem Header="_Search in code" Command="{x:Static local:MainWindow.SearchInCodeCommand}" InputGestureText="Ctrl+Shift+F"></MenuItem>
>>>>>>> bd374d7a
                    <MenuItem Header="Find unreferenced _assets" Name="FindUnreferencedAssetsItem" Click="MenuItem_FindUnreferencedAssets_Click"/>
                </local:MenuItemDark>
                <local:MenuItemDark Header="_Help">
                    <MenuItem Header="_GitHub" Click="MenuItem_GitHub_Click"/>
                    <MenuItem Header="_About" Click="MenuItem_About_Click"/>
                </local:MenuItemDark>
            </Menu>
            <Grid DockPanel.Dock="Bottom">
<<<<<<< HEAD
                <local:TextBoxDark x:Name="CommandBox" AcceptsReturn="True" PreviewKeyDown="CommandBox_PreviewKeyDown" Margin="0,0,0,0"/>
=======
                <local:TextBoxDark x:Name="CommandBox" AcceptsReturn="True" PreviewKeyDown="CommandBox_PreviewKeyDown" Margin="0,0,35,0"/>
                <Label Content="None" HorizontalAlignment="Right" VerticalAlignment="Top" VerticalContentAlignment="Top" Name="ObjectLabel"
                       ToolTip="This is an ID (index) of the currently open asset, item, or object. It starts from 0."
                       ToolTipService.InitialShowDelay="200"/>
>>>>>>> bd374d7a
            </Grid>
            <Grid>
                <Grid.RowDefinitions>
                    <RowDefinition Height="Auto"/>
                    <RowDefinition Height="*"/>
                </Grid.RowDefinitions>
                <Grid.ColumnDefinitions>
                    <ColumnDefinition Width="1*"/>
                    <ColumnDefinition Width="Auto"/>
                    <ColumnDefinition Width="3*"/>
                </Grid.ColumnDefinitions>
                <Grid Grid.Column="0" Grid.Row="0" Margin="5,5,5,0">
                    <Grid.RowDefinitions>
                        <RowDefinition Height="Auto"/>
                        <RowDefinition Height="*"/>
                    </Grid.RowDefinitions>
                    <StackPanel Grid.Row="0" Margin="0,0,0,5" Orientation="Horizontal">
                        <local:ButtonDark ToolTip="Back" Margin="0,0,2,0" x:Name="BackButton" Click="BackButton_Click">
                            <local:ButtonDark.Style>
                                <Style TargetType="{x:Type Button}">
                                    <Style.Triggers>
                                        <DataTrigger Binding="{Binding CurrentTab.HistoryPosition}" Value="0">
                                            <Setter Property="IsEnabled" Value="False" />
                                        </DataTrigger>
                                    </Style.Triggers>
                                </Style>
                            </local:ButtonDark.Style>
                            <Image x:Name="BackButtonImage">
                                <Image.Style>
                                    <Style TargetType="{x:Type Image}">
                                        <Style.Triggers>
                                            <Trigger Property="IsEnabled" Value="False">
                                                <Setter Property="Opacity" Value="0.2" />
                                            </Trigger>
                                            <Trigger Property="IsMouseOver" Value="False">
                                                <Setter Property="Source" Value="/Resources/arrow_blue.png" />
                                            </Trigger>
                                            <Trigger Property="IsMouseOver" Value="True">
                                                <Setter Property="Source" Value="/Resources/arrow_red.png" />
                                            </Trigger>
                                        </Style.Triggers>
                                    </Style>
                                </Image.Style>
                            </Image>
                        </local:ButtonDark>
                        <local:ButtonDark ToolTip="Forward" x:Name="ForwardButton" Click="ForwardButton_Click">
                            <local:ButtonDark.IsEnabled>
                                <MultiBinding Converter="{StaticResource ForwardButtonEnabledConverter}" Mode="OneWay">
                                    <Binding Path="CurrentTab.HistoryPosition" Mode="OneWay"/>
                                    <Binding Path="CurrentTab.History.Count" Mode="OneWay"/>
                                </MultiBinding>
                            </local:ButtonDark.IsEnabled>
                            <Image x:Name="ForwardButtonImage" RenderTransformOrigin="0.5,0.5">
                                <Image.RenderTransform>
                                    <ScaleTransform ScaleX="-1" ScaleY="-1"/>
                                </Image.RenderTransform>
                                <Image.Style>
                                    <Style TargetType="{x:Type Image}">
                                        <Style.Triggers>
                                            <Trigger Property="IsEnabled" Value="False">
                                                <Setter Property="Opacity" Value="0.2" />
                                            </Trigger>
                                            <Trigger Property="IsMouseOver" Value="False">
                                                <Setter Property="Source" Value="/Resources/arrow_blue.png" />
                                            </Trigger>
                                            <Trigger Property="IsMouseOver" Value="True">
                                                <Setter Property="Source" Value="/Resources/arrow_red.png" />
                                            </Trigger>
                                        </Style.Triggers>
                                    </Style>
                                </Image.Style>
                            </Image>
                        </local:ButtonDark>
                    </StackPanel>

                    <local:TextBoxDark Grid.Row="1" x:Name="SearchBox" ToolTip="Search" TextChanged="SearchBox_TextChanged">
                        <!-- Source - https://stackoverflow.com/a/7433840/12136394 -->
                        <local:TextBoxDark.Style>
                            <Style TargetType="{x:Type TextBox}">
                                <Style.Resources>
                                    <VisualBrush x:Key="CueBannerBrush" AlignmentX="Left" AlignmentY="Center" Stretch="None">
                                        <VisualBrush.Visual>
                                            <Label Content="Filter by name..." Foreground="Gray" />
                                        </VisualBrush.Visual>
                                    </VisualBrush>
                                </Style.Resources>
                                <Style.Triggers>
                                    <Trigger Property="Text" Value="">
                                        <Setter Property="Background" Value="{StaticResource CueBannerBrush}" />
                                    </Trigger>
                                    <Trigger Property="Text" Value="{x:Null}">
                                        <Setter Property="Background" Value="{StaticResource CueBannerBrush}" />
                                    </Trigger>
                                    <Trigger Property="IsKeyboardFocused" Value="True">
                                        <Setter Property="Background" Value="{x:Null}" />
                                    </Trigger>
                                </Style.Triggers>
                            </Style>
                        </local:TextBoxDark.Style>
                    </local:TextBoxDark>
                </Grid>
                <TreeView Grid.Column="0" Grid.Row="1" x:Name="MainTree" Margin="5" DataContext="{Binding Data}" AllowDrop="True"
                          SelectedItemChanged="TreeView_SelectedItemChanged"
                          MouseDoubleClick="MainTree_MouseDoubleClick" PreviewMouseRightButtonDown="MainTree_PreviewMouseRightButtonDown" MouseDown="MainTree_MouseDown"
                          KeyUp="MainTree_KeyUp" KeyDown="MainTree_KeyDown"
                          VirtualizingPanel.IsVirtualizing="True"
                          VirtualizingPanel.VirtualizationMode="Recycling">
                    <TreeView.Resources>
                        <local:ContextMenuDark x:Key="AddMenu">
                            <MenuItem Header="Add" Click="MenuItem_Add_Click"/>
                        </local:ContextMenuDark>
                        <local:ContextMenuDark x:Key="StandaloneTabMenu">
                            <MenuItem Header="Open in new tab" Click="MenuItem_OpenInNewTab_Click"/>
                        </local:ContextMenuDark>

<<<<<<< HEAD
                        <Style TargetType="{x:Type TreeViewItem}">
                            <EventSetter Event="UIElement.DragOver" Handler="TreeView_DragOver"/>
                            <EventSetter Event="UIElement.Drop" Handler="TreeView_Drop"/>
                            <EventSetter Event="UIElement.MouseMove" Handler="TreeView_MouseMove"/>
                            <Style.Triggers>
                                <DataTrigger Binding="{Binding ., ConverterParameter={x:Type undertalelib:UndertaleResource}, Converter={StaticResource ImplementsInterfaceConverter}}" Value="True">
                                    <Setter Property="ContextMenu" Value="{StaticResource UndertaleResourceMenu}"/>
                                </DataTrigger>
                                <DataTrigger Binding="{Binding ItemsSource, ConverterParameter={x:Type scol:IList}, Converter={StaticResource ImplementsInterfaceConverter}, RelativeSource={RelativeSource Mode=Self}}" Value="True">
=======
                        <Style x:Key="BaseTreeViewItemStyle" TargetType="{x:Type TreeViewItem}">
                            <EventSetter Event="TreeViewItem.DragOver" Handler="TreeView_DragOver"/>
                            <EventSetter Event="TreeViewItem.Drop" Handler="TreeView_Drop"/>
                            <EventSetter Event="TreeViewItem.MouseMove" Handler="TreeView_MouseMove"/>
                            <Style.Triggers>
                                <DataTrigger Binding="{Binding ItemsSource, RelativeSource={RelativeSource Self}, Converter={StaticResource ImplementsInterfaceConverter}, ConverterParameter={x:Type scol:IList}}" Value="True">
>>>>>>> bd374d7a
                                    <Setter Property="ContextMenu" Value="{StaticResource AddMenu}"/>
                                </DataTrigger>
                                <DataTrigger Binding="{Binding ItemsSource, ConverterParameter={x:Type cmod:ICollectionView}, Converter={StaticResource ImplementsInterfaceConverter}, RelativeSource={RelativeSource Mode=Self}}" Value="True">
                                    <Setter Property="ContextMenu" Value="{StaticResource AddMenu}"/>
                                </DataTrigger>
                                <Trigger Property="Tag" Value="StandaloneTab">
                                    <Setter Property="ContextMenu" Value="{StaticResource StandaloneTabMenu}"/>
                                </Trigger>
                            </Style.Triggers>
                        </Style>

                        <Style TargetType="{x:Type TreeViewItem}" BasedOn="{StaticResource BaseTreeViewItemStyle}"/>

                        <!-- FIXME: Ideally this would belong in ResourceListTreeViewItem.xaml resources, however I couldn't figure out
                             the inheritance. -->
                        <Style TargetType="{x:Type local:ResourceListTreeViewItem}" BasedOn="{StaticResource BaseTreeViewItemStyle}">
                            <Style.Triggers>
                                <DataTrigger Binding="{Binding ItemsSource, RelativeSource={RelativeSource Self}}" Value="{x:Null}">
                                    <Setter Property="Visibility" Value="Collapsed" />
                                </DataTrigger>
                                <!--
                                    Every header should be visible if a data file is not loaded, as seen in previous versions of
                                    the tool.
                                -->
                                <DataTrigger Binding="{Binding DataContext, RelativeSource={RelativeSource Self}}" Value="{x:Null}">
                                    <Setter Property="Visibility" Value="Visible" />
                                </DataTrigger>
                            </Style.Triggers>
                        </Style>
                    </TreeView.Resources>
<<<<<<< HEAD
                    <TreeViewItem Header="Data" IsExpanded="True" FontFamily="Comic Sans MS">
                        <TreeViewItem Header="General info" Visibility="{Binding GeneralInfo, Converter={StaticResource VisibleIfNotNull}}" Tag="StandaloneTab">
                            <TreeViewItem.Style>
                                <Style TargetType="{x:Type TreeViewItem}">
                                    <Setter Property="ContextMenu" Value="{StaticResource StandaloneTabMenu}"/>
                                </Style>
                            </TreeViewItem.Style>
                        </TreeViewItem>
                        <TreeViewItem Header="Global init" Visibility="{Binding GlobalInitScripts, Converter={StaticResource VisibleIfNotNull}}" Tag="StandaloneTab">
                            <TreeViewItem.Style>
                                <Style TargetType="{x:Type TreeViewItem}">
                                    <Setter Property="ContextMenu" Value="{StaticResource StandaloneTabMenu}"/>
                                </Style>
                            </TreeViewItem.Style>
                        </TreeViewItem>
=======
                    <TreeViewItem Header="Data" IsExpanded="True">
                        <TreeViewItem Header="General info" Visibility="{Binding GeneralInfo, Converter={StaticResource VisibleIfNotNull}}" Tag="StandaloneTab"/>
                        <TreeViewItem Header="Global init" Visibility="{Binding GlobalInitScripts, Converter={StaticResource VisibleIfNotNull}}" Tag="StandaloneTab"/>
>>>>>>> bd374d7a
                        <TreeViewItem Header="Game End scripts" Visibility="{Binding GameEndScripts, Converter={StaticResource VisibleIfNotNull}}"/>
                        <local:ResourceListTreeViewItem Header="Audio groups" ItemsSource="{Binding AudioGroups, Converter={StaticResource FilteredViewConverter}}">
                            <local:ResourceListTreeViewItem.DefaultItemTemplate>
                                <HierarchicalDataTemplate DataType="{x:Type undertale:UndertaleAudioGroup}">
                                    <TextBlock Text="{Binding Name.Content}" />
                                </HierarchicalDataTemplate>
                            </local:ResourceListTreeViewItem.DefaultItemTemplate>
                        </local:ResourceListTreeViewItem>
                        <local:ResourceListTreeViewItem Header="Sounds" ItemsSource="{Binding Sounds, Converter={StaticResource FilteredViewConverter}}">
                            <local:ResourceListTreeViewItem.DefaultItemTemplate>
                                <HierarchicalDataTemplate DataType="{x:Type undertale:UndertaleSound}">
                                    <TextBlock Text="{Binding Name.Content}" />
                                </HierarchicalDataTemplate>
                            </local:ResourceListTreeViewItem.DefaultItemTemplate>
                        </local:ResourceListTreeViewItem>
                        <local:ResourceListTreeViewItem Header="Sprites" ItemsSource="{Binding Sprites, Converter={StaticResource FilteredViewConverter}}">
                            <local:ResourceListTreeViewItem.DefaultItemTemplate>
                                <HierarchicalDataTemplate DataType="{x:Type undertale:UndertaleSprite}">
                                    <Grid>
                                        <TextBlock Text="{Binding Name.Content}" Margin="22,0,0,0"/>
                                        <Image
                                            Width="20" 
                                            Height="20"
                                            HorizontalAlignment="Left"
                                            Source="{Binding Textures[0].Texture, Converter={StaticResource UndertaleCachedImageLoader}, Mode=OneTime}">
                                        </Image>
                                    </Grid>
                                </HierarchicalDataTemplate>
<<<<<<< HEAD
                            </TreeViewItem.ItemTemplate>
                        </TreeViewItem>
                        <TreeViewItem x:Name="BackgroundsItemsList" Header="Backgrounds &amp; Tile sets" ItemsSource="{Binding Backgrounds, Converter={StaticResource FilteredViewConverter}}" Visibility="{Binding Backgrounds, Converter={StaticResource VisibleIfNotNull}}">
                            <TreeViewItem.ItemTemplate>
=======
                            </local:ResourceListTreeViewItem.DefaultItemTemplate>
                        </local:ResourceListTreeViewItem>
                        <local:ResourceListTreeViewItem x:Name="BackgroundsItemsList" Header="Backgrounds &amp; Tile sets" ItemsSource="{Binding Backgrounds, Converter={StaticResource FilteredViewConverter}}">
                            <local:ResourceListTreeViewItem.DefaultItemTemplate>
>>>>>>> bd374d7a
                                <HierarchicalDataTemplate DataType="{x:Type undertale:UndertaleBackground}">
                                    <TextBlock Text="{Binding Name.Content}" />
                                </HierarchicalDataTemplate>
                            </local:ResourceListTreeViewItem.DefaultItemTemplate>
                        </local:ResourceListTreeViewItem>
                        <local:ResourceListTreeViewItem Header="Paths" ItemsSource="{Binding Paths, Converter={StaticResource FilteredViewConverter}}">
                            <local:ResourceListTreeViewItem.DefaultItemTemplate>
                                <HierarchicalDataTemplate DataType="{x:Type undertale:UndertalePath}">
                                    <TextBlock Text="{Binding Name.Content}" />
                                </HierarchicalDataTemplate>
                            </local:ResourceListTreeViewItem.DefaultItemTemplate>
                        </local:ResourceListTreeViewItem>
                        <local:ResourceListTreeViewItem Header="Scripts" ItemsSource="{Binding Scripts, Converter={StaticResource FilteredViewConverter}}">
                            <local:ResourceListTreeViewItem.DefaultItemTemplate>
                                <HierarchicalDataTemplate DataType="{x:Type undertale:UndertaleScript}">
                                    <TextBlock Text="{Binding Name.Content}" />
                                </HierarchicalDataTemplate>
                            </local:ResourceListTreeViewItem.DefaultItemTemplate>
                        </local:ResourceListTreeViewItem>
                        <local:ResourceListTreeViewItem Header="Shaders" ItemsSource="{Binding Shaders, Converter={StaticResource FilteredViewConverter}}">
                            <local:ResourceListTreeViewItem.DefaultItemTemplate>
                                <HierarchicalDataTemplate DataType="{x:Type undertale:UndertaleShader}">
                                    <TextBlock Text="{Binding Name.Content}" />
                                </HierarchicalDataTemplate>
                            </local:ResourceListTreeViewItem.DefaultItemTemplate>
                        </local:ResourceListTreeViewItem>
                        <local:ResourceListTreeViewItem Header="Fonts" ItemsSource="{Binding Fonts, Converter={StaticResource FilteredViewConverter}}">
                            <local:ResourceListTreeViewItem.DefaultItemTemplate>
                                <HierarchicalDataTemplate DataType="{x:Type undertale:UndertaleFont}">
                                    <TextBlock Text="{Binding Name.Content}" />
                                </HierarchicalDataTemplate>
                            </local:ResourceListTreeViewItem.DefaultItemTemplate>
                        </local:ResourceListTreeViewItem>
                        <local:ResourceListTreeViewItem Header="Timelines" ItemsSource="{Binding Timelines, Converter={StaticResource FilteredViewConverter}}">
                            <local:ResourceListTreeViewItem.DefaultItemTemplate>
                                <HierarchicalDataTemplate DataType="{x:Type undertale:UndertaleTimeline}">
                                    <TextBlock Text="{Binding Name.Content}" />
                                </HierarchicalDataTemplate>
                            </local:ResourceListTreeViewItem.DefaultItemTemplate>
                        </local:ResourceListTreeViewItem>
                        <local:ResourceListTreeViewItem Header="Game objects" ItemsSource="{Binding GameObjects, Converter={StaticResource FilteredViewConverter}}">
                            <local:ResourceListTreeViewItem.DefaultItemTemplate>
                                <HierarchicalDataTemplate DataType="{x:Type undertale:UndertaleGameObject}">
                                    <Grid>
                                        <TextBlock Text="{Binding Name.Content}" Margin="22,0,0,0"/>
                                        <Image
                                            Width="20"
                                            Height="20"
                                            HorizontalAlignment="Left"
                                            Source="{Binding Sprite.Textures[0].Texture, Converter={StaticResource UndertaleCachedImageLoader}, Mode=OneTime}"
                                            >
                                        </Image>
                                    </Grid>
                                </HierarchicalDataTemplate>
                            </local:ResourceListTreeViewItem.DefaultItemTemplate>
                        </local:ResourceListTreeViewItem>
                        <local:ResourceListTreeViewItem Header="Rooms" ItemsSource="{Binding Rooms, Converter={StaticResource FilteredViewConverter}}">
                            <local:ResourceListTreeViewItem.DefaultItemTemplate>
                                <HierarchicalDataTemplate DataType="{x:Type undertale:UndertaleRoom}">
                                    <TextBlock Text="{Binding Name.Content}" />
                                </HierarchicalDataTemplate>
                            </local:ResourceListTreeViewItem.DefaultItemTemplate>
                        </local:ResourceListTreeViewItem>
                        <local:ResourceListTreeViewItem Header="Extensions" ItemsSource="{Binding Extensions, Converter={StaticResource FilteredViewConverter}}">
                            <local:ResourceListTreeViewItem.DefaultItemTemplate>
                                <HierarchicalDataTemplate DataType="{x:Type undertale:UndertaleExtension}">
                                    <TextBlock Text="{Binding Name.Content}" />
                                </HierarchicalDataTemplate>
                            </local:ResourceListTreeViewItem.DefaultItemTemplate>
                        </local:ResourceListTreeViewItem>
                        <local:ResourceListTreeViewItem Header="Texture page items" ItemsSource="{Binding TexturePageItems, Converter={StaticResource FilteredViewConverter}}">
                            <local:ResourceListTreeViewItem.DefaultItemTemplate>
                                <HierarchicalDataTemplate DataType="{x:Type undertale:UndertaleTexturePageItem}">
                                    <Grid>
                                        <TextBlock Text="{Binding .}" Margin="22,0,0,0"/>
                                        <Viewbox Stretch="Uniform" StretchDirection="DownOnly" Width="20" Height="20" HorizontalAlignment="Left">
                                            <Border>
                                                <local:UndertaleTexturePageItemDisplay x:Name="ItemDisplay" DisplayBorder="False"/>
                                            </Border>
                                        </Viewbox>
                                    </Grid>
                                </HierarchicalDataTemplate>
<<<<<<< HEAD
                            </TreeViewItem.ItemTemplate>
                        </TreeViewItem>
                        <TreeViewItem x:Name="CodeItemsList" Header="Code" ItemsSource="{Binding Code, Converter={StaticResource FilteredViewConverter}}" Visibility="{Binding Code, Converter={StaticResource VisibleIfNotNull}}">
                            <TreeViewItem.ItemContainerStyle>
                                <Style TargetType="{x:Type TreeViewItem}">
                                    <Setter Property="ContextMenu" Value="{StaticResource UndertaleResourceMenu}"/>
=======
                            </local:ResourceListTreeViewItem.DefaultItemTemplate>
                        </local:ResourceListTreeViewItem>
                        <local:ResourceListTreeViewItem x:Name="CodeItemsList" Header="Code" ItemsSource="{Binding Code, Converter={StaticResource FilteredViewConverter}}">
                            <local:ResourceListTreeViewItem.ItemContainerStyle>
                                <Style TargetType="{x:Type TreeViewItem}" BasedOn="{StaticResource UndertaleModTool.ResourceListTreeViewItem.ItemContainerStyle}">
>>>>>>> bd374d7a
                                    <Setter Property="Foreground" Value="Gray"/>
                                    <Style.Triggers>
                                        <DataTrigger Binding="{Binding ParentEntry}" Value="{x:Null}">
                                            <Setter Property="Foreground" Value="{DynamicResource {x:Static SystemColors.ControlTextBrushKey}}"/>
                                        </DataTrigger>
                                    </Style.Triggers>
                                </Style>
                            </local:ResourceListTreeViewItem.ItemContainerStyle>
                            <local:ResourceListTreeViewItem.DefaultItemTemplate>
                                <HierarchicalDataTemplate DataType="{x:Type undertale:UndertaleCode}">
                                    <TextBlock Text="{Binding Name.Content}" />
                                </HierarchicalDataTemplate>
                            </local:ResourceListTreeViewItem.DefaultItemTemplate>
                        </local:ResourceListTreeViewItem>
                        <local:ResourceListTreeViewItem Header="Variables" ItemsSource="{Binding Variables, Converter={StaticResource FilteredViewConverter}}">
                            <local:ResourceListTreeViewItem.DefaultItemTemplate>
                                <HierarchicalDataTemplate DataType="{x:Type undertale:UndertaleVariable}">
                                    <TextBlock Text="{Binding Name.Content}" />
                                </HierarchicalDataTemplate>
                            </local:ResourceListTreeViewItem.DefaultItemTemplate>
                        </local:ResourceListTreeViewItem>
                        <local:ResourceListTreeViewItem Header="Functions" ItemsSource="{Binding Functions, Converter={StaticResource FilteredViewConverter}}">
                            <local:ResourceListTreeViewItem.DefaultItemTemplate>
                                <HierarchicalDataTemplate DataType="{x:Type undertale:UndertaleFunction}">
                                    <TextBlock Text="{Binding Name.Content}" />
                                </HierarchicalDataTemplate>
                            </local:ResourceListTreeViewItem.DefaultItemTemplate>
                        </local:ResourceListTreeViewItem>
                        <local:ResourceListTreeViewItem Header="Code locals" ItemsSource="{Binding CodeLocals, Converter={StaticResource FilteredViewConverter}}">
                            <local:ResourceListTreeViewItem.DefaultItemTemplate>
                                <HierarchicalDataTemplate DataType="{x:Type undertale:UndertaleCodeLocals}">
                                    <TextBlock Text="{Binding Name.Content}" />
                                </HierarchicalDataTemplate>
                            </local:ResourceListTreeViewItem.DefaultItemTemplate>
                        </local:ResourceListTreeViewItem>
                        <local:ResourceListTreeViewItem Header="Strings" ItemsSource="{Binding Strings, Converter={StaticResource FilteredViewConverter}}">
                            <local:ResourceListTreeViewItem.DefaultItemTemplate>
                                <HierarchicalDataTemplate DataType="{x:Type undertale:UndertaleString}">
                                    <TextBlock Text="{Binding Content, Converter={StaticResource StringTitleConverter}, Mode=OneWay}" />
                                </HierarchicalDataTemplate>
                            </local:ResourceListTreeViewItem.DefaultItemTemplate>
                        </local:ResourceListTreeViewItem>
                        <local:ResourceListTreeViewItem Header="Embedded textures" ItemsSource="{Binding EmbeddedTextures, Converter={StaticResource FilteredViewConverter}}">
                            <local:ResourceListTreeViewItem.DefaultItemTemplate>
                                <HierarchicalDataTemplate DataType="{x:Type undertale:UndertaleEmbeddedTexture}">
                                    <TextBlock Text="{Binding .}" />
                                </HierarchicalDataTemplate>
                            </local:ResourceListTreeViewItem.DefaultItemTemplate>
                        </local:ResourceListTreeViewItem>
                        <local:ResourceListTreeViewItem Header="Embedded audio" ItemsSource="{Binding EmbeddedAudio, Converter={StaticResource FilteredViewConverter}}">
                            <local:ResourceListTreeViewItem.DefaultItemTemplate>
                                <HierarchicalDataTemplate DataType="{x:Type undertale:UndertaleEmbeddedAudio}">
                                    <TextBlock Text="{Binding .}" />
                                </HierarchicalDataTemplate>
                            </local:ResourceListTreeViewItem.DefaultItemTemplate>
                        </local:ResourceListTreeViewItem>
                        <local:ResourceListTreeViewItem Header="Texture group information" ItemsSource="{Binding TextureGroupInfo, Converter={StaticResource FilteredViewConverter}}">
                            <local:ResourceListTreeViewItem.DefaultItemTemplate>
                                <HierarchicalDataTemplate DataType="{x:Type undertale:UndertaleTextureGroupInfo}">
                                    <TextBlock Text="{Binding Name.Content}" />
                                </HierarchicalDataTemplate>
                            </local:ResourceListTreeViewItem.DefaultItemTemplate>
                        </local:ResourceListTreeViewItem>
                        <local:ResourceListTreeViewItem Header="Embedded images" ItemsSource="{Binding EmbeddedImages, Converter={StaticResource FilteredViewConverter}}">
                            <local:ResourceListTreeViewItem.DefaultItemTemplate>
                                <HierarchicalDataTemplate DataType="{x:Type undertale:UndertaleEmbeddedImage}">
                                    <TextBlock Text="{Binding Name.Content}" />
                                </HierarchicalDataTemplate>
                            </local:ResourceListTreeViewItem.DefaultItemTemplate>
                        </local:ResourceListTreeViewItem>
                        <local:ResourceListTreeViewItem Header="Particle systems" ItemsSource="{Binding ParticleSystems, Converter={StaticResource FilteredViewConverter}}">
                            <local:ResourceListTreeViewItem.DefaultItemTemplate>
                                <HierarchicalDataTemplate DataType="{x:Type undertale:UndertaleParticleSystem}">
                                    <TextBlock Text="{Binding Name.Content}" />
                                </HierarchicalDataTemplate>
                            </local:ResourceListTreeViewItem.DefaultItemTemplate>
                        </local:ResourceListTreeViewItem>
                        <local:ResourceListTreeViewItem Header="Particle system emitters" ItemsSource="{Binding ParticleSystemEmitters, Converter={StaticResource FilteredViewConverter}}">
                            <local:ResourceListTreeViewItem.DefaultItemTemplate>
                                <HierarchicalDataTemplate DataType="{x:Type undertale:UndertaleParticleSystemEmitter}">
                                    <TextBlock Text="{Binding Name.Content}" />
                                </HierarchicalDataTemplate>
                            </local:ResourceListTreeViewItem.DefaultItemTemplate>
                        </local:ResourceListTreeViewItem>
                    </TreeViewItem>
                </TreeView>

                <GridSplitter Grid.Column="1" Grid.RowSpan="2" HorizontalAlignment="Center" VerticalAlignment="Stretch" ShowsPreview="True" Width="3" Background="#FFC7C7C7" Opacity="0.25"/>

                <Grid Grid.Column="2" Grid.RowSpan="2">
                    <Grid.RowDefinitions>
                        <RowDefinition Height="Auto"/>
                        <RowDefinition Height="*"/>
                    </Grid.RowDefinitions>

                    <Grid Grid.Row="0" x:Name="TabsGrid" UseLayoutRounding="True" Margin="0,0,0,3">
                        <Grid.ColumnDefinitions>
                            <ColumnDefinition Width="*"/>
                            <ColumnDefinition Width="Auto"/>
                        </Grid.ColumnDefinitions>
                        <ScrollViewer Grid.Column="0" x:Name="TabScrollViewer" Height="26"
                                      HorizontalScrollBarVisibility="Hidden" VerticalScrollBarVisibility="Hidden"
                                      PreviewMouseWheel="TabScrollViewer_PreviewMouseWheel">
                            <local:TabControlDark x:Name="TabController" Height="22" TabStripPlacement="Top" ItemsSource="{Binding Tabs, Mode=OneWay}" SelectedIndex="{Binding CurrentTabIndex}"
                                                  SelectionChanged="TabController_SelectionChanged">
                                <local:TabControlDark.Resources>
                                    <local:ContextMenuDark x:Key="TabMenu">
                                        <MenuItem Header="Close" Click="CloseTabMenuItem_Click" InputGestureText="Ctrl+W"/>
                                        <MenuItem Header="Close other tabs" Click="CloseOtherTabsMenuItem_Click">
                                            <MenuItem.Style>
                                                <Style TargetType="{x:Type MenuItem}">
                                                    <Style.Triggers>
                                                        <DataTrigger Binding="{Binding Tabs.Count, Mode=OneWay, RelativeSource={RelativeSource AncestorType={x:Type local:MainWindow}, Mode=FindAncestor}}" Value="1">
                                                            <Setter Property="IsEnabled" Value="False"/>
                                                        </DataTrigger>
                                                    </Style.Triggers>
                                                </Style>
                                            </MenuItem.Style>
                                        </MenuItem>
                                        <MenuItem Header="Close all tabs" Command="{x:Static local:MainWindow.CloseAllTabsCommand}" InputGestureText="Ctrl+Shift+W"/>
                                    </local:ContextMenuDark>
                                </local:TabControlDark.Resources>
                                <local:TabControlDark.ItemContainerStyle>
                                    <Style TargetType="{x:Type TabItem}">
                                        <Setter Property="TabIndex" Value="{Binding TabIndex, Mode=OneWay}"/>
                                        <Setter Property="ContextMenu" Value="{StaticResource TabMenu}"/>
                                        <Setter Property="AllowDrop" Value="True"/>
                                        <EventSetter Event="UIElement.MouseUp" Handler="TabItem_MouseUp"/>
                                        <EventSetter Event="UIElement.PreviewMouseMove" Handler="TabItem_PreviewMouseMove"/>
                                        <EventSetter Event="UIElement.Drop" Handler="TabItem_Drop"/>
                                        <Style.Triggers>
                                            <DataTrigger Binding="{Binding TabTitle, Mode=OneTime}" Value="Welcome!">
                                                <Setter Property="ContextMenu" Value="{x:Null}"/>
                                            </DataTrigger>
                                        </Style.Triggers>
                                    </Style>
                                </local:TabControlDark.ItemContainerStyle>
                                <local:TabControlDark.ItemTemplate>
                                    <DataTemplate DataType="{x:Type local:Tab}">
                                        <StackPanel Orientation="Horizontal">
                                            <TextBlock Initialized="TabTitleText_Initialized">
                                            <!-- "TextBlock.Text" binding is set in code-behind -->
                                            </TextBlock>
                                            <local:ButtonDark Background="Transparent" Width="16" Height="16" BorderThickness="0" Margin="12,0,0,0"
                                                              Click="TabCloseButton_OnClick" MouseEnter="TabCloseButton_MouseEnter" MouseLeave="TabCloseButton_MouseLeave">
                                                <local:ButtonDark.Style>
                                                    <Style TargetType="{x:Type Button}">
                                                        <Style.Triggers>
                                                            <DataTrigger Binding="{Binding TabTitle, Mode=OneTime}" Value="Welcome!">
                                                                <Setter Property="Visibility" Value="Collapsed"/>
                                                            </DataTrigger>
                                                        </Style.Triggers>
                                                    </Style>
                                                </local:ButtonDark.Style>
                                                <Image Source="/Resources/X.png"/>
                                            </local:ButtonDark>
                                        </StackPanel>
                                    </DataTemplate>
                                </local:TabControlDark.ItemTemplate>
                                <local:TabControlDark.ContentTemplate>
                                    <DataTemplate DataType="{x:Type local:Tab}"/>
                                </local:TabControlDark.ContentTemplate>
                            </local:TabControlDark>
                        </ScrollViewer>
                        <StackPanel Grid.Column="1" Margin="5" Orientation="Horizontal" RenderOptions.BitmapScalingMode="NearestNeighbor">
                            <StackPanel.Visibility>
                                <MultiBinding Converter="{StaticResource CompareNumbersConverter}" ConverterParameter="&gt;" Mode="OneWay">
                                    <Binding Path="ActualWidth" Mode="OneWay" ElementName="TabController"/>
                                    <Binding Path="ActualWidth" Mode="OneWay" ElementName="TabsGrid"/>
                                </MultiBinding>
                            </StackPanel.Visibility>
                            <local:ButtonDark Width="16" Height="16" Click="TabsScrollLeftButton_Click">
                                <Image Source="/Resources/tabs_left_button.png" Stretch="None"/>
                            </local:ButtonDark>
                            <local:ButtonDark Width="16" Height="16" Click="TabsScrollRightButton_Click">
                                <Image Source="/Resources/tabs_right_button.png" Stretch="None"/>
                            </local:ButtonDark>
                        </StackPanel>
                    </Grid>
                    <ScrollViewer Grid.Row="1" VerticalScrollBarVisibility="Auto" PreviewMouseWheel="ScrollViewer_PreviewMouseWheel">
                        <ContentControl Margin="10" Content="{Binding Selected, Mode=OneWay}" x:Name="DataEditor">
                            <ContentControl.Resources>
                                <DataTemplate DataType="{x:Type local:DescriptionView}">
                                    <StackPanel>
                                        <TextBlock Text="{Binding Heading, Mode=OneWay}" FontWeight="Bold"/>
                                        <Separator/>
                                        <TextBlock Text="{Binding Description, Mode=OneWay}"/>
                                    </StackPanel>
                                </DataTemplate>

                                <DataTemplate DataType="{x:Type local:GeneralInfoEditor}">
                                    <local:UndertaleGeneralInfoEditor/>
                                </DataTemplate>

                                <DataTemplate DataType="{x:Type local:GlobalInitEditor}">
                                    <local:UndertaleGlobalInitEditor/>
                                </DataTemplate>

                                <DataTemplate DataType="{x:Type local:GameEndEditor}">
                                    <local:UndertaleGameEndEditor/>
                                </DataTemplate>

                                <DataTemplate DataType="{x:Type undertale:UndertaleAudioGroup}">
                                    <local:UndertaleAudioGroupEditor/>
                                </DataTemplate>

                                <DataTemplate DataType="{x:Type undertale:UndertaleSound}">
                                    <local:UndertaleSoundEditor/>
                                </DataTemplate>

                                <DataTemplate DataType="{x:Type undertale:UndertaleBackground}">
                                    <local:UndertaleBackgroundEditor/>
                                </DataTemplate>

                                <DataTemplate DataType="{x:Type undertale:UndertaleEmbeddedTexture}">
                                    <local:UndertaleEmbeddedTextureEditor/>
                                </DataTemplate>

                                <DataTemplate DataType="{x:Type undertale:UndertaleEmbeddedAudio}">
                                    <local:UndertaleEmbeddedAudioEditor/>
                                </DataTemplate>

                                <DataTemplate DataType="{x:Type undertale:UndertaleTexturePageItem}">
                                    <local:UndertaleTexturePageItemEditor/>
                                </DataTemplate>

                                <DataTemplate DataType="{x:Type undertale:UndertaleEmbeddedImage}">
                                    <local:UndertaleEmbeddedImageEditor/>
                                </DataTemplate>

                                <DataTemplate DataType="{x:Type undertale:UndertaleTextureGroupInfo}">
                                    <local:UndertaleTextureGroupInfoEditor/>
                                </DataTemplate>

                                <DataTemplate DataType="{x:Type undertale:UndertaleSprite}">
                                    <local:UndertaleSpriteEditor/>
                                </DataTemplate>

                                <DataTemplate DataType="{x:Type undertale:UndertaleScript}">
                                    <local:UndertaleScriptEditor/>
                                </DataTemplate>

                                <DataTemplate DataType="{x:Type undertale:UndertaleShader}">
                                    <local:UndertaleShaderEditor/>
                                </DataTemplate>

                                <DataTemplate DataType="{x:Type undertale:UndertalePath}">
                                    <local:UndertalePathEditor/>
                                </DataTemplate>

                                <DataTemplate DataType="{x:Type undertale:UndertaleFont}">
                                    <local:UndertaleFontEditor/>
                                </DataTemplate>

                                <DataTemplate DataType="{x:Type undertale:UndertaleTimeline}">
                                    <local:UndertaleTimelineEditor/>
                                </DataTemplate>

                                <DataTemplate DataType="{x:Type undertale:UndertaleGameObject}">
                                    <local:UndertaleGameObjectEditor/>
                                </DataTemplate>

                                <DataTemplate x:Key="roomRendererTemplate">
                                    <local:UndertaleRoomRenderer/>
                                </DataTemplate>
                                <DataTemplate DataType="{x:Type undertale:UndertaleRoom}">
                                    <local:UndertaleRoomEditor/>
                                </DataTemplate>

                                <DataTemplate DataType="{x:Type undertale:UndertaleExtension}">
                                    <local:UndertaleExtensionEditor/>
                                </DataTemplate>

                                <DataTemplate DataType="{x:Type undertale:UndertaleExtensionFile}">
                                    <local:UndertaleExtensionFileEditor/>
                                </DataTemplate>

                                <DataTemplate DataType="{x:Type undertale:UndertaleExtensionFunction}">
                                    <local:UndertaleExtensionFunctionEditor/>
                                </DataTemplate>

                                <DataTemplate DataType="{x:Type undertale:UndertaleCode}">
                                    <local:UndertaleCodeEditor/>
                                </DataTemplate>

                                <DataTemplate DataType="{x:Type undertale:UndertaleString}">
                                    <local:UndertaleStringEditor/>
                                </DataTemplate>

                                <DataTemplate DataType="{x:Type undertale:UndertaleVariable}">
                                    <local:UndertaleVariableEditor/>
                                </DataTemplate>

                                <DataTemplate DataType="{x:Type undertale:UndertaleFunction}">
                                    <local:UndertaleFunctionEditor/>
                                </DataTemplate>

                                <DataTemplate DataType="{x:Type undertale:UndertaleCodeLocals}">
                                    <local:UndertaleCodeLocalsEditor/>
                                </DataTemplate>

                                <DataTemplate DataType="{x:Type undertalelib:UndertaleChunkVARI}">
                                    <local:UndertaleVariableChunkEditor/>
                                </DataTemplate>

                                <DataTemplate DataType="{x:Type undertale:UndertaleParticleSystem}">
                                    <local:UndertaleParticleSystemEditor/>
                                </DataTemplate>
                                <DataTemplate DataType="{x:Type undertale:UndertaleParticleSystemEmitter}">
                                    <local:UndertaleParticleSystemEmitterEditor/>
                                </DataTemplate>
                            </ContentControl.Resources>
                        </ContentControl>
                    </ScrollViewer>
                    <Image Margin="0,0,14,11" Grid.Row="1" Source="/Resources/spr_flowey_wink.png"  Stretch="None" HorizontalAlignment="Right" VerticalAlignment="Bottom" Cursor="Hand" x:Name="FloweyClickable" MouseDown="Flowey_MouseDown" MouseEnter="Flowey_MouseEnter" MouseLeave="Flowey_MouseLeave" Opacity="0"/>
                    <Label Content="Howdy!" HorizontalAlignment="Right" VerticalAlignment="Bottom" VerticalContentAlignment="Bottom" x:Name="ObjectLabel" Opacity="0"
                       Grid.Row="1"
                       Margin="0,0,10,67" Foreground="Black"/>
                </Grid>
            </Grid>
        </DockPanel>
        <Border Background="Black" x:Name="room_dogcheck" Visibility="Collapsed">
            <Grid RenderOptions.BitmapScalingMode="NearestNeighbor">
                <Grid.ColumnDefinitions>
                    <ColumnDefinition Width="2*"/>
                    <ColumnDefinition Width="1*"/>
                    <ColumnDefinition Width="2*"/>
                </Grid.ColumnDefinitions>
                <Grid.RowDefinitions>
                    <RowDefinition Height="2*"/>
                    <RowDefinition Height="1*"/>
                    <RowDefinition Height="2*"/>
                </Grid.RowDefinitions>
                <Image Grid.Row="1" Grid.Column="1">
                    <Image.Triggers>
                        <EventTrigger RoutedEvent="FrameworkElement.Loaded">
                            <BeginStoryboard>
                                <Storyboard RepeatBehavior="Forever">
                                    <ObjectAnimationUsingKeyFrames Storyboard.TargetProperty="Source"
                                                   Duration="0:0:0.4">
                                        <DiscreteObjectKeyFrame KeyTime="0:0:0.00">
                                            <DiscreteObjectKeyFrame.Value>
                                                <BitmapImage UriSource="Resources/spr_tobdogl/0.png"/>
                                            </DiscreteObjectKeyFrame.Value>
                                        </DiscreteObjectKeyFrame>
                                        <DiscreteObjectKeyFrame KeyTime="0:0:0.2">
                                            <DiscreteObjectKeyFrame.Value>
                                                <BitmapImage UriSource="Resources/spr_tobdogl/1.png"/>
                                            </DiscreteObjectKeyFrame.Value>
                                        </DiscreteObjectKeyFrame>
                                    </ObjectAnimationUsingKeyFrames>
                                </Storyboard>
                            </BeginStoryboard>
                        </EventTrigger>
                    </Image.Triggers>
                </Image>
            </Grid>
        </Border>
    </Grid>
</Window><|MERGE_RESOLUTION|>--- conflicted
+++ resolved
@@ -132,15 +132,8 @@
                                 </DataTrigger>
                             </Style.Triggers>
                         </Style>
-<<<<<<< HEAD
-                    </local:MenuItemDark.Resources>
-
-                    <MenuItem Header="_Search in code" Command="{x:Static local:MainWindow.SearchInCodeCommand}"  InputGestureText="Ctrl+Shift+F"></MenuItem>
-
-=======
                     </MenuItem.Resources>
                     <MenuItem Header="_Search in code" Command="{x:Static local:MainWindow.SearchInCodeCommand}" InputGestureText="Ctrl+Shift+F"></MenuItem>
->>>>>>> bd374d7a
                     <MenuItem Header="Find unreferenced _assets" Name="FindUnreferencedAssetsItem" Click="MenuItem_FindUnreferencedAssets_Click"/>
                 </local:MenuItemDark>
                 <local:MenuItemDark Header="_Help">
@@ -149,14 +142,10 @@
                 </local:MenuItemDark>
             </Menu>
             <Grid DockPanel.Dock="Bottom">
-<<<<<<< HEAD
-                <local:TextBoxDark x:Name="CommandBox" AcceptsReturn="True" PreviewKeyDown="CommandBox_PreviewKeyDown" Margin="0,0,0,0"/>
-=======
                 <local:TextBoxDark x:Name="CommandBox" AcceptsReturn="True" PreviewKeyDown="CommandBox_PreviewKeyDown" Margin="0,0,35,0"/>
                 <Label Content="None" HorizontalAlignment="Right" VerticalAlignment="Top" VerticalContentAlignment="Top" Name="ObjectLabel"
                        ToolTip="This is an ID (index) of the currently open asset, item, or object. It starts from 0."
                        ToolTipService.InitialShowDelay="200"/>
->>>>>>> bd374d7a
             </Grid>
             <Grid>
                 <Grid.RowDefinitions>
@@ -272,24 +261,12 @@
                             <MenuItem Header="Open in new tab" Click="MenuItem_OpenInNewTab_Click"/>
                         </local:ContextMenuDark>
 
-<<<<<<< HEAD
-                        <Style TargetType="{x:Type TreeViewItem}">
-                            <EventSetter Event="UIElement.DragOver" Handler="TreeView_DragOver"/>
-                            <EventSetter Event="UIElement.Drop" Handler="TreeView_Drop"/>
-                            <EventSetter Event="UIElement.MouseMove" Handler="TreeView_MouseMove"/>
-                            <Style.Triggers>
-                                <DataTrigger Binding="{Binding ., ConverterParameter={x:Type undertalelib:UndertaleResource}, Converter={StaticResource ImplementsInterfaceConverter}}" Value="True">
-                                    <Setter Property="ContextMenu" Value="{StaticResource UndertaleResourceMenu}"/>
-                                </DataTrigger>
-                                <DataTrigger Binding="{Binding ItemsSource, ConverterParameter={x:Type scol:IList}, Converter={StaticResource ImplementsInterfaceConverter}, RelativeSource={RelativeSource Mode=Self}}" Value="True">
-=======
                         <Style x:Key="BaseTreeViewItemStyle" TargetType="{x:Type TreeViewItem}">
                             <EventSetter Event="TreeViewItem.DragOver" Handler="TreeView_DragOver"/>
                             <EventSetter Event="TreeViewItem.Drop" Handler="TreeView_Drop"/>
                             <EventSetter Event="TreeViewItem.MouseMove" Handler="TreeView_MouseMove"/>
                             <Style.Triggers>
                                 <DataTrigger Binding="{Binding ItemsSource, RelativeSource={RelativeSource Self}, Converter={StaticResource ImplementsInterfaceConverter}, ConverterParameter={x:Type scol:IList}}" Value="True">
->>>>>>> bd374d7a
                                     <Setter Property="ContextMenu" Value="{StaticResource AddMenu}"/>
                                 </DataTrigger>
                                 <DataTrigger Binding="{Binding ItemsSource, ConverterParameter={x:Type cmod:ICollectionView}, Converter={StaticResource ImplementsInterfaceConverter}, RelativeSource={RelativeSource Mode=Self}}" Value="True">
@@ -320,27 +297,9 @@
                             </Style.Triggers>
                         </Style>
                     </TreeView.Resources>
-<<<<<<< HEAD
                     <TreeViewItem Header="Data" IsExpanded="True" FontFamily="Comic Sans MS">
-                        <TreeViewItem Header="General info" Visibility="{Binding GeneralInfo, Converter={StaticResource VisibleIfNotNull}}" Tag="StandaloneTab">
-                            <TreeViewItem.Style>
-                                <Style TargetType="{x:Type TreeViewItem}">
-                                    <Setter Property="ContextMenu" Value="{StaticResource StandaloneTabMenu}"/>
-                                </Style>
-                            </TreeViewItem.Style>
-                        </TreeViewItem>
-                        <TreeViewItem Header="Global init" Visibility="{Binding GlobalInitScripts, Converter={StaticResource VisibleIfNotNull}}" Tag="StandaloneTab">
-                            <TreeViewItem.Style>
-                                <Style TargetType="{x:Type TreeViewItem}">
-                                    <Setter Property="ContextMenu" Value="{StaticResource StandaloneTabMenu}"/>
-                                </Style>
-                            </TreeViewItem.Style>
-                        </TreeViewItem>
-=======
-                    <TreeViewItem Header="Data" IsExpanded="True">
                         <TreeViewItem Header="General info" Visibility="{Binding GeneralInfo, Converter={StaticResource VisibleIfNotNull}}" Tag="StandaloneTab"/>
                         <TreeViewItem Header="Global init" Visibility="{Binding GlobalInitScripts, Converter={StaticResource VisibleIfNotNull}}" Tag="StandaloneTab"/>
->>>>>>> bd374d7a
                         <TreeViewItem Header="Game End scripts" Visibility="{Binding GameEndScripts, Converter={StaticResource VisibleIfNotNull}}"/>
                         <local:ResourceListTreeViewItem Header="Audio groups" ItemsSource="{Binding AudioGroups, Converter={StaticResource FilteredViewConverter}}">
                             <local:ResourceListTreeViewItem.DefaultItemTemplate>
@@ -369,17 +328,10 @@
                                         </Image>
                                     </Grid>
                                 </HierarchicalDataTemplate>
-<<<<<<< HEAD
-                            </TreeViewItem.ItemTemplate>
-                        </TreeViewItem>
-                        <TreeViewItem x:Name="BackgroundsItemsList" Header="Backgrounds &amp; Tile sets" ItemsSource="{Binding Backgrounds, Converter={StaticResource FilteredViewConverter}}" Visibility="{Binding Backgrounds, Converter={StaticResource VisibleIfNotNull}}">
-                            <TreeViewItem.ItemTemplate>
-=======
                             </local:ResourceListTreeViewItem.DefaultItemTemplate>
                         </local:ResourceListTreeViewItem>
                         <local:ResourceListTreeViewItem x:Name="BackgroundsItemsList" Header="Backgrounds &amp; Tile sets" ItemsSource="{Binding Backgrounds, Converter={StaticResource FilteredViewConverter}}">
                             <local:ResourceListTreeViewItem.DefaultItemTemplate>
->>>>>>> bd374d7a
                                 <HierarchicalDataTemplate DataType="{x:Type undertale:UndertaleBackground}">
                                     <TextBlock Text="{Binding Name.Content}" />
                                 </HierarchicalDataTemplate>
@@ -462,20 +414,11 @@
                                         </Viewbox>
                                     </Grid>
                                 </HierarchicalDataTemplate>
-<<<<<<< HEAD
-                            </TreeViewItem.ItemTemplate>
-                        </TreeViewItem>
-                        <TreeViewItem x:Name="CodeItemsList" Header="Code" ItemsSource="{Binding Code, Converter={StaticResource FilteredViewConverter}}" Visibility="{Binding Code, Converter={StaticResource VisibleIfNotNull}}">
-                            <TreeViewItem.ItemContainerStyle>
-                                <Style TargetType="{x:Type TreeViewItem}">
-                                    <Setter Property="ContextMenu" Value="{StaticResource UndertaleResourceMenu}"/>
-=======
                             </local:ResourceListTreeViewItem.DefaultItemTemplate>
                         </local:ResourceListTreeViewItem>
                         <local:ResourceListTreeViewItem x:Name="CodeItemsList" Header="Code" ItemsSource="{Binding Code, Converter={StaticResource FilteredViewConverter}}">
                             <local:ResourceListTreeViewItem.ItemContainerStyle>
                                 <Style TargetType="{x:Type TreeViewItem}" BasedOn="{StaticResource UndertaleModTool.ResourceListTreeViewItem.ItemContainerStyle}">
->>>>>>> bd374d7a
                                     <Setter Property="Foreground" Value="Gray"/>
                                     <Style.Triggers>
                                         <DataTrigger Binding="{Binding ParentEntry}" Value="{x:Null}">
