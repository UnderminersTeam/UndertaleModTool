--- conflicted
+++ resolved
@@ -54,8 +54,6 @@
             }
         }
 
-<<<<<<< HEAD
-=======
         public static bool ShowNullEntriesInResourceTree
         {
             get => Settings.Instance.ShowNullEntriesInResourceTree;
@@ -69,26 +67,6 @@
             }
         }
 
-        public static bool ProfileModeEnabled
-        {
-            get => Settings.Instance.ProfileModeEnabled;
-            set
-            {
-                Settings.Instance.ProfileModeEnabled = value;
-                Settings.Save();
-            }
-        }
-
-        public static bool ProfileMessageShown
-        {
-            get => Settings.Instance.ProfileMessageShown;
-            set
-            {
-                Settings.Instance.ProfileMessageShown = value;
-                Settings.Save();
-            }
-        }
->>>>>>> 5e513b18
         public static bool TempRunMessageShow
         {
             get => Settings.Instance.TempRunMessageShow;
