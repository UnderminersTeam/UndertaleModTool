﻿#pragma warning disable CA1416 // Validate platform compatibility

using System;
using System.Collections;
using System.Collections.Concurrent;
using System.Collections.Generic;
using System.Collections.ObjectModel;
using System.ComponentModel;
using System.IO;
using System.Linq;
using System.Text.RegularExpressions;
using System.Threading;
using System.Threading.Tasks;
using System.Windows;
using System.Windows.Input;
using UndertaleModLib;
using UndertaleModLib.Decompiler;
using UndertaleModLib.Models;

namespace UndertaleModTool.Windows
{
    /// <summary>
    /// Interaction logic for SearchInCodeWindow.xaml
    /// </summary>
    public partial class SearchInCodeWindow : Window
    {
        private static readonly MainWindow mainWindow = Application.Current.MainWindow as MainWindow;

        bool isCaseSensitive;
        bool isRegexSearch;
        bool isInAssembly;
        string text;

        int progressCount = 0;
        int resultCount = 0;

        public readonly record struct Result(string Code, int LineNumber, string LineText);

        public ObservableCollection<Result> Results { get; set; } = new();

        ConcurrentDictionary<string, List<(int, string)>> resultsDict;
        ConcurrentBag<string> failedList;
        IEnumerable<KeyValuePair<string, List<(int, string)>>> resultsDictSorted;
        IEnumerable<string> failedListSorted;
        
        Regex keywordRegex;

        GlobalDecompileContext decompileContext;

        LoaderDialog loaderDialog;

        private UndertaleCodeEditor.CodeEditorTab editorTab;

        static bool isSearchInProgress = false;

        public SearchInCodeWindow()
        {
            InitializeComponent();
        }

        private async void SearchButton_Click(object sender, RoutedEventArgs e)
        {
            await Search();
        }

        async Task Search()
        {
            // TODO: Allow this be cancelled, probably make loader inside this window itself.

            if (mainWindow.Data == null)
            {
                this.ShowError("No data.win loaded.");
                return;
            }

            if (mainWindow.Data.IsYYC())
            {
                this.ShowError("Can't search code in YYC game, there's no code to search.");
                return;
            }

            text = SearchTextBox.Text.Replace("\r\n", "\n");

            if (String.IsNullOrEmpty(text))
                return;

            if (isSearchInProgress)
            {
                this.ShowError("Can't search while another search is in progress.");
                return;
            }

            isCaseSensitive = CaseSensitiveCheckBox.IsChecked ?? false;
            isRegexSearch = RegexSearchCheckBox.IsChecked ?? false;
            isInAssembly = InAssemblyCheckBox.IsChecked ?? false;

            if (isRegexSearch)
            {
                try
                {
                    keywordRegex = new(text, isCaseSensitive ? RegexOptions.Compiled : RegexOptions.Compiled | RegexOptions.IgnoreCase);
                }
                catch (ArgumentException e)
                {
                    this.ShowError($"Invalid regex: {e.Message}");
                    return;
                }
            }

            mainWindow.IsEnabled = false;
            this.IsEnabled = false;

            isSearchInProgress = true;

            loaderDialog = new("Searching...", null);
            loaderDialog.Owner = this;
            loaderDialog.PreventClose = true;
            loaderDialog.Show();

            Results.Clear();

            resultsDict = new();
            failedList = new();
            resultsDictSorted = null;
            failedListSorted = null;
            progressCount = 0;
            resultCount = 0;

            if (!isInAssembly)
            {
                decompileContext = new GlobalDecompileContext(mainWindow.Data);
            }

            loaderDialog.SavedStatusText = "Code entries";
            loaderDialog.Update(null, "Code entries", 0, mainWindow.Data.Code.Count);

            await Task.Run(() => Parallel.ForEach(mainWindow.Data.Code, SearchInUndertaleCode));
            await Task.Run(SortResults);

            loaderDialog.Maximum = null;
            loaderDialog.Update("Generating result list...");

            editorTab = isInAssembly ? UndertaleCodeEditor.CodeEditorTab.Disassembly : UndertaleCodeEditor.CodeEditorTab.Decompiled;

            ShowResults();

            loaderDialog.PreventClose = false;
            loaderDialog.Close();
            loaderDialog = null;

            mainWindow.IsEnabled = true;
            this.IsEnabled = true;

            isSearchInProgress = false;
        }

        string GetCodeString(UndertaleCode code)
        {
            // First, try to retrieve source from project (if available)
            if (mainWindow.Project is null || !mainWindow.Project.TryGetCodeSource(code, out string decompiled))
            {
                // Source isn't available - perform decompile
                decompiled = new Underanalyzer.Decompiler.DecompileContext(decompileContext, code, mainWindow.Data.ToolInfo.DecompilerSettings).DecompileToString();
            }
            return decompiled;
        }

        void SearchInUndertaleCode(UndertaleCode code)
        {
            try
            {
                if (code is not null && code.ParentEntry is null)
                {
                    var codeText = isInAssembly
<<<<<<< HEAD
                        ? code.Disassemble(mainWindow.Data.Variables, mainWindow.Data.CodeLocals?.For(code))
                        : GetCodeString(code);
=======
                        ? code.Disassemble(mainWindow.Data.Variables, mainWindow.Data.CodeLocals?.For(code), mainWindow.Data.CodeLocals is null)
                        : TryGetProfileModeGML(code.Name.Content)
                            ?? new Underanalyzer.Decompiler.DecompileContext(decompileContext, code, mainWindow.Data.ToolInfo.DecompilerSettings).DecompileToString();
>>>>>>> bda664c7
                    SearchInCodeText(code.Name.Content, codeText);
                }
                
            }
            // TODO: Look at specific exceptions
            catch (Exception)
            {
                failedList.Add(code.Name.Content);
            }

            Interlocked.Increment(ref progressCount);
            Dispatcher.Invoke(() => loaderDialog.ReportProgress(progressCount));
        }

        void SearchInCodeText(string codeName, string codeText)
        {
            List<int> results = new();

            if (isRegexSearch)
            {
                MatchCollection matches = keywordRegex.Matches(codeText);
                foreach (Match match in matches)
                {
                    results.Add(match.Index);
                }
            }
            else
            {
                StringComparison comparisonType = isCaseSensitive ? StringComparison.CurrentCulture : StringComparison.CurrentCultureIgnoreCase;

                int index = 0;
                while ((index = codeText.IndexOf(text, index, comparisonType)) != -1)
                {
                    results.Add(index);
                    index += text.Length;
                }
            }

            bool nameWritten = false;

            int lineNumber = 0;
            int lineStartIndex = 0;

            foreach (int index in results)
            {
                // Continue from previous line count since results are in order
                for (int i = lineStartIndex; i < index; ++i)
                {
                    if (codeText[i] == '\n')
                    {
                        lineNumber++;
                        lineStartIndex = i + 1;
                    }
                }

                // Start at match.Index so it's only one line in case the search was multiline
                int lineEndIndex = codeText.IndexOf('\n', index);
                lineEndIndex = lineEndIndex == -1 ? codeText.Length : lineEndIndex;

                string lineText = codeText[lineStartIndex..lineEndIndex];

                if (nameWritten == false)
                {
                    resultsDict[codeName] = new List<(int, string)>();
                    nameWritten = true;
                }
                resultsDict[codeName].Add((lineNumber + 1, lineText));

                Interlocked.Increment(ref resultCount);
            }
        }

        void SortResults()
        {
            string[] codeNames = mainWindow.Data.Code.Select(x => x.Name.Content).ToArray();

            resultsDictSorted = resultsDict.OrderBy(c => Array.IndexOf(codeNames, c.Key));
            failedListSorted = failedList.OrderBy(c => Array.IndexOf(codeNames, c));
        }

        public void ShowResults()
        {
            foreach (var result in resultsDictSorted)
            {
                var code = result.Key;
                foreach (var (lineText, lineNumber) in result.Value)
                {
                    Results.Add(new(code, lineText, lineNumber));
                }
            }

            string str = $"{resultCount} result{(resultCount != 1 ? "s" : "")} found in {resultsDictSorted.Count()} code entr{(resultsDictSorted.Count() != 1 ? "ies" : "y")}.";
            if (failedListSorted.Count() > 0)
            {
                str += $" {failedListSorted.Count()} code entr{(failedListSorted.Count() != 1 ? "ies" : "y")} with an error.";
            }
            StatusBarTextBlock.Text = str;
        }

        void OpenSelectedListViewItem(bool inNewTab=false)
        {
            if (isSearchInProgress)
            {
                this.ShowError("Can't open results while a search is in progress.");
                return;
            }

            foreach (Result result in ResultsListView.SelectedItems)
            {
                mainWindow.OpenCodeEntry(result.Code, result.LineNumber, editorTab, inNewTab);
                // Only first one opens in current tab, the rest go into new tabs.
                inNewTab = true;
            }
        }

        static void CopyListViewItems(IEnumerable items)
        {
            string str = String.Join("\n", items
                .Cast<Result>()
                .Select(result => $"{result.Code}\t{result.LineNumber}\t{result.LineText}"));
            Clipboard.SetText(str);
        }

        private async void SearchTextBox_PreviewKeyDown(object sender, KeyEventArgs e)
        {
            if (e.Key == Key.Enter && !Keyboard.Modifiers.HasFlag(ModifierKeys.Shift))
            {
                e.Handled = true;
                await Search();
            }
        }

        private void ListViewItem_MouseDoubleClick(object sender, MouseButtonEventArgs e)
        {
            OpenSelectedListViewItem();
        }

        private void ListViewItem_KeyDown(object sender, KeyEventArgs e)
        {
            if (e.Key == Key.Return)
            {
                OpenSelectedListViewItem();
                e.Handled = true;
            }   
        }

        private void MenuItemOpen_Click(object sender, RoutedEventArgs e)
        {
            OpenSelectedListViewItem();
        }

        private void MenuItemOpenInNewTab_Click(object sender, RoutedEventArgs e)
        {
            OpenSelectedListViewItem(true);
        }

        private void MenuItemCopyAll_Click(object sender, RoutedEventArgs e)
        {
            CopyListViewItems(ResultsListView.Items);
        }

        private void CopyCommand_Executed(object sender, ExecutedRoutedEventArgs e)
        {
            CopyListViewItems(ResultsListView.SelectedItems.Cast<Result>().OrderBy(item => ResultsListView.Items.IndexOf(item)));
        }

        private void Window_IsVisibleChanged(object sender, DependencyPropertyChangedEventArgs e)
        {
            if (!IsVisible || IsLoaded)
                return;

            if (Settings.Instance.EnableDarkMode)
                MainWindow.SetDarkTitleBarForWindow(this, true, false);
        }

        private void Window_Closing(object sender, CancelEventArgs e)
        {
            e.Cancel = (loaderDialog is not null);
        }
    }
}

#pragma warning restore CA1416 // Validate platform compatibility<|MERGE_RESOLUTION|>--- conflicted
+++ resolved
@@ -172,14 +172,8 @@
                 if (code is not null && code.ParentEntry is null)
                 {
                     var codeText = isInAssembly
-<<<<<<< HEAD
-                        ? code.Disassemble(mainWindow.Data.Variables, mainWindow.Data.CodeLocals?.For(code))
+                        ? code.Disassemble(mainWindow.Data.Variables, mainWindow.Data.CodeLocals?.For(code), mainWindow.Data.CodeLocals is null)
                         : GetCodeString(code);
-=======
-                        ? code.Disassemble(mainWindow.Data.Variables, mainWindow.Data.CodeLocals?.For(code), mainWindow.Data.CodeLocals is null)
-                        : TryGetProfileModeGML(code.Name.Content)
-                            ?? new Underanalyzer.Decompiler.DecompileContext(decompileContext, code, mainWindow.Data.ToolInfo.DecompilerSettings).DecompileToString();
->>>>>>> bda664c7
                     SearchInCodeText(code.Name.Content, codeText);
                 }
                 
