﻿<Window x:Class="UndertaleModTool.SettingsWindow"
        IsVisibleChanged="Window_IsVisibleChanged"
        xmlns="http://schemas.microsoft.com/winfx/2006/xaml/presentation"
        xmlns:x="http://schemas.microsoft.com/winfx/2006/xaml"
        xmlns:d="http://schemas.microsoft.com/expression/blend/2008"
        xmlns:mc="http://schemas.openxmlformats.org/markup-compatibility/2006"
        xmlns:local="clr-namespace:UndertaleModTool"
        mc:Ignorable="d"
<<<<<<< HEAD
        Title="Settings" Height="Auto" Width="800" SizeToContent="Height" WindowStartupLocation="CenterOwner"
        Style="{DynamicResource DefaultWindowStyle}">
    <ScrollViewer VerticalScrollBarVisibility="Auto">
        <Grid Margin="10">
            <Grid.ColumnDefinitions>
                <ColumnDefinition Width="Auto"/>
                <ColumnDefinition Width="*" MinWidth="60"/>
                <ColumnDefinition Width="Auto"/>
                <ColumnDefinition Width="*"/>
            </Grid.ColumnDefinitions>
            <Grid.RowDefinitions>
                <RowDefinition Height="Auto"/>
                <RowDefinition Height="Auto"/>
                <RowDefinition Height="Auto"/>
                <RowDefinition Height="Auto"/>
                <RowDefinition Height="Auto"/>
                <RowDefinition Height="Auto"/>
                <RowDefinition Height="Auto"/>
                <RowDefinition Height="Auto"/>
                <RowDefinition Height="Auto"/>
                <RowDefinition Height="Auto"/>
                <RowDefinition Height="Auto"/>
                <RowDefinition Height="Auto"/>
                <RowDefinition Height="Auto"/>
                <RowDefinition Height="Auto"/>
                <RowDefinition Height="Auto"/>
                <RowDefinition Height="Auto"/>
                <RowDefinition Height="Auto"/>
                <RowDefinition Height="Auto"/>
                <RowDefinition Height="Auto"/>
                <RowDefinition Height="Auto"/>
                <RowDefinition Height="Auto"/>
            </Grid.RowDefinitions>

            <TextBlock Grid.Row="1" Grid.Column="0" Margin="3" Text="Game Maker: Studio 1.4 path" ToolTip="Required only if you want to use the Studio runner rather than the .exe or run the game under debugger."/>
            <TextBox Grid.Row="1" Grid.Column="1" Margin="3" Grid.ColumnSpan="3" Text="{Binding GameMakerStudioPath}"/>

            <TextBlock Grid.Row="2" Grid.Column="0" Margin="3" Text="Game Maker: Studio 2 runtimes path" ToolTip="Required only if you want to run GMS2 games using the Studio runner rather than the .exe"/>
            <TextBox Grid.Row="2" Grid.Column="1" Margin="3" Grid.ColumnSpan="3" Text="{Binding GameMakerStudio2RuntimesPath}"/>

            <CheckBox Grid.Row="3" Grid.Column="0" Margin="3" Content="" IsChecked="{Binding AssetOrderSwappingEnabled}"/>
            <TextBlock Grid.Row="3" Grid.Column="0" Margin="25 2 2 2" Text="Enable asset order swapping" ToolTip="Toggles dragging &amp; dropping assets in the asset tabs to different positions in the list. Disabled by default."/>
            <CheckBox Grid.Row="3" Grid.Column="2" Margin="3" Content="" IsChecked="{Binding WarnOnClose}"/>
            <TextBlock Grid.Row="3" Grid.Column="2" Margin="25 2 2 2" Text="Warn about saving before closing" ToolTip="Warn about saving before closing. Enabled by default."/>

            <CheckBox Grid.Row="4" Grid.Column="0" Margin="3" Content="" IsChecked="{Binding AutomaticFileAssociation}"/>
            <TextBlock Grid.Row="4" Grid.Column="0" Margin="25 2 2 2" Text="Automatically associate .win files" ToolTip="Automatic file association. Enabled by default."/>
            <CheckBox Grid.Row="4" Grid.Column="2" Margin="3" Content="" IsChecked="{Binding TempRunMessageShow}"/>
            <TextBlock Grid.Row="4" Grid.Column="2" Margin="25 2 2 2" Text="Warn about temp running" ToolTip="Warn about temp running. Enabled by default."/>

            <CheckBox Grid.Row="5" Grid.Column="0" Margin="3" Content="" IsChecked="{Binding UseGMLCache}"/>
            <TextBlock Grid.Row="5" Grid.Column="0" Margin="25 2 2 2" Text="Use decompiled code cache (experimental)" ToolTip="Used by some scripts (e.g. &quot;Search.csx&quot;) for acceleration. Disabled by default."/>
            <CheckBox Grid.Row="5" Grid.Column="2" Margin="3" Content="" IsChecked="{Binding ShowDebuggerOption}"/>
            <TextBlock Grid.Row="5" Grid.Column="2" Margin="25 2 2 2" Text="Show &quot;Run game under GMS debugger&quot; file option" ToolTip="Whether to show the option in the &quot;File&quot; menu. Disabled by default."/>

            <Separator Grid.Row="6" Grid.ColumnSpan="4" Margin="10"/>

            <CheckBox Grid.Row="7" Grid.Column="0" Margin="3" Content="" IsChecked="{Binding EnableDarkMode}"/>
            <TextBlock Grid.Row="7" Grid.Column="0" Margin="25 2 2 2" Text="Enable dark mode" ToolTip="Makes the program interface dark. Disabled by default."/>

            <Separator Grid.Row="8" Grid.ColumnSpan="4" Margin="10"/>

            <CheckBox Grid.Row="9" Grid.Column="0" Margin="3" VerticalAlignment="Center" Name="gridWidthCheckbox" Content="" IsChecked="{Binding GridWidthEnabled}"/>
            <TextBlock Grid.Row="9" Grid.Column="0" Margin="25 2 2 2" VerticalAlignment="Center" Text="Global grid width" ToolTip="This option globally overrides the automatic assignment of a room's grid width based on the most used tile's width in that room."/>
            <TextBox Grid.Row="9" Grid.Column="1" Margin="3" IsEnabled="{Binding ElementName=gridWidthCheckbox, Path=IsChecked}" Text="{Binding GlobalGridWidth}"/>

            <CheckBox Grid.Row="10" Grid.Column="0" Margin="3" VerticalAlignment="Center" Name="gridHeightCheckbox" Content="" IsChecked="{Binding GridHeightEnabled}"/>
            <TextBlock Grid.Row="10" Grid.Column="0" Margin="25 2 2 2"  VerticalAlignment="Center" Text="Global grid height" ToolTip="This option globally overrides the automatic assignment of a room's grid height based on the most used tile's height in that room."/>
            <TextBox Grid.Row="10" Grid.Column="1" Margin="3" IsEnabled="{Binding ElementName=gridHeightCheckbox, Path=IsChecked}" Text="{Binding GlobalGridHeight}"/>

            <CheckBox Grid.Row="9" Grid.Column="2" Margin="3" VerticalAlignment="Center" Name="gridThicknessCheckBox" Content="" IsChecked="{Binding GridThicknessEnabled}"/>
            <TextBlock Grid.Row="9" Grid.Column="2" Margin="25 2 2 2" VerticalAlignment="Center" Text="Global grid thickness" ToolTip="This option globally overrides the automatic assignment of a room's grid thickness."/>
            <TextBox Grid.Row="9" Grid.Column="3" Margin="3" IsEnabled="{Binding ElementName=gridThicknessCheckBox, Path=IsChecked}" Text="{Binding GlobalGridThickness}"/>

            <Separator Grid.Row="13" Grid.ColumnSpan="4" Margin="10"/>

            <TextBlock Grid.Row="14" Grid.Column="0" Grid.ColumnSpan="4" Margin="3" TextWrapping="Wrap" Foreground="Red" FontWeight="Bold" Text="Warning: the following options are currently experimental, as the profile system is a work in progress. Usage of the system is at your own risk, and though it is relatively stable, it may not be compatible in the future."/>

            <CheckBox Grid.Row="15" Grid.Column="0" Margin="3" VerticalAlignment="Center" Content="" IsChecked="{Binding ProfileModeEnabled}"/>
            <TextBlock Grid.Row="15" Grid.Column="0" Margin="25 2 2 2" VerticalAlignment="Center" Text="Enable profile mode" ToolTip="Toggles the 'decompile once and compile many' profile mode. Enabled by default. May need to be disabled for certain operations."/>

            <CheckBox Grid.Row="15" Grid.Column="2" Margin="3" VerticalAlignment="Center" Content="" IsChecked="{Binding ProfileMessageShown}"/>
            <TextBlock Grid.Row="15" Grid.Column="2" Margin="25 2 2 2" VerticalAlignment="Center" Text="Profile mode message shown" ToolTip="On first load, this will show you the profile mode loaded message. If this somehow breaks, you can manually toggle it here."/>

            <CheckBox Grid.Row="17" Grid.Column="0" Margin="3" VerticalAlignment="Center" Content="" IsChecked="{Binding DeleteOldProfileOnSave}"/>
            <TextBlock Grid.Row="17" Grid.Column="0" Margin="25 2 2 2" VerticalAlignment="Center" Text="Delete old profile on saving" ToolTip="Deletes the profile obsoleted on saving. Saves on file space at the expense of losing code information for variants. Enabled by default."/>

            <Separator Grid.Row="18" Grid.ColumnSpan="4" Margin="10"/>
            <Button Grid.Row="19" Grid.Column="0" Grid.ColumnSpan="1" Margin="5" Click="AppDataButton_Click">Open application data folder</Button>
            <Button Grid.Row="19" Grid.Column="2" Grid.ColumnSpan="2" Margin="5" Click="UpdateAppButton_Click" x:Name="UpdateAppButton" HorizontalAlignment="Right" Width="223" Visibility="{Binding UpdaterButtonVisibility}">Update app to latest commit</Button>
=======
        Title="Settings" Height="Auto" Width="800" SizeToContent="Height" WindowStartupLocation="CenterOwner" UseLayoutRounding="False">
    <Window.Resources>
        <ResourceDictionary>
            <ResourceDictionary.MergedDictionaries>
                <ResourceDictionary Source="/Controls/TransparencyGridBrush.xaml" />
            </ResourceDictionary.MergedDictionaries>
        </ResourceDictionary>
    </Window.Resources>
    <ScrollViewer VerticalScrollBarVisibility="Auto">
        <Grid Margin="10">
            <Grid.Resources>
                <Style TargetType="{x:Type Label}">
                    <Setter Property="Padding" Value="0"/>
                    <Setter Property="Margin" Value="3"/>
                </Style>
                <Style TargetType="{x:Type TextBlock}">
                    <Setter Property="Margin" Value="3"/>
                </Style>
                <Style TargetType="{x:Type local:TextBoxDark}">
                    <Setter Property="Margin" Value="3"/>
                </Style>
                <Style TargetType="{x:Type CheckBox}">
                    <Setter Property="Margin" Value="3"/>
                </Style>
                <Style TargetType="{x:Type local:ButtonDark}">
                    <Setter Property="Margin" Value="3"/>
                </Style>
                <Style TargetType="{x:Type Separator}">
                    <Setter Property="Margin" Value="10"/>
                </Style>
            </Grid.Resources>
            <StackPanel Grid.IsSharedSizeScope="True">
                <Grid ToolTip="Required only if you want to use the Studio runner rather than the .exe or run the game under debugger.">
                    <Grid.ColumnDefinitions>
                        <ColumnDefinition SharedSizeGroup="g1" Width="Auto" />
                        <ColumnDefinition Width="*" />
                    </Grid.ColumnDefinitions>

                    <Label>GameMaker: Studio 1.4 path:</Label>
                    <local:TextBoxDark Grid.Column="1" Text="{Binding GameMakerStudioPath}"/>
                </Grid>

                <Grid ToolTip="Required only if you want to run GMS2 games using the Studio runner rather than the .exe">
                    <Grid.ColumnDefinitions>
                        <ColumnDefinition SharedSizeGroup="g1" Width="Auto" />
                        <ColumnDefinition Width="*" />
                    </Grid.ColumnDefinitions>

                    <Label>GameMaker Studio 2 runtimes path:</Label>
                    <local:TextBoxDark Grid.Column="1" Text="{Binding GameMakerStudio2RuntimesPath}"/>
                </Grid>

                <Grid>
                    <Grid.ColumnDefinitions>
                        <ColumnDefinition Width="*"/>
                        <ColumnDefinition Width="*"/>
                    </Grid.ColumnDefinitions>
                    
                    <StackPanel Grid.Column="0">
                        <CheckBox IsChecked="{Binding AssetOrderSwappingEnabled}" Content="Enable asset order swapping" ToolTip="Toggles dragging &amp; dropping assets in the asset tabs to different positions in the list. Disabled by default."/>
                        <CheckBox IsChecked="{Binding AutomaticFileAssociation}" Content="Automatically associate GameMaker data files" ToolTip="Automatic file association. Enabled by default."/>
                        <CheckBox IsChecked="{Binding ShowDebuggerOption}" Content="Show &quot;Run game under GMS debugger&quot; file option" ToolTip="Whether to show the option in the &quot;File&quot; menu. Disabled by default."/>
                        <CheckBox IsChecked="{Binding RememberWindowPlacements}" Content="Remember last window position and size"/>
                    </StackPanel>

                    <StackPanel Grid.Column="1">
                        <CheckBox IsChecked="{Binding WarnOnClose}" Content="Warn about saving before closing" ToolTip="Warn about saving before closing. Enabled by default."/>
                        <CheckBox IsChecked="{Binding TempRunMessageShow}" Content="Warn about temp running" ToolTip="Warn about temp running. Enabled by default."/>
                        <CheckBox IsChecked="{Binding ShowNullEntriesInResourceTree}" Content="Show null entries in resource tree" ToolTip="Whether to show null entries in the resource tree, which in GM 2024.11+ games usually were unused assets removed by the compiler. Disabled by default due to limited support in the GUI."/>
                    </StackPanel>
                </Grid>

                <Separator/>

                <Grid>
                    <Grid.ColumnDefinitions>
                        <ColumnDefinition Width="*"/>
                        <ColumnDefinition Width="*"/>
                    </Grid.ColumnDefinitions>
                    
                    <StackPanel Grid.Column="0">
                        <CheckBox IsChecked="{Binding EnableDarkMode}" Content="Enable dark mode" ToolTip="Makes the program interface dark. Disabled by default."/>
                        <StackPanel Orientation="Horizontal">
                            <TextBlock Text="Transparency grid colors:"/>
                            <local:TextBoxDark Width="80" Text="{Binding TransparencyGridColor1}" />
                            <local:TextBoxDark Width="80" Text="{Binding TransparencyGridColor2}" />
                            <Canvas Margin="3" Width="16" Height="16" Background="{DynamicResource TransparencyGridBrushBrush}"></Canvas>
                        </StackPanel>
                    </StackPanel>
                    
                    <StackPanel Grid.Column="1">
                        <local:ButtonDark Click="GMLSettingsButton_Click" Padding="8,2,8,2" HorizontalAlignment="Left" VerticalAlignment="Top">GML compiler/decompiler settings</local:ButtonDark>
                    </StackPanel>
                </Grid>

                <Separator/>

                <Grid>
                    <Grid Grid.IsSharedSizeScope="True">
                        <Grid.ColumnDefinitions>
                            <ColumnDefinition Width="*"/>
                            <ColumnDefinition Width="*"/>
                        </Grid.ColumnDefinitions>
                        
                        <StackPanel Grid.Column="0">
                            <Grid ToolTip="This option globally overrides the automatic assignment of a room's grid width based on the most used tile's width in that room.">
                                <Grid.ColumnDefinitions>
                                    <ColumnDefinition SharedSizeGroup="g2" Width="Auto"/>
                                    <ColumnDefinition Width="*"/>
                                </Grid.ColumnDefinitions>
                                <CheckBox Name="gridWidthCheckbox" IsChecked="{Binding GridWidthEnabled}" Content="Global grid width" />
                                <local:TextBoxDark Grid.Column="1" IsEnabled="{Binding ElementName=gridWidthCheckbox, Path=IsChecked}" Text="{Binding GlobalGridWidth}"/>
                            </Grid>
                            <Grid ToolTip="This option globally overrides the automatic assignment of a room's grid height based on the most used tile's height in that room.">
                                <Grid.ColumnDefinitions>
                                    <ColumnDefinition SharedSizeGroup="g2" Width="Auto"/>
                                    <ColumnDefinition Width="*"/>
                                </Grid.ColumnDefinitions>
                                <CheckBox Name="gridHeightCheckbox" IsChecked="{Binding GridHeightEnabled}" Content="Global grid height"/>
                                <local:TextBoxDark  Grid.Column="1" IsEnabled="{Binding ElementName=gridHeightCheckbox, Path=IsChecked}" Text="{Binding GlobalGridHeight}"/>
                            </Grid>
                        </StackPanel>
                        
                        <StackPanel Grid.Column="1">
                            <Grid ToolTip="This option globally overrides the automatic assignment of a room's grid thickness.">
                                <Grid.ColumnDefinitions>
                                    <ColumnDefinition SharedSizeGroup="g2" Width="Auto"/>
                                    <ColumnDefinition Width="*"/>
                                </Grid.ColumnDefinitions>
                                <CheckBox Name="gridThicknessCheckBox" IsChecked="{Binding GridThicknessEnabled}" Content="Global grid thickness"/>
                                <local:TextBoxDark Grid.Column="1" IsEnabled="{Binding ElementName=gridThicknessCheckBox, Path=IsChecked}" Text="{Binding GlobalGridThickness}"/>
                            </Grid>
                        </StackPanel>
                    </Grid>
                </Grid>

                <Separator/>

                <TextBlock TextWrapping="Wrap" Foreground="Red" FontWeight="Bold" Text="Warning: the following options are currently experimental. Usage of any options below is at your own risk, and they may not be compatible in the future."/>

                <Grid>
                    <Grid.ColumnDefinitions>
                        <ColumnDefinition Width="*"/>
                        <ColumnDefinition Width="*"/>
                    </Grid.ColumnDefinitions>
                    
                    <StackPanel Grid.Column="0">
                        <CheckBox IsChecked="{Binding ProfileModeEnabled}" Content="Enable profile mode" ToolTip="Toggles the 'decompile once and compile many' profile mode. Enabled by default. May need to be disabled for certain operations."/>
                        <CheckBox IsChecked="{Binding DeleteOldProfileOnSave}" Content="Delete old profile on saving" ToolTip="Deletes the profile obsoleted on saving. Saves on file space at the expense of losing code information for variants. Enabled by default."/>
                    </StackPanel>
                    
                    <StackPanel Grid.Column="1">
                        <CheckBox IsChecked="{Binding ProfileMessageShown}" Content="Profile mode message shown" ToolTip="On first load, this will show you the profile mode loaded message. If this somehow breaks, you can manually toggle it here."/>
                    </StackPanel>
                </Grid>

                <Separator/>

                <Grid>
                    <Grid.ColumnDefinitions>
                        <ColumnDefinition Width="*"/>
                        <ColumnDefinition Width="*"/>
                    </Grid.ColumnDefinitions>

                    <local:ButtonDark Grid.Column="0" Click="AppDataButton_Click" Padding="8,2,8,2" HorizontalAlignment="Left">Open application data folder</local:ButtonDark>
                    <local:ButtonDark Grid.Column="1" Click="UpdateAppButton_Click" Padding="8,2,8,2" HorizontalAlignment="Right" x:Name="UpdateAppButton" Visibility="{Binding UpdaterButtonVisibility}">Update app to latest commit</local:ButtonDark>
                </Grid>
            </StackPanel>
>>>>>>> 5e513b18
        </Grid>
    </ScrollViewer>
</Window><|MERGE_RESOLUTION|>--- conflicted
+++ resolved
@@ -6,99 +6,8 @@
         xmlns:mc="http://schemas.openxmlformats.org/markup-compatibility/2006"
         xmlns:local="clr-namespace:UndertaleModTool"
         mc:Ignorable="d"
-<<<<<<< HEAD
-        Title="Settings" Height="Auto" Width="800" SizeToContent="Height" WindowStartupLocation="CenterOwner"
+        Title="Settings" Height="Auto" Width="800" SizeToContent="Height" WindowStartupLocation="CenterOwner" UseLayoutRounding="False"
         Style="{DynamicResource DefaultWindowStyle}">
-    <ScrollViewer VerticalScrollBarVisibility="Auto">
-        <Grid Margin="10">
-            <Grid.ColumnDefinitions>
-                <ColumnDefinition Width="Auto"/>
-                <ColumnDefinition Width="*" MinWidth="60"/>
-                <ColumnDefinition Width="Auto"/>
-                <ColumnDefinition Width="*"/>
-            </Grid.ColumnDefinitions>
-            <Grid.RowDefinitions>
-                <RowDefinition Height="Auto"/>
-                <RowDefinition Height="Auto"/>
-                <RowDefinition Height="Auto"/>
-                <RowDefinition Height="Auto"/>
-                <RowDefinition Height="Auto"/>
-                <RowDefinition Height="Auto"/>
-                <RowDefinition Height="Auto"/>
-                <RowDefinition Height="Auto"/>
-                <RowDefinition Height="Auto"/>
-                <RowDefinition Height="Auto"/>
-                <RowDefinition Height="Auto"/>
-                <RowDefinition Height="Auto"/>
-                <RowDefinition Height="Auto"/>
-                <RowDefinition Height="Auto"/>
-                <RowDefinition Height="Auto"/>
-                <RowDefinition Height="Auto"/>
-                <RowDefinition Height="Auto"/>
-                <RowDefinition Height="Auto"/>
-                <RowDefinition Height="Auto"/>
-                <RowDefinition Height="Auto"/>
-                <RowDefinition Height="Auto"/>
-            </Grid.RowDefinitions>
-
-            <TextBlock Grid.Row="1" Grid.Column="0" Margin="3" Text="Game Maker: Studio 1.4 path" ToolTip="Required only if you want to use the Studio runner rather than the .exe or run the game under debugger."/>
-            <TextBox Grid.Row="1" Grid.Column="1" Margin="3" Grid.ColumnSpan="3" Text="{Binding GameMakerStudioPath}"/>
-
-            <TextBlock Grid.Row="2" Grid.Column="0" Margin="3" Text="Game Maker: Studio 2 runtimes path" ToolTip="Required only if you want to run GMS2 games using the Studio runner rather than the .exe"/>
-            <TextBox Grid.Row="2" Grid.Column="1" Margin="3" Grid.ColumnSpan="3" Text="{Binding GameMakerStudio2RuntimesPath}"/>
-
-            <CheckBox Grid.Row="3" Grid.Column="0" Margin="3" Content="" IsChecked="{Binding AssetOrderSwappingEnabled}"/>
-            <TextBlock Grid.Row="3" Grid.Column="0" Margin="25 2 2 2" Text="Enable asset order swapping" ToolTip="Toggles dragging &amp; dropping assets in the asset tabs to different positions in the list. Disabled by default."/>
-            <CheckBox Grid.Row="3" Grid.Column="2" Margin="3" Content="" IsChecked="{Binding WarnOnClose}"/>
-            <TextBlock Grid.Row="3" Grid.Column="2" Margin="25 2 2 2" Text="Warn about saving before closing" ToolTip="Warn about saving before closing. Enabled by default."/>
-
-            <CheckBox Grid.Row="4" Grid.Column="0" Margin="3" Content="" IsChecked="{Binding AutomaticFileAssociation}"/>
-            <TextBlock Grid.Row="4" Grid.Column="0" Margin="25 2 2 2" Text="Automatically associate .win files" ToolTip="Automatic file association. Enabled by default."/>
-            <CheckBox Grid.Row="4" Grid.Column="2" Margin="3" Content="" IsChecked="{Binding TempRunMessageShow}"/>
-            <TextBlock Grid.Row="4" Grid.Column="2" Margin="25 2 2 2" Text="Warn about temp running" ToolTip="Warn about temp running. Enabled by default."/>
-
-            <CheckBox Grid.Row="5" Grid.Column="0" Margin="3" Content="" IsChecked="{Binding UseGMLCache}"/>
-            <TextBlock Grid.Row="5" Grid.Column="0" Margin="25 2 2 2" Text="Use decompiled code cache (experimental)" ToolTip="Used by some scripts (e.g. &quot;Search.csx&quot;) for acceleration. Disabled by default."/>
-            <CheckBox Grid.Row="5" Grid.Column="2" Margin="3" Content="" IsChecked="{Binding ShowDebuggerOption}"/>
-            <TextBlock Grid.Row="5" Grid.Column="2" Margin="25 2 2 2" Text="Show &quot;Run game under GMS debugger&quot; file option" ToolTip="Whether to show the option in the &quot;File&quot; menu. Disabled by default."/>
-
-            <Separator Grid.Row="6" Grid.ColumnSpan="4" Margin="10"/>
-
-            <CheckBox Grid.Row="7" Grid.Column="0" Margin="3" Content="" IsChecked="{Binding EnableDarkMode}"/>
-            <TextBlock Grid.Row="7" Grid.Column="0" Margin="25 2 2 2" Text="Enable dark mode" ToolTip="Makes the program interface dark. Disabled by default."/>
-
-            <Separator Grid.Row="8" Grid.ColumnSpan="4" Margin="10"/>
-
-            <CheckBox Grid.Row="9" Grid.Column="0" Margin="3" VerticalAlignment="Center" Name="gridWidthCheckbox" Content="" IsChecked="{Binding GridWidthEnabled}"/>
-            <TextBlock Grid.Row="9" Grid.Column="0" Margin="25 2 2 2" VerticalAlignment="Center" Text="Global grid width" ToolTip="This option globally overrides the automatic assignment of a room's grid width based on the most used tile's width in that room."/>
-            <TextBox Grid.Row="9" Grid.Column="1" Margin="3" IsEnabled="{Binding ElementName=gridWidthCheckbox, Path=IsChecked}" Text="{Binding GlobalGridWidth}"/>
-
-            <CheckBox Grid.Row="10" Grid.Column="0" Margin="3" VerticalAlignment="Center" Name="gridHeightCheckbox" Content="" IsChecked="{Binding GridHeightEnabled}"/>
-            <TextBlock Grid.Row="10" Grid.Column="0" Margin="25 2 2 2"  VerticalAlignment="Center" Text="Global grid height" ToolTip="This option globally overrides the automatic assignment of a room's grid height based on the most used tile's height in that room."/>
-            <TextBox Grid.Row="10" Grid.Column="1" Margin="3" IsEnabled="{Binding ElementName=gridHeightCheckbox, Path=IsChecked}" Text="{Binding GlobalGridHeight}"/>
-
-            <CheckBox Grid.Row="9" Grid.Column="2" Margin="3" VerticalAlignment="Center" Name="gridThicknessCheckBox" Content="" IsChecked="{Binding GridThicknessEnabled}"/>
-            <TextBlock Grid.Row="9" Grid.Column="2" Margin="25 2 2 2" VerticalAlignment="Center" Text="Global grid thickness" ToolTip="This option globally overrides the automatic assignment of a room's grid thickness."/>
-            <TextBox Grid.Row="9" Grid.Column="3" Margin="3" IsEnabled="{Binding ElementName=gridThicknessCheckBox, Path=IsChecked}" Text="{Binding GlobalGridThickness}"/>
-
-            <Separator Grid.Row="13" Grid.ColumnSpan="4" Margin="10"/>
-
-            <TextBlock Grid.Row="14" Grid.Column="0" Grid.ColumnSpan="4" Margin="3" TextWrapping="Wrap" Foreground="Red" FontWeight="Bold" Text="Warning: the following options are currently experimental, as the profile system is a work in progress. Usage of the system is at your own risk, and though it is relatively stable, it may not be compatible in the future."/>
-
-            <CheckBox Grid.Row="15" Grid.Column="0" Margin="3" VerticalAlignment="Center" Content="" IsChecked="{Binding ProfileModeEnabled}"/>
-            <TextBlock Grid.Row="15" Grid.Column="0" Margin="25 2 2 2" VerticalAlignment="Center" Text="Enable profile mode" ToolTip="Toggles the 'decompile once and compile many' profile mode. Enabled by default. May need to be disabled for certain operations."/>
-
-            <CheckBox Grid.Row="15" Grid.Column="2" Margin="3" VerticalAlignment="Center" Content="" IsChecked="{Binding ProfileMessageShown}"/>
-            <TextBlock Grid.Row="15" Grid.Column="2" Margin="25 2 2 2" VerticalAlignment="Center" Text="Profile mode message shown" ToolTip="On first load, this will show you the profile mode loaded message. If this somehow breaks, you can manually toggle it here."/>
-
-            <CheckBox Grid.Row="17" Grid.Column="0" Margin="3" VerticalAlignment="Center" Content="" IsChecked="{Binding DeleteOldProfileOnSave}"/>
-            <TextBlock Grid.Row="17" Grid.Column="0" Margin="25 2 2 2" VerticalAlignment="Center" Text="Delete old profile on saving" ToolTip="Deletes the profile obsoleted on saving. Saves on file space at the expense of losing code information for variants. Enabled by default."/>
-
-            <Separator Grid.Row="18" Grid.ColumnSpan="4" Margin="10"/>
-            <Button Grid.Row="19" Grid.Column="0" Grid.ColumnSpan="1" Margin="5" Click="AppDataButton_Click">Open application data folder</Button>
-            <Button Grid.Row="19" Grid.Column="2" Grid.ColumnSpan="2" Margin="5" Click="UpdateAppButton_Click" x:Name="UpdateAppButton" HorizontalAlignment="Right" Width="223" Visibility="{Binding UpdaterButtonVisibility}">Update app to latest commit</Button>
-=======
-        Title="Settings" Height="Auto" Width="800" SizeToContent="Height" WindowStartupLocation="CenterOwner" UseLayoutRounding="False">
     <Window.Resources>
         <ResourceDictionary>
             <ResourceDictionary.MergedDictionaries>
@@ -109,23 +18,23 @@
     <ScrollViewer VerticalScrollBarVisibility="Auto">
         <Grid Margin="10">
             <Grid.Resources>
-                <Style TargetType="{x:Type Label}">
+                <Style TargetType="{x:Type Label}" BasedOn="{StaticResource {x:Type Label}}">
                     <Setter Property="Padding" Value="0"/>
                     <Setter Property="Margin" Value="3"/>
                 </Style>
-                <Style TargetType="{x:Type TextBlock}">
+                <Style TargetType="{x:Type TextBlock}" BasedOn="{StaticResource {x:Type TextBlock}}">
                     <Setter Property="Margin" Value="3"/>
                 </Style>
-                <Style TargetType="{x:Type local:TextBoxDark}">
+                <Style TargetType="{x:Type TextBox}" BasedOn="{StaticResource {x:Type TextBox}}">
                     <Setter Property="Margin" Value="3"/>
                 </Style>
-                <Style TargetType="{x:Type CheckBox}">
+                <Style TargetType="{x:Type CheckBox}" BasedOn="{StaticResource {x:Type CheckBox}}">
                     <Setter Property="Margin" Value="3"/>
                 </Style>
-                <Style TargetType="{x:Type local:ButtonDark}">
+                <Style TargetType="{x:Type Button}" BasedOn="{StaticResource {x:Type Button}}">
                     <Setter Property="Margin" Value="3"/>
                 </Style>
-                <Style TargetType="{x:Type Separator}">
+                <Style TargetType="{x:Type Separator}" BasedOn="{StaticResource {x:Type Separator}}">
                     <Setter Property="Margin" Value="10"/>
                 </Style>
             </Grid.Resources>
@@ -137,7 +46,7 @@
                     </Grid.ColumnDefinitions>
 
                     <Label>GameMaker: Studio 1.4 path:</Label>
-                    <local:TextBoxDark Grid.Column="1" Text="{Binding GameMakerStudioPath}"/>
+                    <TextBox Grid.Column="1" Text="{Binding GameMakerStudioPath}"/>
                 </Grid>
 
                 <Grid ToolTip="Required only if you want to run GMS2 games using the Studio runner rather than the .exe">
@@ -147,7 +56,7 @@
                     </Grid.ColumnDefinitions>
 
                     <Label>GameMaker Studio 2 runtimes path:</Label>
-                    <local:TextBoxDark Grid.Column="1" Text="{Binding GameMakerStudio2RuntimesPath}"/>
+                    <TextBox Grid.Column="1" Text="{Binding GameMakerStudio2RuntimesPath}"/>
                 </Grid>
 
                 <Grid>
@@ -182,14 +91,14 @@
                         <CheckBox IsChecked="{Binding EnableDarkMode}" Content="Enable dark mode" ToolTip="Makes the program interface dark. Disabled by default."/>
                         <StackPanel Orientation="Horizontal">
                             <TextBlock Text="Transparency grid colors:"/>
-                            <local:TextBoxDark Width="80" Text="{Binding TransparencyGridColor1}" />
-                            <local:TextBoxDark Width="80" Text="{Binding TransparencyGridColor2}" />
+                            <TextBox Width="80" Text="{Binding TransparencyGridColor1}" />
+                            <TextBox Width="80" Text="{Binding TransparencyGridColor2}" />
                             <Canvas Margin="3" Width="16" Height="16" Background="{DynamicResource TransparencyGridBrushBrush}"></Canvas>
                         </StackPanel>
                     </StackPanel>
                     
                     <StackPanel Grid.Column="1">
-                        <local:ButtonDark Click="GMLSettingsButton_Click" Padding="8,2,8,2" HorizontalAlignment="Left" VerticalAlignment="Top">GML compiler/decompiler settings</local:ButtonDark>
+                        <Button Click="GMLSettingsButton_Click" Padding="8,2,8,2" HorizontalAlignment="Left" VerticalAlignment="Top">GML compiler/decompiler settings</Button>
                     </StackPanel>
                 </Grid>
 
@@ -209,7 +118,7 @@
                                     <ColumnDefinition Width="*"/>
                                 </Grid.ColumnDefinitions>
                                 <CheckBox Name="gridWidthCheckbox" IsChecked="{Binding GridWidthEnabled}" Content="Global grid width" />
-                                <local:TextBoxDark Grid.Column="1" IsEnabled="{Binding ElementName=gridWidthCheckbox, Path=IsChecked}" Text="{Binding GlobalGridWidth}"/>
+                                <TextBox Grid.Column="1" IsEnabled="{Binding ElementName=gridWidthCheckbox, Path=IsChecked}" Text="{Binding GlobalGridWidth}"/>
                             </Grid>
                             <Grid ToolTip="This option globally overrides the automatic assignment of a room's grid height based on the most used tile's height in that room.">
                                 <Grid.ColumnDefinitions>
@@ -217,7 +126,7 @@
                                     <ColumnDefinition Width="*"/>
                                 </Grid.ColumnDefinitions>
                                 <CheckBox Name="gridHeightCheckbox" IsChecked="{Binding GridHeightEnabled}" Content="Global grid height"/>
-                                <local:TextBoxDark  Grid.Column="1" IsEnabled="{Binding ElementName=gridHeightCheckbox, Path=IsChecked}" Text="{Binding GlobalGridHeight}"/>
+                                <TextBox Grid.Column="1" IsEnabled="{Binding ElementName=gridHeightCheckbox, Path=IsChecked}" Text="{Binding GlobalGridHeight}"/>
                             </Grid>
                         </StackPanel>
                         
@@ -228,7 +137,7 @@
                                     <ColumnDefinition Width="*"/>
                                 </Grid.ColumnDefinitions>
                                 <CheckBox Name="gridThicknessCheckBox" IsChecked="{Binding GridThicknessEnabled}" Content="Global grid thickness"/>
-                                <local:TextBoxDark Grid.Column="1" IsEnabled="{Binding ElementName=gridThicknessCheckBox, Path=IsChecked}" Text="{Binding GlobalGridThickness}"/>
+                                <TextBox Grid.Column="1" IsEnabled="{Binding ElementName=gridThicknessCheckBox, Path=IsChecked}" Text="{Binding GlobalGridThickness}"/>
                             </Grid>
                         </StackPanel>
                     </Grid>
@@ -262,11 +171,10 @@
                         <ColumnDefinition Width="*"/>
                     </Grid.ColumnDefinitions>
 
-                    <local:ButtonDark Grid.Column="0" Click="AppDataButton_Click" Padding="8,2,8,2" HorizontalAlignment="Left">Open application data folder</local:ButtonDark>
-                    <local:ButtonDark Grid.Column="1" Click="UpdateAppButton_Click" Padding="8,2,8,2" HorizontalAlignment="Right" x:Name="UpdateAppButton" Visibility="{Binding UpdaterButtonVisibility}">Update app to latest commit</local:ButtonDark>
+                    <Button Grid.Column="0" Click="AppDataButton_Click" Padding="8,2,8,2" HorizontalAlignment="Left">Open application data folder</Button>
+                    <Button Grid.Column="1" Click="UpdateAppButton_Click" Padding="8,2,8,2" HorizontalAlignment="Right" x:Name="UpdateAppButton" Visibility="{Binding UpdaterButtonVisibility}">Update app to latest commit</Button>
                 </Grid>
             </StackPanel>
->>>>>>> 5e513b18
         </Grid>
     </ScrollViewer>
 </Window>