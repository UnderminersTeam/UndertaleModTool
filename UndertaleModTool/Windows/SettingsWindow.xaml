﻿<Window x:Class="UndertaleModTool.SettingsWindow"
        IsVisibleChanged="Window_IsVisibleChanged"
        xmlns="http://schemas.microsoft.com/winfx/2006/xaml/presentation"
        xmlns:x="http://schemas.microsoft.com/winfx/2006/xaml"
        xmlns:d="http://schemas.microsoft.com/expression/blend/2008"
        xmlns:mc="http://schemas.openxmlformats.org/markup-compatibility/2006"
        xmlns:local="clr-namespace:UndertaleModTool"
        mc:Ignorable="d"
        Title="Settings" Height="Auto" Width="800" SizeToContent="Height" WindowStartupLocation="CenterOwner" UseLayoutRounding="False">
    <Window.Resources>
        <ResourceDictionary>
            <ResourceDictionary.MergedDictionaries>
                <ResourceDictionary Source="/Controls/TransparencyGridBrush.xaml" />
            </ResourceDictionary.MergedDictionaries>
        </ResourceDictionary>
    </Window.Resources>
    <ScrollViewer VerticalScrollBarVisibility="Auto">
        <Grid Margin="10">
<<<<<<< HEAD
            <Grid.ColumnDefinitions>
                <ColumnDefinition Width="Auto"/>
                <ColumnDefinition Width="*" MinWidth="60"/>
                <ColumnDefinition Width="Auto"/>
                <ColumnDefinition Width="*"/>
            </Grid.ColumnDefinitions>
            <Grid.RowDefinitions>
                <RowDefinition Height="Auto"/>
                <RowDefinition Height="Auto"/>
                <RowDefinition Height="Auto"/>
                <RowDefinition Height="Auto"/>
                <RowDefinition Height="Auto"/>
                <RowDefinition Height="Auto"/>
                <RowDefinition Height="Auto"/>
                <RowDefinition Height="Auto"/>
                <RowDefinition Height="Auto"/>
                <RowDefinition Height="Auto"/>
                <RowDefinition Height="Auto"/>
                <RowDefinition Height="Auto"/>
                <RowDefinition Height="Auto"/>
                <RowDefinition Height="Auto"/>
                <RowDefinition Height="Auto"/>
                <RowDefinition Height="Auto"/>
                <RowDefinition Height="Auto"/>
                <RowDefinition Height="Auto"/>
                <RowDefinition Height="Auto"/>
                <RowDefinition Height="Auto"/>
                <RowDefinition Height="Auto"/>
                <RowDefinition Height="Auto"/>
            </Grid.RowDefinitions>

            <TextBlock Grid.Row="1" Grid.Column="0" Margin="3" Text="Game Maker: Studio 1.4 path" ToolTip="Required only if you want to use the Studio runner rather than the .exe or run the game under debugger."/>
            <local:TextBoxDark Grid.Row="1" Grid.Column="1" Margin="3" Grid.ColumnSpan="3" Text="{Binding GameMakerStudioPath}"/>

            <TextBlock Grid.Row="2" Grid.Column="0" Margin="3" Text="Game Maker: Studio 2 runtimes path" ToolTip="Required only if you want to run GMS2 games using the Studio runner rather than the .exe"/>
            <local:TextBoxDark Grid.Row="2" Grid.Column="1" Margin="3" Grid.ColumnSpan="3" Text="{Binding GameMakerStudio2RuntimesPath}"/>

            <CheckBox Grid.Row="3" Grid.Column="0" Margin="3" Content="" IsChecked="{Binding AssetOrderSwappingEnabled}"/>
            <TextBlock Grid.Row="3" Grid.Column="0" Margin="25 2 2 2" Text="Enable asset order swapping" ToolTip="Toggles dragging &amp; dropping assets in the asset tabs to different positions in the list. Disabled by default."/>
            <CheckBox Grid.Row="3" Grid.Column="2" Margin="3" Content="" IsChecked="{Binding WarnOnClose}"/>
            <TextBlock Grid.Row="3" Grid.Column="2" Margin="25 2 2 2" Text="Warn about saving before closing" ToolTip="Warn about saving before closing. Enabled by default."/>

            <CheckBox Grid.Row="4" Grid.Column="0" Margin="3" Content="" IsChecked="{Binding AutomaticFileAssociation}"/>
            <TextBlock Grid.Row="4" Grid.Column="0" Margin="25 2 2 2" Text="Automatically associate .win files" ToolTip="Automatic file association. Enabled by default."/>
            <CheckBox Grid.Row="4" Grid.Column="2" Margin="3" Content="" IsChecked="{Binding TempRunMessageShow}"/>
            <TextBlock Grid.Row="4" Grid.Column="2" Margin="25 2 2 2" Text="Warn about temp running" ToolTip="Warn about temp running. Enabled by default."/>

            <CheckBox Grid.Row="5" Grid.Column="0" Margin="3" Content="" IsChecked="{Binding UseGMLCache}"/>
            <TextBlock Grid.Row="5" Grid.Column="0" Margin="25 2 2 2" Text="Use decompiled code cache (experimental)" ToolTip="Used when searching for acceleration. Disabled by default."/>
            <CheckBox Grid.Row="5" Grid.Column="2" Margin="3" Content="" IsChecked="{Binding ShowDebuggerOption}"/>
            <TextBlock Grid.Row="5" Grid.Column="2" Margin="25 2 2 2" Text="Show &quot;Run game under GMS debugger&quot; file option" ToolTip="Whether to show the option in the &quot;File&quot; menu. Disabled by default."/>

            <Separator Grid.Row="6" Grid.ColumnSpan="4" Margin="10"/>

            <CheckBox Grid.Row="7" Grid.Column="0" Margin="3" Content="" IsChecked="{Binding EnableDarkMode}"/>
            <TextBlock Grid.Row="7" Grid.Column="0" Margin="25 2 2 2" Text="Enable dark mode" ToolTip="Makes the program interface dark. Disabled by default."/>

            <local:ButtonDark Grid.Row="7" Grid.Column="2" Margin="184,0,27,0" Click="GMLSettingsButton_Click" VerticalAlignment="Center" Grid.ColumnSpan="2">GML compiler/decompiler settings</local:ButtonDark>

            <Separator Grid.Row="8" Grid.ColumnSpan="4" Margin="10"/>

            <CheckBox Grid.Row="9" Grid.Column="0" Margin="3" VerticalAlignment="Center" Name="gridWidthCheckbox" Content="" IsChecked="{Binding GridWidthEnabled}"/>
            <TextBlock Grid.Row="9" Grid.Column="0" Margin="25 2 2 2" VerticalAlignment="Center" Text="Global grid width" ToolTip="This option globally overrides the automatic assignment of a room's grid width based on the most used tile's width in that room."/>
            <local:TextBoxDark Grid.Row="9" Grid.Column="1" Margin="3" IsEnabled="{Binding ElementName=gridWidthCheckbox, Path=IsChecked}" Text="{Binding GlobalGridWidth}"/>

            <CheckBox Grid.Row="10" Grid.Column="0" Margin="3" VerticalAlignment="Center" Name="gridHeightCheckbox" Content="" IsChecked="{Binding GridHeightEnabled}"/>
            <TextBlock Grid.Row="10" Grid.Column="0" Margin="25 2 2 2"  VerticalAlignment="Center" Text="Global grid height" ToolTip="This option globally overrides the automatic assignment of a room's grid height based on the most used tile's height in that room."/>
            <local:TextBoxDark Grid.Row="10" Grid.Column="1" Margin="3" IsEnabled="{Binding ElementName=gridHeightCheckbox, Path=IsChecked}" Text="{Binding GlobalGridHeight}"/>

            <CheckBox Grid.Row="9" Grid.Column="2" Margin="3" VerticalAlignment="Center" Name="gridThicknessCheckBox" Content="" IsChecked="{Binding GridThicknessEnabled}"/>
            <TextBlock Grid.Row="9" Grid.Column="2" Margin="25 2 2 2" VerticalAlignment="Center" Text="Global grid thickness" ToolTip="This option globally overrides the automatic assignment of a room's grid thickness."/>
            <local:TextBoxDark Grid.Row="9" Grid.Column="3" Margin="3" IsEnabled="{Binding ElementName=gridThicknessCheckBox, Path=IsChecked}" Text="{Binding GlobalGridThickness}"/>

            <Separator Grid.Row="13" Grid.ColumnSpan="4" Margin="10"/>

            <TextBlock Grid.Row="14" Grid.Column="0" Grid.ColumnSpan="4" Margin="3" TextWrapping="Wrap" Foreground="Red" FontWeight="Bold" Text="Warning: the following options are currently experimental, as the profile system is a work in progress. Usage of the system is at your own risk, and though it is relatively stable, it may not be compatible in the future."/>

            <CheckBox Grid.Row="15" Grid.Column="0" Margin="3" VerticalAlignment="Center" Content="" IsChecked="{Binding ProfileModeEnabled}"/>
            <TextBlock Grid.Row="15" Grid.Column="0" Margin="25 2 2 2" VerticalAlignment="Center" Text="Enable profile mode" ToolTip="Toggles the 'decompile once and compile many' profile mode. Enabled by default. May need to be disabled for certain operations."/>

            <CheckBox Grid.Row="15" Grid.Column="2" Margin="3" VerticalAlignment="Center" Content="" IsChecked="{Binding ProfileMessageShown}"/>
            <TextBlock Grid.Row="15" Grid.Column="2" Margin="25 2 2 2" VerticalAlignment="Center" Text="Profile mode message shown" ToolTip="On first load, this will show you the profile mode loaded message. If this somehow breaks, you can manually toggle it here."/>

            <CheckBox Grid.Row="17" Grid.Column="0" Margin="3" VerticalAlignment="Center" Content="" IsChecked="{Binding DeleteOldProfileOnSave}"/>
            <TextBlock Grid.Row="17" Grid.Column="0" Margin="25 2 2 2" VerticalAlignment="Center" Text="Delete old profile on saving" ToolTip="Deletes the profile obsoleted on saving. Saves on file space at the expense of losing code information for variants. Enabled by default."/>

            <Separator Grid.Row="19" Grid.ColumnSpan="4" Margin="10"/>
            <local:ButtonDark Grid.Row="21" Grid.Column="0" Grid.ColumnSpan="1" Margin="5" Click="AppDataButton_Click">Open application data folder</local:ButtonDark>
            <local:ButtonDark Grid.Row="21" Grid.Column="2" Grid.ColumnSpan="2" Margin="5" Click="UpdateAppButton_Click" x:Name="UpdateAppButton" HorizontalAlignment="Right" Width="223">Update app to latest commit</local:ButtonDark>
            <TextBlock Grid.Row="17" Grid.Column="2" Margin="25,0,2,0" VerticalAlignment="Center" Text="Ask Profile name on load" ToolTip="Lets you set a custom name for a Profile. Only useful if you have Profile mode on." Grid.ColumnSpan="2"/>
            <CheckBox Grid.Row="17" Grid.Column="2" Margin="3,2,3,0" VerticalAlignment="Top" Content="" IsChecked="{Binding CustomProfileName}"/>
            <local:ButtonDark Grid.Row="21" Grid.ColumnSpan="2" Margin="9,5,267,5" Click="ProfileButtonImport_Click" Content="Import Current Profile" Grid.Column="1"/>
            <local:ButtonDark Grid.Row="21" Grid.ColumnSpan="2" Margin="42,5,240,5" Click="ProfileButtonExport_Click" Content="Export Current Profile" Grid.Column="2"/>
            <local:ButtonDark Grid.Row="7" Grid.Column="2" Margin="1,1,149,0" Click="ColorEditorButton_Click" Content="Change code editor colors"/>

            <TextBlock Grid.Row="18" Grid.Column="0" Margin="25,0,2,0" VerticalAlignment="Center" Text="Remember profile name" ToolTip="The tool will remember the last profile name you input in each data.win." Grid.ColumnSpan="2"/>
            <CheckBox Grid.Row="18" Grid.Column="0" Margin="3,2,3,0" VerticalAlignment="Top" Content="" IsChecked="{Binding RememberProfileName}"/>
=======
            <Grid.Resources>
                <Style TargetType="{x:Type Label}">
                    <Setter Property="Padding" Value="0"/>
                    <Setter Property="Margin" Value="3"/>
                </Style>
                <Style TargetType="{x:Type TextBlock}">
                    <Setter Property="Margin" Value="3"/>
                </Style>
                <Style TargetType="{x:Type local:TextBoxDark}">
                    <Setter Property="Margin" Value="3"/>
                </Style>
                <Style TargetType="{x:Type CheckBox}">
                    <Setter Property="Margin" Value="3"/>
                </Style>
                <Style TargetType="{x:Type local:ButtonDark}">
                    <Setter Property="Margin" Value="3"/>
                </Style>
                <Style TargetType="{x:Type Separator}">
                    <Setter Property="Margin" Value="10"/>
                </Style>
            </Grid.Resources>
            <StackPanel Grid.IsSharedSizeScope="True">
                <Grid ToolTip="Required only if you want to use the Studio runner rather than the .exe or run the game under debugger.">
                    <Grid.ColumnDefinitions>
                        <ColumnDefinition SharedSizeGroup="g1" Width="Auto" />
                        <ColumnDefinition Width="*" />
                    </Grid.ColumnDefinitions>

                    <Label>GameMaker: Studio 1.4 path:</Label>
                    <local:TextBoxDark Grid.Column="1" Text="{Binding GameMakerStudioPath}"/>
                </Grid>

                <Grid ToolTip="Required only if you want to run GMS2 games using the Studio runner rather than the .exe">
                    <Grid.ColumnDefinitions>
                        <ColumnDefinition SharedSizeGroup="g1" Width="Auto" />
                        <ColumnDefinition Width="*" />
                    </Grid.ColumnDefinitions>

                    <Label>GameMaker Studio 2 runtimes path:</Label>
                    <local:TextBoxDark Grid.Column="1" Text="{Binding GameMakerStudio2RuntimesPath}"/>
                </Grid>

                <Grid>
                    <Grid.ColumnDefinitions>
                        <ColumnDefinition Width="*"/>
                        <ColumnDefinition Width="*"/>
                    </Grid.ColumnDefinitions>
                    
                    <StackPanel Grid.Column="0">
                        <CheckBox IsChecked="{Binding AssetOrderSwappingEnabled}" Content="Enable asset order swapping" ToolTip="Toggles dragging &amp; dropping assets in the asset tabs to different positions in the list. Disabled by default."/>
                        <CheckBox IsChecked="{Binding AutomaticFileAssociation}" Content="Automatically associate GameMaker data files" ToolTip="Automatic file association. Enabled by default."/>
                        <CheckBox IsChecked="{Binding ShowDebuggerOption}" Content="Show &quot;Run game under GMS debugger&quot; file option" ToolTip="Whether to show the option in the &quot;File&quot; menu. Disabled by default."/>
                        <CheckBox IsChecked="{Binding RememberWindowPlacements}" Content="Remember last window position and size"/>
                    </StackPanel>

                    <StackPanel Grid.Column="1">
                        <CheckBox IsChecked="{Binding WarnOnClose}" Content="Warn about saving before closing" ToolTip="Warn about saving before closing. Enabled by default."/>
                        <CheckBox IsChecked="{Binding TempRunMessageShow}" Content="Warn about temp running" ToolTip="Warn about temp running. Enabled by default."/>
                        <CheckBox IsChecked="{Binding ShowNullEntriesInResourceTree}" Content="Show null entries in resource tree" ToolTip="Whether to show null entries in the resource tree, which in GM 2024.11+ games usually were unused assets removed by the compiler. Disabled by default due to limited support in the GUI."/>
                    </StackPanel>
                </Grid>

                <Separator/>

                <Grid>
                    <Grid.ColumnDefinitions>
                        <ColumnDefinition Width="*"/>
                        <ColumnDefinition Width="*"/>
                    </Grid.ColumnDefinitions>
                    
                    <StackPanel Grid.Column="0">
                        <CheckBox IsChecked="{Binding EnableDarkMode}" Content="Enable dark mode" ToolTip="Makes the program interface dark. Disabled by default."/>
                        <StackPanel Orientation="Horizontal">
                            <TextBlock Text="Transparency grid colors:"/>
                            <local:TextBoxDark Width="80" Text="{Binding TransparencyGridColor1}" />
                            <local:TextBoxDark Width="80" Text="{Binding TransparencyGridColor2}" />
                            <Canvas Margin="3" Width="16" Height="16" Background="{DynamicResource TransparencyGridBrushBrush}"></Canvas>
                        </StackPanel>
                    </StackPanel>
                    
                    <StackPanel Grid.Column="1">
                        <local:ButtonDark Click="GMLSettingsButton_Click" Padding="8,2,8,2" HorizontalAlignment="Left" VerticalAlignment="Top">GML compiler/decompiler settings</local:ButtonDark>
                    </StackPanel>
                </Grid>

                <Separator/>

                <Grid>
                    <Grid Grid.IsSharedSizeScope="True">
                        <Grid.ColumnDefinitions>
                            <ColumnDefinition Width="*"/>
                            <ColumnDefinition Width="*"/>
                        </Grid.ColumnDefinitions>
                        
                        <StackPanel Grid.Column="0">
                            <Grid ToolTip="This option globally overrides the automatic assignment of a room's grid width based on the most used tile's width in that room.">
                                <Grid.ColumnDefinitions>
                                    <ColumnDefinition SharedSizeGroup="g2" Width="Auto"/>
                                    <ColumnDefinition Width="*"/>
                                </Grid.ColumnDefinitions>
                                <CheckBox Name="gridWidthCheckbox" IsChecked="{Binding GridWidthEnabled}" Content="Global grid width" />
                                <local:TextBoxDark Grid.Column="1" IsEnabled="{Binding ElementName=gridWidthCheckbox, Path=IsChecked}" Text="{Binding GlobalGridWidth}"/>
                            </Grid>
                            <Grid ToolTip="This option globally overrides the automatic assignment of a room's grid height based on the most used tile's height in that room.">
                                <Grid.ColumnDefinitions>
                                    <ColumnDefinition SharedSizeGroup="g2" Width="Auto"/>
                                    <ColumnDefinition Width="*"/>
                                </Grid.ColumnDefinitions>
                                <CheckBox Name="gridHeightCheckbox" IsChecked="{Binding GridHeightEnabled}" Content="Global grid height"/>
                                <local:TextBoxDark  Grid.Column="1" IsEnabled="{Binding ElementName=gridHeightCheckbox, Path=IsChecked}" Text="{Binding GlobalGridHeight}"/>
                            </Grid>
                        </StackPanel>
                        
                        <StackPanel Grid.Column="1">
                            <Grid ToolTip="This option globally overrides the automatic assignment of a room's grid thickness.">
                                <Grid.ColumnDefinitions>
                                    <ColumnDefinition SharedSizeGroup="g2" Width="Auto"/>
                                    <ColumnDefinition Width="*"/>
                                </Grid.ColumnDefinitions>
                                <CheckBox Name="gridThicknessCheckBox" IsChecked="{Binding GridThicknessEnabled}" Content="Global grid thickness"/>
                                <local:TextBoxDark Grid.Column="1" IsEnabled="{Binding ElementName=gridThicknessCheckBox, Path=IsChecked}" Text="{Binding GlobalGridThickness}"/>
                            </Grid>
                        </StackPanel>
                    </Grid>
                </Grid>

                <Separator/>

                <TextBlock TextWrapping="Wrap" Foreground="Red" FontWeight="Bold" Text="Warning: the following options are currently experimental. Usage of any options below is at your own risk, and they may not be compatible in the future."/>

                <Grid>
                    <Grid.ColumnDefinitions>
                        <ColumnDefinition Width="*"/>
                        <ColumnDefinition Width="*"/>
                    </Grid.ColumnDefinitions>
                    
                    <StackPanel Grid.Column="0">
                        <CheckBox IsChecked="{Binding ProfileModeEnabled}" Content="Enable profile mode" ToolTip="Toggles the 'decompile once and compile many' profile mode. Enabled by default. May need to be disabled for certain operations."/>
                        <CheckBox IsChecked="{Binding DeleteOldProfileOnSave}" Content="Delete old profile on saving" ToolTip="Deletes the profile obsoleted on saving. Saves on file space at the expense of losing code information for variants. Enabled by default."/>
                    </StackPanel>
                    
                    <StackPanel Grid.Column="1">
                        <CheckBox IsChecked="{Binding ProfileMessageShown}" Content="Profile mode message shown" ToolTip="On first load, this will show you the profile mode loaded message. If this somehow breaks, you can manually toggle it here."/>
                    </StackPanel>
                </Grid>

                <Separator/>

                <Grid>
                    <Grid.ColumnDefinitions>
                        <ColumnDefinition Width="*"/>
                        <ColumnDefinition Width="*"/>
                    </Grid.ColumnDefinitions>

                    <local:ButtonDark Grid.Column="0" Click="AppDataButton_Click" Padding="8,2,8,2" HorizontalAlignment="Left">Open application data folder</local:ButtonDark>
                    <local:ButtonDark Grid.Column="1" Click="UpdateAppButton_Click" Padding="8,2,8,2" HorizontalAlignment="Right" x:Name="UpdateAppButton" Visibility="{Binding UpdaterButtonVisibility}">Update app to latest commit</local:ButtonDark>
                </Grid>
            </StackPanel>
>>>>>>> bd374d7a
        </Grid>
    </ScrollViewer>
</Window><|MERGE_RESOLUTION|>--- conflicted
+++ resolved
@@ -16,105 +16,6 @@
     </Window.Resources>
     <ScrollViewer VerticalScrollBarVisibility="Auto">
         <Grid Margin="10">
-<<<<<<< HEAD
-            <Grid.ColumnDefinitions>
-                <ColumnDefinition Width="Auto"/>
-                <ColumnDefinition Width="*" MinWidth="60"/>
-                <ColumnDefinition Width="Auto"/>
-                <ColumnDefinition Width="*"/>
-            </Grid.ColumnDefinitions>
-            <Grid.RowDefinitions>
-                <RowDefinition Height="Auto"/>
-                <RowDefinition Height="Auto"/>
-                <RowDefinition Height="Auto"/>
-                <RowDefinition Height="Auto"/>
-                <RowDefinition Height="Auto"/>
-                <RowDefinition Height="Auto"/>
-                <RowDefinition Height="Auto"/>
-                <RowDefinition Height="Auto"/>
-                <RowDefinition Height="Auto"/>
-                <RowDefinition Height="Auto"/>
-                <RowDefinition Height="Auto"/>
-                <RowDefinition Height="Auto"/>
-                <RowDefinition Height="Auto"/>
-                <RowDefinition Height="Auto"/>
-                <RowDefinition Height="Auto"/>
-                <RowDefinition Height="Auto"/>
-                <RowDefinition Height="Auto"/>
-                <RowDefinition Height="Auto"/>
-                <RowDefinition Height="Auto"/>
-                <RowDefinition Height="Auto"/>
-                <RowDefinition Height="Auto"/>
-                <RowDefinition Height="Auto"/>
-            </Grid.RowDefinitions>
-
-            <TextBlock Grid.Row="1" Grid.Column="0" Margin="3" Text="Game Maker: Studio 1.4 path" ToolTip="Required only if you want to use the Studio runner rather than the .exe or run the game under debugger."/>
-            <local:TextBoxDark Grid.Row="1" Grid.Column="1" Margin="3" Grid.ColumnSpan="3" Text="{Binding GameMakerStudioPath}"/>
-
-            <TextBlock Grid.Row="2" Grid.Column="0" Margin="3" Text="Game Maker: Studio 2 runtimes path" ToolTip="Required only if you want to run GMS2 games using the Studio runner rather than the .exe"/>
-            <local:TextBoxDark Grid.Row="2" Grid.Column="1" Margin="3" Grid.ColumnSpan="3" Text="{Binding GameMakerStudio2RuntimesPath}"/>
-
-            <CheckBox Grid.Row="3" Grid.Column="0" Margin="3" Content="" IsChecked="{Binding AssetOrderSwappingEnabled}"/>
-            <TextBlock Grid.Row="3" Grid.Column="0" Margin="25 2 2 2" Text="Enable asset order swapping" ToolTip="Toggles dragging &amp; dropping assets in the asset tabs to different positions in the list. Disabled by default."/>
-            <CheckBox Grid.Row="3" Grid.Column="2" Margin="3" Content="" IsChecked="{Binding WarnOnClose}"/>
-            <TextBlock Grid.Row="3" Grid.Column="2" Margin="25 2 2 2" Text="Warn about saving before closing" ToolTip="Warn about saving before closing. Enabled by default."/>
-
-            <CheckBox Grid.Row="4" Grid.Column="0" Margin="3" Content="" IsChecked="{Binding AutomaticFileAssociation}"/>
-            <TextBlock Grid.Row="4" Grid.Column="0" Margin="25 2 2 2" Text="Automatically associate .win files" ToolTip="Automatic file association. Enabled by default."/>
-            <CheckBox Grid.Row="4" Grid.Column="2" Margin="3" Content="" IsChecked="{Binding TempRunMessageShow}"/>
-            <TextBlock Grid.Row="4" Grid.Column="2" Margin="25 2 2 2" Text="Warn about temp running" ToolTip="Warn about temp running. Enabled by default."/>
-
-            <CheckBox Grid.Row="5" Grid.Column="0" Margin="3" Content="" IsChecked="{Binding UseGMLCache}"/>
-            <TextBlock Grid.Row="5" Grid.Column="0" Margin="25 2 2 2" Text="Use decompiled code cache (experimental)" ToolTip="Used when searching for acceleration. Disabled by default."/>
-            <CheckBox Grid.Row="5" Grid.Column="2" Margin="3" Content="" IsChecked="{Binding ShowDebuggerOption}"/>
-            <TextBlock Grid.Row="5" Grid.Column="2" Margin="25 2 2 2" Text="Show &quot;Run game under GMS debugger&quot; file option" ToolTip="Whether to show the option in the &quot;File&quot; menu. Disabled by default."/>
-
-            <Separator Grid.Row="6" Grid.ColumnSpan="4" Margin="10"/>
-
-            <CheckBox Grid.Row="7" Grid.Column="0" Margin="3" Content="" IsChecked="{Binding EnableDarkMode}"/>
-            <TextBlock Grid.Row="7" Grid.Column="0" Margin="25 2 2 2" Text="Enable dark mode" ToolTip="Makes the program interface dark. Disabled by default."/>
-
-            <local:ButtonDark Grid.Row="7" Grid.Column="2" Margin="184,0,27,0" Click="GMLSettingsButton_Click" VerticalAlignment="Center" Grid.ColumnSpan="2">GML compiler/decompiler settings</local:ButtonDark>
-
-            <Separator Grid.Row="8" Grid.ColumnSpan="4" Margin="10"/>
-
-            <CheckBox Grid.Row="9" Grid.Column="0" Margin="3" VerticalAlignment="Center" Name="gridWidthCheckbox" Content="" IsChecked="{Binding GridWidthEnabled}"/>
-            <TextBlock Grid.Row="9" Grid.Column="0" Margin="25 2 2 2" VerticalAlignment="Center" Text="Global grid width" ToolTip="This option globally overrides the automatic assignment of a room's grid width based on the most used tile's width in that room."/>
-            <local:TextBoxDark Grid.Row="9" Grid.Column="1" Margin="3" IsEnabled="{Binding ElementName=gridWidthCheckbox, Path=IsChecked}" Text="{Binding GlobalGridWidth}"/>
-
-            <CheckBox Grid.Row="10" Grid.Column="0" Margin="3" VerticalAlignment="Center" Name="gridHeightCheckbox" Content="" IsChecked="{Binding GridHeightEnabled}"/>
-            <TextBlock Grid.Row="10" Grid.Column="0" Margin="25 2 2 2"  VerticalAlignment="Center" Text="Global grid height" ToolTip="This option globally overrides the automatic assignment of a room's grid height based on the most used tile's height in that room."/>
-            <local:TextBoxDark Grid.Row="10" Grid.Column="1" Margin="3" IsEnabled="{Binding ElementName=gridHeightCheckbox, Path=IsChecked}" Text="{Binding GlobalGridHeight}"/>
-
-            <CheckBox Grid.Row="9" Grid.Column="2" Margin="3" VerticalAlignment="Center" Name="gridThicknessCheckBox" Content="" IsChecked="{Binding GridThicknessEnabled}"/>
-            <TextBlock Grid.Row="9" Grid.Column="2" Margin="25 2 2 2" VerticalAlignment="Center" Text="Global grid thickness" ToolTip="This option globally overrides the automatic assignment of a room's grid thickness."/>
-            <local:TextBoxDark Grid.Row="9" Grid.Column="3" Margin="3" IsEnabled="{Binding ElementName=gridThicknessCheckBox, Path=IsChecked}" Text="{Binding GlobalGridThickness}"/>
-
-            <Separator Grid.Row="13" Grid.ColumnSpan="4" Margin="10"/>
-
-            <TextBlock Grid.Row="14" Grid.Column="0" Grid.ColumnSpan="4" Margin="3" TextWrapping="Wrap" Foreground="Red" FontWeight="Bold" Text="Warning: the following options are currently experimental, as the profile system is a work in progress. Usage of the system is at your own risk, and though it is relatively stable, it may not be compatible in the future."/>
-
-            <CheckBox Grid.Row="15" Grid.Column="0" Margin="3" VerticalAlignment="Center" Content="" IsChecked="{Binding ProfileModeEnabled}"/>
-            <TextBlock Grid.Row="15" Grid.Column="0" Margin="25 2 2 2" VerticalAlignment="Center" Text="Enable profile mode" ToolTip="Toggles the 'decompile once and compile many' profile mode. Enabled by default. May need to be disabled for certain operations."/>
-
-            <CheckBox Grid.Row="15" Grid.Column="2" Margin="3" VerticalAlignment="Center" Content="" IsChecked="{Binding ProfileMessageShown}"/>
-            <TextBlock Grid.Row="15" Grid.Column="2" Margin="25 2 2 2" VerticalAlignment="Center" Text="Profile mode message shown" ToolTip="On first load, this will show you the profile mode loaded message. If this somehow breaks, you can manually toggle it here."/>
-
-            <CheckBox Grid.Row="17" Grid.Column="0" Margin="3" VerticalAlignment="Center" Content="" IsChecked="{Binding DeleteOldProfileOnSave}"/>
-            <TextBlock Grid.Row="17" Grid.Column="0" Margin="25 2 2 2" VerticalAlignment="Center" Text="Delete old profile on saving" ToolTip="Deletes the profile obsoleted on saving. Saves on file space at the expense of losing code information for variants. Enabled by default."/>
-
-            <Separator Grid.Row="19" Grid.ColumnSpan="4" Margin="10"/>
-            <local:ButtonDark Grid.Row="21" Grid.Column="0" Grid.ColumnSpan="1" Margin="5" Click="AppDataButton_Click">Open application data folder</local:ButtonDark>
-            <local:ButtonDark Grid.Row="21" Grid.Column="2" Grid.ColumnSpan="2" Margin="5" Click="UpdateAppButton_Click" x:Name="UpdateAppButton" HorizontalAlignment="Right" Width="223">Update app to latest commit</local:ButtonDark>
-            <TextBlock Grid.Row="17" Grid.Column="2" Margin="25,0,2,0" VerticalAlignment="Center" Text="Ask Profile name on load" ToolTip="Lets you set a custom name for a Profile. Only useful if you have Profile mode on." Grid.ColumnSpan="2"/>
-            <CheckBox Grid.Row="17" Grid.Column="2" Margin="3,2,3,0" VerticalAlignment="Top" Content="" IsChecked="{Binding CustomProfileName}"/>
-            <local:ButtonDark Grid.Row="21" Grid.ColumnSpan="2" Margin="9,5,267,5" Click="ProfileButtonImport_Click" Content="Import Current Profile" Grid.Column="1"/>
-            <local:ButtonDark Grid.Row="21" Grid.ColumnSpan="2" Margin="42,5,240,5" Click="ProfileButtonExport_Click" Content="Export Current Profile" Grid.Column="2"/>
-            <local:ButtonDark Grid.Row="7" Grid.Column="2" Margin="1,1,149,0" Click="ColorEditorButton_Click" Content="Change code editor colors"/>
-
-            <TextBlock Grid.Row="18" Grid.Column="0" Margin="25,0,2,0" VerticalAlignment="Center" Text="Remember profile name" ToolTip="The tool will remember the last profile name you input in each data.win." Grid.ColumnSpan="2"/>
-            <CheckBox Grid.Row="18" Grid.Column="0" Margin="3,2,3,0" VerticalAlignment="Top" Content="" IsChecked="{Binding RememberProfileName}"/>
-=======
             <Grid.Resources>
                 <Style TargetType="{x:Type Label}">
                     <Setter Property="Padding" Value="0"/>
@@ -269,11 +170,23 @@
                         <ColumnDefinition Width="*"/>
                     </Grid.ColumnDefinitions>
 
-                    <local:ButtonDark Grid.Column="0" Click="AppDataButton_Click" Padding="8,2,8,2" HorizontalAlignment="Left">Open application data folder</local:ButtonDark>
-                    <local:ButtonDark Grid.Column="1" Click="UpdateAppButton_Click" Padding="8,2,8,2" HorizontalAlignment="Right" x:Name="UpdateAppButton" Visibility="{Binding UpdaterButtonVisibility}">Update app to latest commit</local:ButtonDark>
-                </Grid>
-            </StackPanel>
->>>>>>> bd374d7a
+            <CheckBox Grid.Row="15" Grid.Column="2" Margin="3" VerticalAlignment="Center" Content="" IsChecked="{Binding ProfileMessageShown}"/>
+            <TextBlock Grid.Row="15" Grid.Column="2" Margin="25 2 2 2" VerticalAlignment="Center" Text="Profile mode message shown" ToolTip="On first load, this will show you the profile mode loaded message. If this somehow breaks, you can manually toggle it here."/>
+
+            <CheckBox Grid.Row="17" Grid.Column="0" Margin="3" VerticalAlignment="Center" Content="" IsChecked="{Binding DeleteOldProfileOnSave}"/>
+            <TextBlock Grid.Row="17" Grid.Column="0" Margin="25 2 2 2" VerticalAlignment="Center" Text="Delete old profile on saving" ToolTip="Deletes the profile obsoleted on saving. Saves on file space at the expense of losing code information for variants. Enabled by default."/>
+
+            <Separator Grid.Row="19" Grid.ColumnSpan="4" Margin="10"/>
+            <local:ButtonDark Grid.Row="21" Grid.Column="0" Grid.ColumnSpan="1" Margin="5" Click="AppDataButton_Click">Open application data folder</local:ButtonDark>
+            <local:ButtonDark Grid.Row="21" Grid.Column="2" Grid.ColumnSpan="2" Margin="5" Click="UpdateAppButton_Click" x:Name="UpdateAppButton" HorizontalAlignment="Right" Width="223">Update app to latest commit</local:ButtonDark>
+            <TextBlock Grid.Row="17" Grid.Column="2" Margin="25,0,2,0" VerticalAlignment="Center" Text="Ask Profile name on load" ToolTip="Lets you set a custom name for a Profile. Only useful if you have Profile mode on." Grid.ColumnSpan="2"/>
+            <CheckBox Grid.Row="17" Grid.Column="2" Margin="3,2,3,0" VerticalAlignment="Top" Content="" IsChecked="{Binding CustomProfileName}"/>
+            <local:ButtonDark Grid.Row="21" Grid.ColumnSpan="2" Margin="9,5,267,5" Click="ProfileButtonImport_Click" Content="Import Current Profile" Grid.Column="1"/>
+            <local:ButtonDark Grid.Row="21" Grid.ColumnSpan="2" Margin="42,5,240,5" Click="ProfileButtonExport_Click" Content="Export Current Profile" Grid.Column="2"/>
+            <local:ButtonDark Grid.Row="7" Grid.Column="2" Margin="1,1,149,0" Click="ColorEditorButton_Click" Content="Change code editor colors"/>
+
+            <TextBlock Grid.Row="18" Grid.Column="0" Margin="25,0,2,0" VerticalAlignment="Center" Text="Remember profile name" ToolTip="The tool will remember the last profile name you input in each data.win." Grid.ColumnSpan="2"/>
+            <CheckBox Grid.Row="18" Grid.Column="0" Margin="3,2,3,0" VerticalAlignment="Top" Content="" IsChecked="{Binding RememberProfileName}"/>
         </Grid>
     </ScrollViewer>
 </Window>