﻿using System;
using System.Collections.Generic;
using System.Diagnostics.CodeAnalysis;
using System.IO;
using System.Linq;
using System.Text;
using System.Text.Json;
using System.Text.Json.Serialization;
using System.Threading.Tasks;
using System.Windows;
using Underanalyzer.Decompiler;

namespace UndertaleModTool
{
    public class Settings
    {
        public static string AppDataFolder = Path.Combine(
            Environment.GetFolderPath(Environment.SpecialFolder.ApplicationData), "UndertaleModTool");
        public static string ProfilesFolder = Path.Combine(AppDataFolder, "Profiles");

        /// <summary>
        /// Whether file associations settings should be prompted for on startup.
        /// </summary>
        public static bool ShouldPromptForAssociations { get; set; } = false;

        public string Version { get; set; } = MainWindow.Version;
        public string GameMakerStudioPath { get; set; } = "%appdata%\\GameMaker-Studio";
        public string GameMakerStudio2RuntimesPath { get; set; } = "%ProgramData%\\GameMakerStudio2\\Cache\\runtimes";
        public bool AssetOrderSwappingEnabled { get; set; } = false;
        public bool ProfileModeEnabled { get; set; } = false;
        public bool ProfileMessageShown { get; set; } = false;
        public bool AutomaticFileAssociation { get; set; } = true;
        public bool TempRunMessageShow { get; set; } = true;

        // The disk space impact will likely be small for the average user, it should be turned off by default for now.
        // "DeleteOldProfileOnSave" as it currently functions is dangerous to be on by default.
        // Especially if a script makes sweeping changes across the code that are hard to revert.
        // The end user will be blindsided as it currently stands.
        // This can be turned back on by default later if some sort of alternative backup limit is implemented,
        // to provide a buffer, similar to how GMS 1.4 did.
        // Example: 0 (unlimited), 1-20 backups (normal range). If a limit of 20 is set, it will start clearing
        // old backups only after 20 is reached (in the family tree, other unrelated mod families don't count)
        // starting with the oldest, with which one to clear determined from a parenting ledger file
        // (whose implementation does not exist yet).
        //
        // This comment should be cleared in the event that the remedies described are implemented.

        public bool DeleteOldProfileOnSave { get; set; } = false;
        public bool CustomProfileName { get; set; } = false;
        public bool RememberProfileName { get; set; } = false;
        public bool WarnOnClose { get; set; } = true;

        private double _globalGridWidth = 20;
        private double _globalGridHeight = 20;
        public double GlobalGridWidth { get => _globalGridWidth; set { if (value >= 0) _globalGridWidth = value; } }
        public bool GridWidthEnabled { get; set; } = false;
        public double GlobalGridHeight { get => _globalGridHeight; set { if (value >= 0) _globalGridHeight = value; } }
        public bool GridHeightEnabled { get; set; } = false;

        public double GlobalGridThickness { get; set; } = 1;
        public bool GridThicknessEnabled { get; set; } = false;

        public string TransparencyGridColor1 { get; set; } = "#FF666666";
        public string TransparencyGridColor2 { get; set; } = "#FF999999";

        public bool EnableDarkMode { get; set; } = false;
        public bool ShowDebuggerOption { get; set; } = false;
        public DecompilerSettings DecompilerSettings { get; set; }
<<<<<<< HEAD
        public string InstanceIdPrefix { get; set; } = "inst_";

        public byte FunctionColor_0 { get; set; } = 255;
        public byte FunctionColor_1 { get; set; } = 184;
        public byte FunctionColor_2 { get; set; } = 113;
        public byte GlobalColor_0 { get; set; } = 249;
        public byte GlobalColor_1 { get; set; } = 123;
        public byte GlobalColor_2 { get; set; } = 249;
        public byte ConstantColor_0 { get; set; } = 255;
        public byte ConstantColor_1 { get; set; } = 128;
        public byte ConstantColor_2 { get; set; } = 128;
        public byte InstanceColor_0 { get; set; } = 88;
        public byte InstanceColor_1 { get; set; } = 227;
        public byte InstanceColor_2 { get; set; } = 90;
        public byte LocalColor_0 { get; set; } = 255;
        public byte LocalColor_1 { get; set; } = 248;
        public byte LocalColor_2 { get; set; } = 153;
=======
        public const string DefaultInstanceIdPrefix = "inst_";
        public string InstanceIdPrefix { get; set; } = DefaultInstanceIdPrefix;

        public bool ShowNullEntriesInResourceTree { get; set; } = false;
>>>>>>> bd374d7a

        public WindowPlacementExtensions.WindowPlacement? MainWindowPlacement { get; set; } = null;
        public bool RememberWindowPlacements { get; set; } = false;

<<<<<<< HEAD
=======
        public static Settings Instance { get; private set; }

>>>>>>> bd374d7a
        public static JsonSerializerOptions JsonOptions = new()
        {
            WriteIndented = true,
            AllowTrailingCommas = true,
            ReadCommentHandling = JsonCommentHandling.Skip,
            Encoder = System.Text.Encodings.Web.JavaScriptEncoder.UnsafeRelaxedJsonEscaping
        };

        public Settings()
        {
            Instance = this;
        }

        public static void Load()
        {
            DecompilerSettings existingDecompilerSettings = Instance?.DecompilerSettings;

            try
            {
                string path = Path.Combine(AppDataFolder, "settings.json");
                if (!File.Exists(path))
                {
                    // No settings JSON exists, so make a new one
                    _ = new Settings() { DecompilerSettings = existingDecompilerSettings ?? new() };
                    Save();

                    // This is theoretically a first bootup, so prompt for file associations
                    ShouldPromptForAssociations = true;
                    return;
                }

                // Read in data
                byte[] bytes = File.ReadAllBytes(path);
                JsonSerializer.Deserialize<Settings>(bytes, JsonOptions);

                // Handle upgrading settings here when needed
                bool changed = false;
                if (Instance.Version != MainWindow.Version)
                {
                    changed = true;
                    // TODO: When necessary, account for any version upgrades
<<<<<<< HEAD
=======
                }

                // Use existing decompiler settings (from last settings instance)
                if (existingDecompilerSettings is not null)
                    Instance.DecompilerSettings = existingDecompilerSettings;

                // If no settings were supplied at all, generate a new one (can be caused from downgrading)
                Instance.DecompilerSettings ??= new();

                // Auto-remove "argument{0}" syntax (become "arg{0}" by default)
                if (Instance.DecompilerSettings.UnknownArgumentNamePattern == "argument{0}")
                {
                    Instance.DecompilerSettings.UnknownArgumentNamePattern = "arg{0}";
>>>>>>> bd374d7a
                }

                // Use existing decompiler settings (from last settings instance)
                if (existingDecompilerSettings is not null)
                    Instance.DecompilerSettings = existingDecompilerSettings;

                // If no settings were supplied at all, generate a new one (can be caused from downgrading)
                Instance.DecompilerSettings ??= new();

                // Update the version to this version
                Instance.Version = MainWindow.Version;
                if (changed)
                {
                    // Update settings to new version on disk as well
                    Save();
                }
            } 
            catch (Exception e)
            {
                MessageBox.Show($"Failed to load settings.json! Using default values.\n{e.Message}");
                new Settings() { DecompilerSettings = existingDecompilerSettings ?? new() };
            }
        }

        public static void Save()
        {
            try
            {
                Directory.CreateDirectory(AppDataFolder);
                string path = Path.Combine(AppDataFolder, "settings.json");
                byte[] bytes = JsonSerializer.SerializeToUtf8Bytes(Instance, JsonOptions);
                File.WriteAllBytes(path, bytes);
            }
            catch (Exception e)
            {
                MessageBox.Show($"Failed to save settings.json!\n{e.Message}");
            }
        }
    }

    /// <summary>
    /// GML decompiler settings instance used by the main UndertaleModTool tool.
    /// </summary>
    public class DecompilerSettings : IDecompileSettings
    {
        /// <summary>
        /// Types of indents provided for in-tool decompilation.
        /// </summary>
        [JsonConverter(typeof(JsonStringEnumConverter<IndentStyleKind>))]
        public enum IndentStyleKind
        {
            FourSpaces,
            TwoSpaces,
            Tabs
        }

        // Inner settings used to store values that we don't have any business reimplementing
        [JsonIgnore]
<<<<<<< HEAD
        private DecompileSettings InnerSettings { get; } = new DecompileSettings()
        {
            UnknownArgumentNamePattern = "argument{0}",
            RemoveSingleLineBlockBraces = true,
            EmptyLineAroundBranchStatements = true,
            EmptyLineBeforeSwitchCases = true
        };
=======
        private DecompileSettings _innerSettings;
>>>>>>> bd374d7a

        /// <summary>
        /// Indentation style being used for decompilation.
        /// </summary>
        public IndentStyleKind IndentStyle { get; set; }

        /// <inheritdoc/>
        [JsonIgnore]
        public string IndentString
        {
            get => IndentStyle switch
            {
                IndentStyleKind.FourSpaces => "    ",
                IndentStyleKind.TwoSpaces => "  ",
                IndentStyleKind.Tabs => "\t",
                _ => throw new Exception("Unknown indent style")
            };
        }

        // Interface implementation (passes through to inner settings instance)
<<<<<<< HEAD
        public bool UseSemicolon { get => InnerSettings.UseSemicolon; set => InnerSettings.UseSemicolon = value; }
        public bool UseCSSColors { get => InnerSettings.UseCSSColors; set => InnerSettings.UseCSSColors = value; }
        public bool PrintWarnings { get => InnerSettings.PrintWarnings; set => InnerSettings.PrintWarnings = value; }
        public bool MacroDeclarationsAtTop { get => InnerSettings.MacroDeclarationsAtTop; set => InnerSettings.MacroDeclarationsAtTop = value; }
        public bool EmptyLineAfterBlockLocals { get => InnerSettings.EmptyLineAfterBlockLocals; set => InnerSettings.EmptyLineAfterBlockLocals = value; }
        public bool EmptyLineAroundEnums { get => InnerSettings.EmptyLineAroundEnums; set => InnerSettings.EmptyLineAroundEnums = value; }
        public bool EmptyLineAroundBranchStatements { get => InnerSettings.EmptyLineAroundBranchStatements; set => InnerSettings.EmptyLineAroundBranchStatements = value; }
        public bool EmptyLineBeforeSwitchCases { get => InnerSettings.EmptyLineBeforeSwitchCases; set => InnerSettings.EmptyLineBeforeSwitchCases = value; }
        public bool EmptyLineAfterSwitchCases { get => InnerSettings.EmptyLineAfterSwitchCases; set => InnerSettings.EmptyLineAfterSwitchCases = value; }
        public bool EmptyLineAroundFunctionDeclarations { get => InnerSettings.EmptyLineAroundFunctionDeclarations; set => InnerSettings.EmptyLineAroundFunctionDeclarations = value; }
        public bool EmptyLineAroundStaticInitialization { get => InnerSettings.EmptyLineAroundStaticInitialization; set => InnerSettings.EmptyLineAroundStaticInitialization = value; }
        public bool OpenBlockBraceOnSameLine { get => InnerSettings.OpenBlockBraceOnSameLine; set => InnerSettings.OpenBlockBraceOnSameLine = value; }
        public bool RemoveSingleLineBlockBraces { get => InnerSettings.RemoveSingleLineBlockBraces; set => InnerSettings.RemoveSingleLineBlockBraces = value; }
        public bool CleanupTry { get => InnerSettings.CleanupTry; set => InnerSettings.CleanupTry = value; }
        public bool CleanupElseToContinue { get => InnerSettings.CleanupElseToContinue; set => InnerSettings.CleanupElseToContinue = value; }
        public bool CleanupDefaultArgumentValues { get => InnerSettings.CleanupDefaultArgumentValues; set => InnerSettings.CleanupDefaultArgumentValues = value; }
        public bool CleanupBuiltinArrayVariables { get => InnerSettings.CleanupBuiltinArrayVariables; set => InnerSettings.CleanupBuiltinArrayVariables = value; }
        public bool CreateEnumDeclarations { get => InnerSettings.CreateEnumDeclarations; set => InnerSettings.CreateEnumDeclarations = value; }
        public string UnknownEnumName { get => InnerSettings.UnknownEnumName; set => InnerSettings.UnknownEnumName = value; }
        public string UnknownEnumValuePattern { get => InnerSettings.UnknownEnumValuePattern; set => InnerSettings.UnknownEnumValuePattern = value; }
        public string UnknownArgumentNamePattern { get => InnerSettings.UnknownArgumentNamePattern; set => InnerSettings.UnknownArgumentNamePattern = value; }
        public bool AllowLeftoverDataOnStack { get => InnerSettings.AllowLeftoverDataOnStack; set => InnerSettings.AllowLeftoverDataOnStack = value; }
=======
        public bool UseSemicolon { get => _innerSettings.UseSemicolon; set => _innerSettings.UseSemicolon = value; }
        public bool UseCSSColors { get => _innerSettings.UseCSSColors; set => _innerSettings.UseCSSColors = value; }
        public bool PrintWarnings { get => _innerSettings.PrintWarnings; set => _innerSettings.PrintWarnings = value; }
        public bool MacroDeclarationsAtTop { get => _innerSettings.MacroDeclarationsAtTop; set => _innerSettings.MacroDeclarationsAtTop = value; }
        public bool EmptyLineAfterBlockLocals { get => _innerSettings.EmptyLineAfterBlockLocals; set => _innerSettings.EmptyLineAfterBlockLocals = value; }
        public bool EmptyLineAroundEnums { get => _innerSettings.EmptyLineAroundEnums; set => _innerSettings.EmptyLineAroundEnums = value; }
        public bool EmptyLineAroundBranchStatements { get => _innerSettings.EmptyLineAroundBranchStatements; set => _innerSettings.EmptyLineAroundBranchStatements = value; }
        public bool EmptyLineBeforeSwitchCases { get => _innerSettings.EmptyLineBeforeSwitchCases; set => _innerSettings.EmptyLineBeforeSwitchCases = value; }
        public bool EmptyLineAfterSwitchCases { get => _innerSettings.EmptyLineAfterSwitchCases; set => _innerSettings.EmptyLineAfterSwitchCases = value; }
        public bool EmptyLineAroundFunctionDeclarations { get => _innerSettings.EmptyLineAroundFunctionDeclarations; set => _innerSettings.EmptyLineAroundFunctionDeclarations = value; }
        public bool EmptyLineAroundStaticInitialization { get => _innerSettings.EmptyLineAroundStaticInitialization; set => _innerSettings.EmptyLineAroundStaticInitialization = value; }
        public bool OpenBlockBraceOnSameLine { get => _innerSettings.OpenBlockBraceOnSameLine; set => _innerSettings.OpenBlockBraceOnSameLine = value; }
        public bool RemoveSingleLineBlockBraces { get => _innerSettings.RemoveSingleLineBlockBraces; set => _innerSettings.RemoveSingleLineBlockBraces = value; }
        public bool CleanupTry { get => _innerSettings.CleanupTry; set => _innerSettings.CleanupTry = value; }
        public bool CleanupElseToContinue { get => _innerSettings.CleanupElseToContinue; set => _innerSettings.CleanupElseToContinue = value; }
        public bool CleanupDefaultArgumentValues { get => _innerSettings.CleanupDefaultArgumentValues; set => _innerSettings.CleanupDefaultArgumentValues = value; }
        public bool CleanupBuiltinArrayVariables { get => _innerSettings.CleanupBuiltinArrayVariables; set => _innerSettings.CleanupBuiltinArrayVariables = value; }
        public bool CleanupLocalVarDeclarations { get => _innerSettings.CleanupLocalVarDeclarations; set => _innerSettings.CleanupLocalVarDeclarations = value; }
        public bool CreateEnumDeclarations { get => _innerSettings.CreateEnumDeclarations; set => _innerSettings.CreateEnumDeclarations = value; }
        public string UnknownEnumName { get => _innerSettings.UnknownEnumName; set => _innerSettings.UnknownEnumName = value; }
        public string UnknownEnumValuePattern { get => _innerSettings.UnknownEnumValuePattern; set => _innerSettings.UnknownEnumValuePattern = value; }
        public string UnknownArgumentNamePattern { get => _innerSettings.UnknownArgumentNamePattern; set => _innerSettings.UnknownArgumentNamePattern = value; }
        public bool AllowLeftoverDataOnStack { get => _innerSettings.AllowLeftoverDataOnStack; set => _innerSettings.AllowLeftoverDataOnStack = value; }

        public DecompilerSettings()
        {
            RestoreDefaults();
        }

        /// <summary>
        /// Restores default values for all decompiler settings.
        /// </summary>
        public void RestoreDefaults()
        {
            _innerSettings = new DecompileSettings()
            {
                UnknownArgumentNamePattern = "arg{0}",
                RemoveSingleLineBlockBraces = true,
                EmptyLineAroundBranchStatements = true,
                EmptyLineBeforeSwitchCases = true
            };
            IndentStyle = IndentStyleKind.FourSpaces;
        }
>>>>>>> bd374d7a

        /// <inheritdoc/>
        public bool TryGetPredefinedDouble(double value, [MaybeNullWhen(false)] out string result, out bool isResultMultiPart)
        {
            // Pass through to inner settings instance, which has some predefined values already
<<<<<<< HEAD
            return InnerSettings.TryGetPredefinedDouble(value, out result, out isResultMultiPart);
=======
            return _innerSettings.TryGetPredefinedDouble(value, out result, out isResultMultiPart);
>>>>>>> bd374d7a
        }
    }
}<|MERGE_RESOLUTION|>--- conflicted
+++ resolved
@@ -66,9 +66,7 @@
         public bool EnableDarkMode { get; set; } = false;
         public bool ShowDebuggerOption { get; set; } = false;
         public DecompilerSettings DecompilerSettings { get; set; }
-<<<<<<< HEAD
-        public string InstanceIdPrefix { get; set; } = "inst_";
-
+        public const string DefaultInstanceIdPrefix = "inst_";
         public byte FunctionColor_0 { get; set; } = 255;
         public byte FunctionColor_1 { get; set; } = 184;
         public byte FunctionColor_2 { get; set; } = 113;
@@ -84,21 +82,15 @@
         public byte LocalColor_0 { get; set; } = 255;
         public byte LocalColor_1 { get; set; } = 248;
         public byte LocalColor_2 { get; set; } = 153;
-=======
-        public const string DefaultInstanceIdPrefix = "inst_";
         public string InstanceIdPrefix { get; set; } = DefaultInstanceIdPrefix;
 
         public bool ShowNullEntriesInResourceTree { get; set; } = false;
->>>>>>> bd374d7a
 
         public WindowPlacementExtensions.WindowPlacement? MainWindowPlacement { get; set; } = null;
         public bool RememberWindowPlacements { get; set; } = false;
 
-<<<<<<< HEAD
-=======
         public static Settings Instance { get; private set; }
 
->>>>>>> bd374d7a
         public static JsonSerializerOptions JsonOptions = new()
         {
             WriteIndented = true,
@@ -140,8 +132,6 @@
                 {
                     changed = true;
                     // TODO: When necessary, account for any version upgrades
-<<<<<<< HEAD
-=======
                 }
 
                 // Use existing decompiler settings (from last settings instance)
@@ -155,7 +145,6 @@
                 if (Instance.DecompilerSettings.UnknownArgumentNamePattern == "argument{0}")
                 {
                     Instance.DecompilerSettings.UnknownArgumentNamePattern = "arg{0}";
->>>>>>> bd374d7a
                 }
 
                 // Use existing decompiler settings (from last settings instance)
@@ -214,17 +203,7 @@
 
         // Inner settings used to store values that we don't have any business reimplementing
         [JsonIgnore]
-<<<<<<< HEAD
-        private DecompileSettings InnerSettings { get; } = new DecompileSettings()
-        {
-            UnknownArgumentNamePattern = "argument{0}",
-            RemoveSingleLineBlockBraces = true,
-            EmptyLineAroundBranchStatements = true,
-            EmptyLineBeforeSwitchCases = true
-        };
-=======
         private DecompileSettings _innerSettings;
->>>>>>> bd374d7a
 
         /// <summary>
         /// Indentation style being used for decompilation.
@@ -245,30 +224,6 @@
         }
 
         // Interface implementation (passes through to inner settings instance)
-<<<<<<< HEAD
-        public bool UseSemicolon { get => InnerSettings.UseSemicolon; set => InnerSettings.UseSemicolon = value; }
-        public bool UseCSSColors { get => InnerSettings.UseCSSColors; set => InnerSettings.UseCSSColors = value; }
-        public bool PrintWarnings { get => InnerSettings.PrintWarnings; set => InnerSettings.PrintWarnings = value; }
-        public bool MacroDeclarationsAtTop { get => InnerSettings.MacroDeclarationsAtTop; set => InnerSettings.MacroDeclarationsAtTop = value; }
-        public bool EmptyLineAfterBlockLocals { get => InnerSettings.EmptyLineAfterBlockLocals; set => InnerSettings.EmptyLineAfterBlockLocals = value; }
-        public bool EmptyLineAroundEnums { get => InnerSettings.EmptyLineAroundEnums; set => InnerSettings.EmptyLineAroundEnums = value; }
-        public bool EmptyLineAroundBranchStatements { get => InnerSettings.EmptyLineAroundBranchStatements; set => InnerSettings.EmptyLineAroundBranchStatements = value; }
-        public bool EmptyLineBeforeSwitchCases { get => InnerSettings.EmptyLineBeforeSwitchCases; set => InnerSettings.EmptyLineBeforeSwitchCases = value; }
-        public bool EmptyLineAfterSwitchCases { get => InnerSettings.EmptyLineAfterSwitchCases; set => InnerSettings.EmptyLineAfterSwitchCases = value; }
-        public bool EmptyLineAroundFunctionDeclarations { get => InnerSettings.EmptyLineAroundFunctionDeclarations; set => InnerSettings.EmptyLineAroundFunctionDeclarations = value; }
-        public bool EmptyLineAroundStaticInitialization { get => InnerSettings.EmptyLineAroundStaticInitialization; set => InnerSettings.EmptyLineAroundStaticInitialization = value; }
-        public bool OpenBlockBraceOnSameLine { get => InnerSettings.OpenBlockBraceOnSameLine; set => InnerSettings.OpenBlockBraceOnSameLine = value; }
-        public bool RemoveSingleLineBlockBraces { get => InnerSettings.RemoveSingleLineBlockBraces; set => InnerSettings.RemoveSingleLineBlockBraces = value; }
-        public bool CleanupTry { get => InnerSettings.CleanupTry; set => InnerSettings.CleanupTry = value; }
-        public bool CleanupElseToContinue { get => InnerSettings.CleanupElseToContinue; set => InnerSettings.CleanupElseToContinue = value; }
-        public bool CleanupDefaultArgumentValues { get => InnerSettings.CleanupDefaultArgumentValues; set => InnerSettings.CleanupDefaultArgumentValues = value; }
-        public bool CleanupBuiltinArrayVariables { get => InnerSettings.CleanupBuiltinArrayVariables; set => InnerSettings.CleanupBuiltinArrayVariables = value; }
-        public bool CreateEnumDeclarations { get => InnerSettings.CreateEnumDeclarations; set => InnerSettings.CreateEnumDeclarations = value; }
-        public string UnknownEnumName { get => InnerSettings.UnknownEnumName; set => InnerSettings.UnknownEnumName = value; }
-        public string UnknownEnumValuePattern { get => InnerSettings.UnknownEnumValuePattern; set => InnerSettings.UnknownEnumValuePattern = value; }
-        public string UnknownArgumentNamePattern { get => InnerSettings.UnknownArgumentNamePattern; set => InnerSettings.UnknownArgumentNamePattern = value; }
-        public bool AllowLeftoverDataOnStack { get => InnerSettings.AllowLeftoverDataOnStack; set => InnerSettings.AllowLeftoverDataOnStack = value; }
-=======
         public bool UseSemicolon { get => _innerSettings.UseSemicolon; set => _innerSettings.UseSemicolon = value; }
         public bool UseCSSColors { get => _innerSettings.UseCSSColors; set => _innerSettings.UseCSSColors = value; }
         public bool PrintWarnings { get => _innerSettings.PrintWarnings; set => _innerSettings.PrintWarnings = value; }
@@ -312,17 +267,12 @@
             };
             IndentStyle = IndentStyleKind.FourSpaces;
         }
->>>>>>> bd374d7a
 
         /// <inheritdoc/>
         public bool TryGetPredefinedDouble(double value, [MaybeNullWhen(false)] out string result, out bool isResultMultiPart)
         {
             // Pass through to inner settings instance, which has some predefined values already
-<<<<<<< HEAD
-            return InnerSettings.TryGetPredefinedDouble(value, out result, out isResultMultiPart);
-=======
             return _innerSettings.TryGetPredefinedDouble(value, out result, out isResultMultiPart);
->>>>>>> bd374d7a
         }
     }
 }