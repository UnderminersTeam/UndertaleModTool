// Written by SolventMercury

using System;
using System.IO;
using System.Text;
using System.Text.Json;
using UndertaleModLib.Util;
using UndertaleModLib.Models;
using System.Collections;
using System.Collections.Generic;
using System.Text.Json;
using System.Linq;

ScriptMessage("Select the Room to import");
string roomInputPath = PromptLoadFile("Import which file", "Json Files|*.json");
if (roomInputPath == null) throw new ScriptException("The room's path was not set.");

UndertaleRoom newRoom = new UndertaleRoom();

ReadRoom(roomInputPath);

void ReadRoom(string filePath)
{
    FileStream stream = File.OpenRead(filePath);
    byte[] jsonUtf8Bytes = new byte[stream.Length];

    stream.Read(jsonUtf8Bytes, 0, jsonUtf8Bytes.Length);
    stream.Close();

    JsonReaderOptions options = new JsonReaderOptions
    {
        AllowTrailingCommas = true,
        CommentHandling = JsonCommentHandling.Skip
    };

    Utf8JsonReader reader = new Utf8JsonReader(jsonUtf8Bytes, options);

    ReadAnticipateJSONObject(ref reader, JsonTokenType.StartObject);

    ReadName(ref reader);
    ReadMainValues(ref reader);

    ClearRoomLists();

    ReadBackgrounds(ref reader);
    ReadViews(ref reader);
    ReadGameObjects(ref reader);
    ReadTiles(ref reader);
    ReadLayers(ref reader);

    // Adds room to data file, if it doesn't exist.
    if (Data.Rooms.ByName(newRoom.Name.Content) == null)
        Data.Rooms.Add(newRoom);

}

void ReadMainValues(ref Utf8JsonReader reader)
{
    string caption = ReadString(ref reader);

    newRoom.Width = (uint) ReadNum(ref reader);
    newRoom.Height = (uint) ReadNum(ref reader);
    newRoom.Speed = (uint) ReadNum(ref reader);
    newRoom.Persistent = ReadBool(ref reader);
    newRoom.BackgroundColor = (uint) ReadNum(ref reader);
    newRoom.DrawBackgroundColor = ReadBool(ref reader);

    string ccIdName = ReadString(ref reader);

    newRoom.Flags = (UndertaleRoom.RoomEntryFlags) ReadNum(ref reader);
    newRoom.World = ReadBool(ref reader);
    newRoom.Top = (uint) ReadNum(ref reader);
    newRoom.Left = (uint) ReadNum(ref reader);
    newRoom.Right = (uint) ReadNum(ref reader);
    newRoom.Bottom = (uint) ReadNum(ref reader);
    newRoom.GravityX = ReadFloat(ref reader);
    newRoom.GravityY = ReadFloat(ref reader);
    newRoom.MetersPerPixel = ReadFloat(ref reader);

    newRoom.Caption = (caption == null) ? null : new UndertaleString(caption);

    if ((newRoom.Caption != null) && !Data.Strings.Any(s => s == newRoom.Caption))
        Data.Strings.Add(newRoom.Caption);

    newRoom.CreationCodeId = (ccIdName == null) ? null : Data.Code.ByName(ccIdName);
}

void ReadName(ref Utf8JsonReader reader)
{
<<<<<<< HEAD
    string name = ReadString(ref reader);
    if (name == null)
        throw new Exception("ERROR: Object name was null - object name must be defined!");

    if (Data.Rooms.ByName(name) != null)
    {
        newRoom = Data.Rooms.ByName(name);
    }
    else
    {
        newRoom = new UndertaleRoom();
        newRoom.Name = new UndertaleString(name);
        Data.Strings.Add(newRoom.Name);
    }
=======
	string name = ReadString(ref reader);
	if (name == null)
		throw new ScriptException("ERROR: Object name was null - object name must be defined!");

	if (Data.Rooms.ByName(name) != null)
	{
		newRoom = Data.Rooms.ByName(name);
	}
	else
	{
		newRoom = new UndertaleRoom();
		newRoom.Name = new UndertaleString(name);
		Data.Strings.Add(newRoom.Name);
	}
>>>>>>> 0414e87d
}

void ClearRoomLists()
{
    newRoom.Backgrounds.Clear();
    newRoom.Views.Clear();
    newRoom.GameObjects.Clear();
    newRoom.Tiles.Clear();
    newRoom.Layers.Clear();
}

void ReadBackgrounds(ref Utf8JsonReader reader)
{
<<<<<<< HEAD
    ReadAnticipateJSONObject(ref reader, JsonTokenType.StartArray);
    while (reader.Read())
    {
        if (reader.TokenType == JsonTokenType.StartObject)
        {
            UndertaleRoom.Background newBg = new UndertaleRoom.Background();

            newBg.ParentRoom = newRoom;

            newBg.CalcScaleX = ReadFloat(ref reader);
            newBg.CalcScaleY = ReadFloat(ref reader);
            newBg.Enabled = ReadBool(ref reader);
            newBg.Foreground = ReadBool(ref reader);
            string bgDefName = ReadString(ref reader);
            newBg.X = (int) ReadNum(ref reader);
            newBg.Y = (int) ReadNum(ref reader);
            newBg.TileX = (int) ReadNum(ref reader);
            newBg.TileY = (int) ReadNum(ref reader);
            newBg.SpeedX = (int) ReadNum(ref reader);
            newBg.SpeedY = (int) ReadNum(ref reader);
            newBg.Stretch = ReadBool(ref reader);

            newBg.BackgroundDefinition = (bgDefName == null) ? null : Data.Backgrounds.ByName(bgDefName);

            ReadAnticipateJSONObject(ref reader, JsonTokenType.EndObject);

            newRoom.Backgrounds.Add(newBg);
            continue;
        }

        if (reader.TokenType == JsonTokenType.EndArray)
            break;

        throw new Exception($"ERROR: Unexpected token type. Expected Integer - found {reader.TokenType}");
    }
=======
	ReadAnticipateJSONObject(ref reader, JsonTokenType.StartArray);
	while (reader.Read())
	{
		if (reader.TokenType == JsonTokenType.StartObject)
		{
			UndertaleRoom.Background newBg = new UndertaleRoom.Background();

			newBg.ParentRoom = newRoom;

			newBg.CalcScaleX = ReadFloat(ref reader);
			newBg.CalcScaleY = ReadFloat(ref reader);
			newBg.Enabled = ReadBool(ref reader);
			newBg.Foreground = ReadBool(ref reader);
			string bgDefName = ReadString(ref reader);
			newBg.X = (int) ReadNum(ref reader);
			newBg.Y = (int) ReadNum(ref reader);
			newBg.TileX = (int) ReadNum(ref reader);
			newBg.TileY = (int) ReadNum(ref reader);
			newBg.SpeedX = (int) ReadNum(ref reader);
			newBg.SpeedY = (int) ReadNum(ref reader);
			newBg.Stretch = ReadBool(ref reader);

			newBg.BackgroundDefinition = (bgDefName == null) ? null : Data.Backgrounds.ByName(bgDefName);

			ReadAnticipateJSONObject(ref reader, JsonTokenType.EndObject);

			newRoom.Backgrounds.Add(newBg);
			continue;
		}

		if (reader.TokenType == JsonTokenType.EndArray)
			break;

		throw new ScriptException($"ERROR: Unexpected token type. Expected Integer - found {reader.TokenType}");
	}
>>>>>>> 0414e87d
}

void ReadViews(ref Utf8JsonReader reader)
{
<<<<<<< HEAD
    ReadAnticipateJSONObject(ref reader, JsonTokenType.StartArray);
    while (reader.Read())
    {
        if (reader.TokenType == JsonTokenType.StartObject)
        {
            UndertaleRoom.View newView = new UndertaleRoom.View();

            newView.Enabled = ReadBool(ref reader);
            newView.ViewX = (int) ReadNum(ref reader);
            newView.ViewY = (int) ReadNum(ref reader);
            newView.ViewWidth = (int) ReadNum(ref reader);
            newView.ViewHeight = (int) ReadNum(ref reader);
            newView.PortX = (int) ReadNum(ref reader);
            newView.PortY = (int) ReadNum(ref reader);
            newView.PortWidth = (int) ReadNum(ref reader);
            newView.PortHeight = (int) ReadNum(ref reader);
            newView.BorderX = (uint) ReadNum(ref reader);
            newView.BorderY = (uint) ReadNum(ref reader);
            newView.SpeedX = (int) ReadNum(ref reader);
            newView.SpeedY = (int) ReadNum(ref reader);
            string objIdName = ReadString(ref reader);

            newView.ObjectId = (objIdName == null) ? null : Data.GameObjects.ByName(objIdName);

            ReadAnticipateJSONObject(ref reader, JsonTokenType.EndObject);

            newRoom.Views.Add(newView);
            continue;
        }

        if (reader.TokenType == JsonTokenType.EndArray)
            break;

        throw new Exception($"ERROR: Unexpected token type. Expected Integer - found {reader.TokenType}");
    }
=======
	ReadAnticipateJSONObject(ref reader, JsonTokenType.StartArray);
	while (reader.Read())
	{
		if (reader.TokenType == JsonTokenType.StartObject)
		{
			UndertaleRoom.View newView = new UndertaleRoom.View();

			newView.Enabled = ReadBool(ref reader);
			newView.ViewX = (int) ReadNum(ref reader);
			newView.ViewY = (int) ReadNum(ref reader);
			newView.ViewWidth = (int) ReadNum(ref reader);
			newView.ViewHeight = (int) ReadNum(ref reader);
			newView.PortX = (int) ReadNum(ref reader);
			newView.PortY = (int) ReadNum(ref reader);
			newView.PortWidth = (int) ReadNum(ref reader);
			newView.PortHeight = (int) ReadNum(ref reader);
			newView.BorderX = (uint) ReadNum(ref reader);
			newView.BorderY = (uint) ReadNum(ref reader);
			newView.SpeedX = (int) ReadNum(ref reader);
			newView.SpeedY = (int) ReadNum(ref reader);
			string objIdName = ReadString(ref reader);

			newView.ObjectId = (objIdName == null) ? null : Data.GameObjects.ByName(objIdName);

			ReadAnticipateJSONObject(ref reader, JsonTokenType.EndObject);

			newRoom.Views.Add(newView);
			continue;
		}

		if (reader.TokenType == JsonTokenType.EndArray)
			break;

		throw new ScriptException($"ERROR: Unexpected token type. Expected Integer - found {reader.TokenType}");
	}
>>>>>>> 0414e87d
}

void ReadGameObjects(ref Utf8JsonReader reader)
{
    ReadAnticipateJSONObject(ref reader, JsonTokenType.StartArray);
    while (reader.Read())
    {
        if (reader.TokenType == JsonTokenType.StartObject)
        {
            UndertaleRoom.GameObject newObj = new UndertaleRoom.GameObject();

            newObj.X = (int) ReadNum(ref reader);
            newObj.Y = (int) ReadNum(ref reader);

            string objDefName = ReadString(ref reader);

            newObj.InstanceID = (uint) ReadNum(ref reader);

            string ccIdName = ReadString(ref reader);

            newObj.ScaleX = ReadFloat(ref reader);
            newObj.ScaleY = ReadFloat(ref reader);
            newObj.Color = (uint) ReadNum(ref reader);
            newObj.Rotation = ReadFloat(ref reader);

            string preCcIdName = ReadString(ref reader);

            newObj.ImageSpeed = ReadFloat(ref reader);
            newObj.ImageIndex = (int) ReadNum(ref reader);

            newObj.ObjectDefinition = (objDefName == null) ? null : Data.GameObjects.ByName(objDefName);
            newObj.CreationCode = (ccIdName == null) ? null : Data.Code.ByName(ccIdName);
            newObj.PreCreateCode = (preCcIdName == null) ? null : Data.Code.ByName(preCcIdName);

            ReadAnticipateJSONObject(ref reader, JsonTokenType.EndObject);

            newRoom.GameObjects.Add(newObj);
            continue;
        }

        if (reader.TokenType == JsonTokenType.EndArray)
            break;

<<<<<<< HEAD
        throw new Exception($"ERROR: Unexpected token type. Expected Integer - found {reader.TokenType}");
    }
=======
		throw new ScriptException($"ERROR: Unexpected token type. Expected Integer - found {reader.TokenType}");
	}
>>>>>>> 0414e87d
}

void ReadTiles(ref Utf8JsonReader reader)
{
<<<<<<< HEAD
    ReadAnticipateJSONObject(ref reader, JsonTokenType.StartArray);
    while (reader.Read())
    {
        if (reader.TokenType == JsonTokenType.StartObject)
        {
            UndertaleRoom.Tile newTile = new UndertaleRoom.Tile();

            newTile._SpriteMode = ReadBool(ref reader);
            newTile.X = (int) ReadNum(ref reader);
            newTile.Y = (int) ReadNum(ref reader);

            string bgDefName = ReadString(ref reader);
            string sprDefName = ReadString(ref reader);

            newTile.SourceX = (uint) ReadNum(ref reader);
            newTile.SourceY = (uint) ReadNum(ref reader);
            newTile.Width = (uint) ReadNum(ref reader);
            newTile.Height = (uint) ReadNum(ref reader);
            newTile.TileDepth = (int) ReadNum(ref reader);
            newTile.InstanceID = (uint) ReadNum(ref reader);
            newTile.ScaleX = ReadFloat(ref reader);
            newTile.ScaleY = ReadFloat(ref reader);
            newTile.Color = (uint) ReadNum(ref reader);

            newTile.BackgroundDefinition = (bgDefName == null) ? null : Data.Backgrounds.ByName(bgDefName);
            newTile.SpriteDefinition = (sprDefName == null) ? null : Data.Sprites.ByName(sprDefName);

            ReadAnticipateJSONObject(ref reader, JsonTokenType.EndObject);

            newRoom.Tiles.Add(newTile);
            continue;
        }

        if (reader.TokenType == JsonTokenType.EndArray)
            break;

        throw new Exception($"ERROR: Unexpected token type. Expected Integer - found {reader.TokenType}");
    }
=======
	ReadAnticipateJSONObject(ref reader, JsonTokenType.StartArray);
	while (reader.Read())
	{
		if (reader.TokenType == JsonTokenType.StartObject)
		{
			UndertaleRoom.Tile newTile = new UndertaleRoom.Tile();

			newTile._SpriteMode = ReadBool(ref reader);
			newTile.X = (int) ReadNum(ref reader);
			newTile.Y = (int) ReadNum(ref reader);

			string bgDefName = ReadString(ref reader);
			string sprDefName = ReadString(ref reader);

			newTile.SourceX = (uint) ReadNum(ref reader);
			newTile.SourceY = (uint) ReadNum(ref reader);
			newTile.Width = (uint) ReadNum(ref reader);
			newTile.Height = (uint) ReadNum(ref reader);
			newTile.TileDepth = (int) ReadNum(ref reader);
			newTile.InstanceID = (uint) ReadNum(ref reader);
			newTile.ScaleX = ReadFloat(ref reader);
			newTile.ScaleY = ReadFloat(ref reader);
			newTile.Color = (uint) ReadNum(ref reader);

			newTile.BackgroundDefinition = (bgDefName == null) ? null : Data.Backgrounds.ByName(bgDefName);
			newTile.SpriteDefinition = (sprDefName == null) ? null : Data.Sprites.ByName(sprDefName);

			ReadAnticipateJSONObject(ref reader, JsonTokenType.EndObject);

			newRoom.Tiles.Add(newTile);
			continue;
		}

		if (reader.TokenType == JsonTokenType.EndArray)
			break;

		throw new ScriptException($"ERROR: Unexpected token type. Expected Integer - found {reader.TokenType}");
	}
>>>>>>> 0414e87d
}

void ReadLayers(ref Utf8JsonReader reader)
{
<<<<<<< HEAD
    ReadAnticipateJSONObject(ref reader, JsonTokenType.StartArray);
    while (reader.Read())
    {
        if (reader.TokenType == JsonTokenType.StartObject)
        {
            UndertaleRoom.Layer newLayer = new UndertaleRoom.Layer();

            string layerName = ReadString(ref reader);

            newLayer.LayerId = (uint) ReadNum(ref reader);
            newLayer.LayerType = (UndertaleRoom.LayerType) ReadNum(ref reader);
            newLayer.LayerDepth = (int) ReadNum(ref reader);
            newLayer.XOffset = ReadFloat(ref reader);
            newLayer.YOffset = ReadFloat(ref reader);
            newLayer.HSpeed = ReadFloat(ref reader);
            newLayer.VSpeed = ReadFloat(ref reader);
            newLayer.IsVisible = ReadBool(ref reader);


            newLayer.LayerName = (layerName == null) ? null : new UndertaleString(layerName);

            if ((layerName != null) && !Data.Strings.Any(s => s == newLayer.LayerName))
                Data.Strings.Add(newLayer.LayerName);

            switch (newLayer.LayerType)
            {
                case UndertaleRoom.LayerType.Background:
                    ReadBackgroundLayer(ref reader, newLayer);
                    break;
                case UndertaleRoom.LayerType.Instances:
                    ReadInstancesLayer(ref reader, newLayer);
                    break;
                case UndertaleRoom.LayerType.Assets:
                    ReadAssetsLayer(ref reader, newLayer);
                    break;
                case UndertaleRoom.LayerType.Tiles:
                    ReadTilesLayer(ref reader, newLayer);
                    break;
                default:
                    throw new Exception("ERROR: Invalid value for layer data type.");
            }

            ReadAnticipateJSONObject(ref reader, JsonTokenType.EndObject);

            newRoom.Layers.Add(newLayer);
            continue;
        }

        if (reader.TokenType == JsonTokenType.EndArray)
            break;

        throw new Exception($"ERROR: Unexpected token type. Expected Integer - found {reader.TokenType}");
    }
=======
	ReadAnticipateJSONObject(ref reader, JsonTokenType.StartArray);
	while (reader.Read())
	{
		if (reader.TokenType == JsonTokenType.StartObject)
		{
			UndertaleRoom.Layer newLayer = new UndertaleRoom.Layer();

			string layerName = ReadString(ref reader);

			newLayer.LayerId = (uint) ReadNum(ref reader);
			newLayer.LayerType = (UndertaleRoom.LayerType) ReadNum(ref reader);
			newLayer.LayerDepth = (int) ReadNum(ref reader);
			newLayer.XOffset = ReadFloat(ref reader);
			newLayer.YOffset = ReadFloat(ref reader);
			newLayer.HSpeed = ReadFloat(ref reader);
			newLayer.VSpeed = ReadFloat(ref reader);
			newLayer.IsVisible = ReadBool(ref reader);


			newLayer.LayerName = (layerName == null) ? null : new UndertaleString(layerName);

			if ((layerName != null) && !Data.Strings.Any(s => s == newLayer.LayerName))
				Data.Strings.Add(newLayer.LayerName);

			switch (newLayer.LayerType)
			{
				case UndertaleRoom.LayerType.Background:
					ReadBackgroundLayer(ref reader, newLayer);
					break;
				case UndertaleRoom.LayerType.Instances:
					ReadInstancesLayer(ref reader, newLayer);
					break;
				case UndertaleRoom.LayerType.Assets:
					ReadAssetsLayer(ref reader, newLayer);
					break;
				case UndertaleRoom.LayerType.Tiles:
					ReadTilesLayer(ref reader, newLayer);
					break;
				default:
					throw new ScriptException("ERROR: Invalid value for layer data type.");
			}

			ReadAnticipateJSONObject(ref reader, JsonTokenType.EndObject);

			newRoom.Layers.Add(newLayer);
			continue;
		}

		if (reader.TokenType == JsonTokenType.EndArray)
			break;

		throw new ScriptException($"ERROR: Unexpected token type. Expected Integer - found {reader.TokenType}");
	}
>>>>>>> 0414e87d
}

void ReadBackgroundLayer(ref Utf8JsonReader reader, UndertaleRoom.Layer newLayer)
{
    ReadAnticipateJSONObject(ref reader, JsonTokenType.StartObject);

    UndertaleRoom.Layer.LayerBackgroundData newLayerData = new UndertaleRoom.Layer.LayerBackgroundData();

    newLayerData.CalcScaleX = ReadFloat(ref reader);
    newLayerData.CalcScaleY = ReadFloat(ref reader);
    newLayerData.Visible = ReadBool(ref reader);
    newLayerData.Foreground = ReadBool(ref reader);

    string spriteName = ReadString(ref reader);

    newLayerData.TiledHorizontally = ReadBool(ref reader);
    newLayerData.TiledVertically = ReadBool(ref reader);
    newLayerData.Stretch = ReadBool(ref reader);
    newLayerData.Color = (uint) ReadNum(ref reader);
    newLayerData.FirstFrame = ReadFloat(ref reader);
    newLayerData.AnimationSpeed = ReadFloat(ref reader);
    newLayerData.AnimationSpeedType = (AnimationSpeedType) ReadNum(ref reader);

    newLayerData.Sprite = (spriteName == null) ? null : Data.Sprites.ByName(spriteName);

    newLayerData.ParentLayer = newLayer;

    ReadAnticipateJSONObject(ref reader, JsonTokenType.EndObject);

    newLayer.Data = newLayerData;
}

void ReadInstancesLayer(ref Utf8JsonReader reader, UndertaleRoom.Layer newLayer)
{
    ReadAnticipateJSONObject(ref reader, JsonTokenType.StartObject);
    while (reader.Read())
    {
        if (reader.TokenType == JsonTokenType.PropertyName)
            continue;

<<<<<<< HEAD
        if (reader.TokenType != JsonTokenType.StartArray)
            throw new Exception("ERROR: Did not correctly stop reading instances layer");
=======
		if (reader.TokenType != JsonTokenType.StartArray)
			throw new ScriptException("ERROR: Did not correctly stop reading instances layer");
>>>>>>> 0414e87d

        UndertaleRoom.Layer.LayerInstancesData newLayerData = new UndertaleRoom.Layer.LayerInstancesData();

        while (reader.Read())
        {
            if (reader.TokenType == JsonTokenType.PropertyName)
                continue;

            if (reader.TokenType == JsonTokenType.StartObject)
            {
                UndertaleRoom.GameObject newObj = new UndertaleRoom.GameObject();

                newObj.X = (int) ReadNum(ref reader);
                newObj.Y = (int) ReadNum(ref reader);

                string objDefName = ReadString(ref reader);

                newObj.InstanceID = (uint) ReadNum(ref reader);

                string ccIdName = ReadString(ref reader);

                newObj.ScaleX = ReadFloat(ref reader);
                newObj.ScaleY = ReadFloat(ref reader);
                newObj.Color = (uint) ReadNum(ref reader);
                newObj.Rotation = ReadFloat(ref reader);

                string preCcIdName = ReadString(ref reader);

                newObj.ImageSpeed = ReadFloat(ref reader);
                newObj.ImageIndex = (int) ReadNum(ref reader);

                newObj.ObjectDefinition = (objDefName == null) ? null : Data.GameObjects.ByName(objDefName);

                newObj.CreationCode = (ccIdName == null) ? null : Data.Code.ByName(ccIdName);

                newObj.PreCreateCode = (preCcIdName == null) ? null : Data.Code.ByName(preCcIdName);

                ReadAnticipateJSONObject(ref reader, JsonTokenType.EndObject);

                newLayerData.Instances.Add(newObj);
                continue;
            }

            if (reader.TokenType == JsonTokenType.EndArray)
                break;

<<<<<<< HEAD
            throw new Exception("ERROR: Did not correctly stop reading instances in instance layer");
        }
=======
			throw new ScriptException("ERROR: Did not correctly stop reading instances in instance layer");
		}
>>>>>>> 0414e87d

        ReadAnticipateJSONObject(ref reader, JsonTokenType.EndObject);

        newLayer.Data = newLayerData;

        return;

    }
}

void ReadAssetsLayer(ref Utf8JsonReader reader, UndertaleRoom.Layer newLayer)
{
    ReadAnticipateJSONObject(ref reader, JsonTokenType.StartObject);
    ReadAnticipateJSONObject(ref reader, JsonTokenType.StartArray);
    UndertaleRoom.Layer.LayerAssetsData newLayerData = new UndertaleRoom.Layer.LayerAssetsData();

    newLayerData.LegacyTiles = new UndertalePointerList<UndertaleRoom.Tile>();
    newLayerData.Sprites = new UndertalePointerList<UndertaleRoom.SpriteInstance>();
    newLayerData.Sequences = new UndertalePointerList<UndertaleRoom.SequenceInstance>();
    newLayerData.NineSlices = new UndertalePointerList<UndertaleRoom.SpriteInstance>();

    while (reader.Read())
    {
        if (reader.TokenType == JsonTokenType.StartObject)
        {
            UndertaleRoom.Tile newTile = new UndertaleRoom.Tile();

            newTile._SpriteMode = ReadBool(ref reader);
            newTile.X = (int) ReadNum(ref reader);
            newTile.Y = (int) ReadNum(ref reader);

            string bgDefName = ReadString(ref reader);
            string sprDefName = ReadString(ref reader);

            newTile.SourceX = (uint) ReadNum(ref reader);
            newTile.SourceY = (uint) ReadNum(ref reader);
            newTile.Width = (uint) ReadNum(ref reader);
            newTile.Height = (uint) ReadNum(ref reader);
            newTile.TileDepth = (int) ReadNum(ref reader);
            newTile.InstanceID = (uint) ReadNum(ref reader);
            newTile.ScaleX = ReadFloat(ref reader);
            newTile.ScaleY = ReadFloat(ref reader);
            newTile.Color = (uint) ReadNum(ref reader);

            newTile.BackgroundDefinition = (bgDefName == null) ? null : Data.Backgrounds.ByName(bgDefName);

            newTile.SpriteDefinition = (sprDefName == null) ? null : Data.Sprites.ByName(sprDefName);

            ReadAnticipateJSONObject(ref reader, JsonTokenType.EndObject);

            newLayerData.LegacyTiles.Add(newTile);
            continue;
        }

        if (reader.TokenType == JsonTokenType.EndArray)
            break;

<<<<<<< HEAD
        throw new Exception($"ERROR: Unexpected token type. Expected Integer - found {reader.TokenType}");
    }
=======
		throw new ScriptException($"ERROR: Unexpected token type. Expected Integer - found {reader.TokenType}");
	}
>>>>>>> 0414e87d

    ReadAnticipateJSONObject(ref reader, JsonTokenType.StartArray);
    while (reader.Read())
    {
        if (reader.TokenType == JsonTokenType.PropertyName)
            continue;

        if (reader.TokenType == JsonTokenType.StartObject)
        {
            UndertaleRoom.SpriteInstance newSpr = new UndertaleRoom.SpriteInstance();

            string name = ReadString(ref reader);
            string spriteName = ReadString(ref reader);

            newSpr.X = (int) ReadNum(ref reader);
            newSpr.Y = (int) ReadNum(ref reader);
            newSpr.ScaleX = ReadFloat(ref reader);
            newSpr.ScaleY = ReadFloat(ref reader);
            newSpr.Color = (uint) ReadNum(ref reader);
            newSpr.AnimationSpeed = ReadFloat(ref reader);
            newSpr.AnimationSpeedType = (AnimationSpeedType) ReadNum(ref reader);
            newSpr.FrameIndex = ReadFloat(ref reader);
            newSpr.Rotation = ReadFloat(ref reader);

            newSpr.Name = (name == null) ? null : new UndertaleString(name);

            if ((name != null) && !Data.Strings.Any(s => s == newSpr.Name))
                Data.Strings.Add(newSpr.Name);

            newSpr.Sprite = (spriteName == null) ? null : Data.Sprites.ByName(spriteName);

            ReadAnticipateJSONObject(ref reader, JsonTokenType.EndObject);

            newLayerData.Sprites.Add(newSpr);
            continue;
        }

        if (reader.TokenType == JsonTokenType.EndArray)
            break;

<<<<<<< HEAD
        throw new Exception("ERROR: Did not correctly stop reading instances in instance layer");
    }
=======
		throw new ScriptException("ERROR: Did not correctly stop reading instances in instance layer");
	}
>>>>>>> 0414e87d

    ReadAnticipateJSONObject(ref reader, JsonTokenType.StartArray);
    while (reader.Read())
    {
        if (reader.TokenType == JsonTokenType.PropertyName)
            continue;

        if (reader.TokenType == JsonTokenType.StartObject)
        {
            UndertaleRoom.SequenceInstance newSeq = new UndertaleRoom.SequenceInstance();

            string name = ReadString(ref reader);
            string sequenceName = ReadString(ref reader);

            newSeq.X = (int) ReadNum(ref reader);
            newSeq.Y = (int) ReadNum(ref reader);
            newSeq.ScaleX = ReadFloat(ref reader);
            newSeq.ScaleY = ReadFloat(ref reader);
            newSeq.Color = (uint) ReadNum(ref reader);
            newSeq.AnimationSpeed = ReadFloat(ref reader);
            newSeq.AnimationSpeedType = (AnimationSpeedType) ReadNum(ref reader);
            newSeq.FrameIndex = ReadFloat(ref reader);
            newSeq.Rotation = ReadFloat(ref reader);


            newSeq.Name = (name == null) ? null : new UndertaleString(name);

            if ((name != null) && !Data.Strings.Any(s => s == newSeq.Name))
                Data.Strings.Add(newSeq.Name);

            newSeq.Sequence = (sequenceName == null) ? null : Data.Sequences.ByName(sequenceName);

            ReadAnticipateJSONObject(ref reader, JsonTokenType.EndObject);

            newLayerData.Sequences.Add(newSeq);
            continue;
        }

        if (reader.TokenType == JsonTokenType.EndArray)
            break;

<<<<<<< HEAD
        throw new Exception("ERROR: Did not correctly stop reading instances in instance layer");
    }
=======
		throw new ScriptException("ERROR: Did not correctly stop reading instances in instance layer");
	}
>>>>>>> 0414e87d

    ReadAnticipateJSONObject(ref reader, JsonTokenType.StartArray);
    while (reader.Read())
    {
        if (reader.TokenType == JsonTokenType.PropertyName)
            continue;

        if (reader.TokenType == JsonTokenType.StartObject)
        {
            UndertaleRoom.SpriteInstance newSpr = new UndertaleRoom.SpriteInstance();

            string name = ReadString(ref reader);
            string spriteName = ReadString(ref reader);

            newSpr.X = (int) ReadNum(ref reader);
            newSpr.Y = (int) ReadNum(ref reader);
            newSpr.ScaleX = ReadFloat(ref reader);
            newSpr.ScaleY = ReadFloat(ref reader);
            newSpr.Color = (uint) ReadNum(ref reader);
            newSpr.AnimationSpeed = ReadFloat(ref reader);
            newSpr.AnimationSpeedType = (AnimationSpeedType) ReadNum(ref reader);
            newSpr.FrameIndex = ReadFloat(ref reader);
            newSpr.Rotation = ReadFloat(ref reader);

            newSpr.Name = (name == null) ? null : new UndertaleString(name);

            if ((name != null) && !Data.Strings.Any(s => s == newSpr.Name))
                Data.Strings.Add(newSpr.Name);

            newSpr.Sprite = spriteName == null ? null : Data.Sprites.ByName(spriteName);

            ReadAnticipateJSONObject(ref reader, JsonTokenType.EndObject);

            newLayerData.NineSlices.Add(newSpr);
            continue;
        }

        if (reader.TokenType == JsonTokenType.EndArray)
            break;

<<<<<<< HEAD
        throw new Exception("ERROR: Did not correctly stop reading instances in instance layer");
    }
=======
		throw new ScriptException("ERROR: Did not correctly stop reading instances in instance layer");
	}
>>>>>>> 0414e87d

    newLayer.Data = newLayerData;
    ReadAnticipateJSONObject(ref reader, JsonTokenType.EndObject);
}

void ReadTilesLayer(ref Utf8JsonReader reader, UndertaleRoom.Layer newLayer)
{
    ReadAnticipateJSONObject(ref reader, JsonTokenType.StartObject);
    UndertaleRoom.Layer.LayerTilesData newLayerData = new UndertaleRoom.Layer.LayerTilesData();

    string backgroundName = ReadString(ref reader);
    
    newLayerData.TilesX = (uint) ReadNum(ref reader);
    newLayerData.TilesY = (uint) ReadNum(ref reader);

    newLayerData.Background = (backgroundName == null) ? null : Data.Backgrounds.ByName(backgroundName);

    uint[][] tileIds = new uint[newLayerData.TilesY][];
    for (int i = 0; i < newLayerData.TilesY; i++)
    {
        tileIds[i] = new uint[newLayerData.TilesX];
    }

    ReadAnticipateJSONObject(ref reader, JsonTokenType.StartArray);
    for (int y = 0; y < newLayerData.TilesY; y++)
    {
        ReadAnticipateJSONObject(ref reader, JsonTokenType.StartArray);
        for (int x = 0; x < newLayerData.TilesX; x++)
        {
            ReadAnticipateJSONObject(ref reader, JsonTokenType.StartObject);
            (tileIds[y])[x] = (uint) ReadNum(ref reader);
            ReadAnticipateJSONObject(ref reader, JsonTokenType.EndObject);
        }

        ReadAnticipateJSONObject(ref reader, JsonTokenType.EndArray);
    }

    newLayerData.TileData = tileIds;
    ReadAnticipateJSONObject(ref reader, JsonTokenType.EndArray);
    ReadAnticipateJSONObject(ref reader, JsonTokenType.EndObject);

    newLayer.Data = newLayerData;
}

// Read tokens of specified type

bool ReadBool(ref Utf8JsonReader reader)
{
<<<<<<< HEAD
    while (reader.Read())
    {
        switch (reader.TokenType)
        {
            case JsonTokenType.PropertyName: continue;
            case JsonTokenType.True: return true;
            case JsonTokenType.False: return false;
            default: throw new Exception($"ERROR: Unexpected token type. Expected Boolean - found {reader.TokenType}");
        }
    }

    throw new Exception("ERROR: Did not find value of expected type. Expected Boolean.");
=======
	while (reader.Read())
	{
		switch (reader.TokenType)
		{
			case JsonTokenType.PropertyName: continue;
			case JsonTokenType.True: return true;
			case JsonTokenType.False: return false;
			default: throw new ScriptException($"ERROR: Unexpected token type. Expected Boolean - found {reader.TokenType}");
		}
	}

	throw new ScriptException("ERROR: Did not find value of expected type. Expected Boolean.");
>>>>>>> 0414e87d
}

long ReadNum(ref Utf8JsonReader reader)
{
<<<<<<< HEAD
    while (reader.Read())
    {
        switch (reader.TokenType)
        {
            case JsonTokenType.PropertyName: continue;
            case JsonTokenType.Number: return reader.GetInt64();
            default: throw new Exception($"ERROR: Unexpected token type. Expected Integer - found {reader.TokenType}");
        }
    }

    throw new Exception("ERROR: Did not find value of expected type. Expected Integer.");
=======
	while (reader.Read())
	{
		switch (reader.TokenType)
		{
			case JsonTokenType.PropertyName: continue;
			case JsonTokenType.Number: return reader.GetInt64();
			default: throw new ScriptException($"ERROR: Unexpected token type. Expected Integer - found {reader.TokenType}");
		}
	}

	throw new ScriptException("ERROR: Did not find value of expected type. Expected Integer.");
>>>>>>> 0414e87d
}

float ReadFloat(ref Utf8JsonReader reader)
{
<<<<<<< HEAD
    while (reader.Read())
    {
        switch (reader.TokenType)
        {
            case JsonTokenType.PropertyName: continue;
            case JsonTokenType.Number: return reader.GetSingle();
            default: throw new Exception($"ERROR: Unexpected token type. Expected Decimal - found {reader.TokenType}");
        }
    }

    throw new Exception("ERROR: Did not find value of expected type. Expected Decimal.");
=======
	while (reader.Read())
	{
		switch (reader.TokenType)
		{
			case JsonTokenType.PropertyName: continue;
			case JsonTokenType.Number: return reader.GetSingle();
			default: throw new ScriptException($"ERROR: Unexpected token type. Expected Decimal - found {reader.TokenType}");
		}
	}

	throw new ScriptException("ERROR: Did not find value of expected type. Expected Decimal.");
>>>>>>> 0414e87d
}

string ReadString(ref Utf8JsonReader reader)
{
<<<<<<< HEAD
    while (reader.Read())
    {
        switch (reader.TokenType)
        {
            case JsonTokenType.PropertyName: continue;
            case JsonTokenType.String: return reader.GetString();
            case JsonTokenType.Null: return null;
            default: throw new Exception($"ERROR: Unexpected token type. Expected String - found {reader.TokenType}");
        }
    }

    throw new Exception("ERROR: Did not find value of expected type. Expected String.");
=======
	while (reader.Read())
	{
		switch (reader.TokenType)
		{
			case JsonTokenType.PropertyName: continue;
			case JsonTokenType.String: return reader.GetString();
			case JsonTokenType.Null: return null;
			default: throw new ScriptException($"ERROR: Unexpected token type. Expected String - found {reader.TokenType}");
		}
	}

	throw new ScriptException("ERROR: Did not find value of expected type. Expected String.");
>>>>>>> 0414e87d
}

// Watch for certain meta-tokens

void ReadAnticipateJSONObject(ref Utf8JsonReader reader, JsonTokenType allowedTokenType)
{
<<<<<<< HEAD
    while (reader.Read())
    {
        if (reader.TokenType == JsonTokenType.PropertyName)
            continue;
        if (reader.TokenType == allowedTokenType)
            return;
        throw new Exception($"ERROR: Unexpected token type. Expected {allowedTokenType} - found {reader.TokenType}");
    }

    throw new Exception("ERROR: Did not find value of expected type. Expected String.");
=======
	while (reader.Read())
	{
		if (reader.TokenType == JsonTokenType.PropertyName)
			continue;
		if (reader.TokenType == allowedTokenType)
			return;
		throw new ScriptException($"ERROR: Unexpected token type. Expected {allowedTokenType} - found {reader.TokenType}");
	}

	throw new ScriptException("ERROR: Did not find value of expected type. Expected String.");
>>>>>>> 0414e87d
}<|MERGE_RESOLUTION|>--- conflicted
+++ resolved
@@ -87,10 +87,9 @@
 
 void ReadName(ref Utf8JsonReader reader)
 {
-<<<<<<< HEAD
     string name = ReadString(ref reader);
     if (name == null)
-        throw new Exception("ERROR: Object name was null - object name must be defined!");
+        throw new ScriptException("ERROR: Object name was null - object name must be defined!");
 
     if (Data.Rooms.ByName(name) != null)
     {
@@ -102,22 +101,6 @@
         newRoom.Name = new UndertaleString(name);
         Data.Strings.Add(newRoom.Name);
     }
-=======
-	string name = ReadString(ref reader);
-	if (name == null)
-		throw new ScriptException("ERROR: Object name was null - object name must be defined!");
-
-	if (Data.Rooms.ByName(name) != null)
-	{
-		newRoom = Data.Rooms.ByName(name);
-	}
-	else
-	{
-		newRoom = new UndertaleRoom();
-		newRoom.Name = new UndertaleString(name);
-		Data.Strings.Add(newRoom.Name);
-	}
->>>>>>> 0414e87d
 }
 
 void ClearRoomLists()
@@ -131,7 +114,6 @@
 
 void ReadBackgrounds(ref Utf8JsonReader reader)
 {
-<<<<<<< HEAD
     ReadAnticipateJSONObject(ref reader, JsonTokenType.StartArray);
     while (reader.Read())
     {
@@ -165,50 +147,12 @@
         if (reader.TokenType == JsonTokenType.EndArray)
             break;
 
-        throw new Exception($"ERROR: Unexpected token type. Expected Integer - found {reader.TokenType}");
-    }
-=======
-	ReadAnticipateJSONObject(ref reader, JsonTokenType.StartArray);
-	while (reader.Read())
-	{
-		if (reader.TokenType == JsonTokenType.StartObject)
-		{
-			UndertaleRoom.Background newBg = new UndertaleRoom.Background();
-
-			newBg.ParentRoom = newRoom;
-
-			newBg.CalcScaleX = ReadFloat(ref reader);
-			newBg.CalcScaleY = ReadFloat(ref reader);
-			newBg.Enabled = ReadBool(ref reader);
-			newBg.Foreground = ReadBool(ref reader);
-			string bgDefName = ReadString(ref reader);
-			newBg.X = (int) ReadNum(ref reader);
-			newBg.Y = (int) ReadNum(ref reader);
-			newBg.TileX = (int) ReadNum(ref reader);
-			newBg.TileY = (int) ReadNum(ref reader);
-			newBg.SpeedX = (int) ReadNum(ref reader);
-			newBg.SpeedY = (int) ReadNum(ref reader);
-			newBg.Stretch = ReadBool(ref reader);
-
-			newBg.BackgroundDefinition = (bgDefName == null) ? null : Data.Backgrounds.ByName(bgDefName);
-
-			ReadAnticipateJSONObject(ref reader, JsonTokenType.EndObject);
-
-			newRoom.Backgrounds.Add(newBg);
-			continue;
-		}
-
-		if (reader.TokenType == JsonTokenType.EndArray)
-			break;
-
-		throw new ScriptException($"ERROR: Unexpected token type. Expected Integer - found {reader.TokenType}");
-	}
->>>>>>> 0414e87d
+        throw new ScriptException($"ERROR: Unexpected token type. Expected Integer - found {reader.TokenType}");
+    }
 }
 
 void ReadViews(ref Utf8JsonReader reader)
 {
-<<<<<<< HEAD
     ReadAnticipateJSONObject(ref reader, JsonTokenType.StartArray);
     while (reader.Read())
     {
@@ -242,45 +186,8 @@
         if (reader.TokenType == JsonTokenType.EndArray)
             break;
 
-        throw new Exception($"ERROR: Unexpected token type. Expected Integer - found {reader.TokenType}");
-    }
-=======
-	ReadAnticipateJSONObject(ref reader, JsonTokenType.StartArray);
-	while (reader.Read())
-	{
-		if (reader.TokenType == JsonTokenType.StartObject)
-		{
-			UndertaleRoom.View newView = new UndertaleRoom.View();
-
-			newView.Enabled = ReadBool(ref reader);
-			newView.ViewX = (int) ReadNum(ref reader);
-			newView.ViewY = (int) ReadNum(ref reader);
-			newView.ViewWidth = (int) ReadNum(ref reader);
-			newView.ViewHeight = (int) ReadNum(ref reader);
-			newView.PortX = (int) ReadNum(ref reader);
-			newView.PortY = (int) ReadNum(ref reader);
-			newView.PortWidth = (int) ReadNum(ref reader);
-			newView.PortHeight = (int) ReadNum(ref reader);
-			newView.BorderX = (uint) ReadNum(ref reader);
-			newView.BorderY = (uint) ReadNum(ref reader);
-			newView.SpeedX = (int) ReadNum(ref reader);
-			newView.SpeedY = (int) ReadNum(ref reader);
-			string objIdName = ReadString(ref reader);
-
-			newView.ObjectId = (objIdName == null) ? null : Data.GameObjects.ByName(objIdName);
-
-			ReadAnticipateJSONObject(ref reader, JsonTokenType.EndObject);
-
-			newRoom.Views.Add(newView);
-			continue;
-		}
-
-		if (reader.TokenType == JsonTokenType.EndArray)
-			break;
-
-		throw new ScriptException($"ERROR: Unexpected token type. Expected Integer - found {reader.TokenType}");
-	}
->>>>>>> 0414e87d
+        throw new ScriptException($"ERROR: Unexpected token type. Expected Integer - found {reader.TokenType}");
+    }
 }
 
 void ReadGameObjects(ref Utf8JsonReader reader)
@@ -324,18 +231,12 @@
         if (reader.TokenType == JsonTokenType.EndArray)
             break;
 
-<<<<<<< HEAD
-        throw new Exception($"ERROR: Unexpected token type. Expected Integer - found {reader.TokenType}");
-    }
-=======
-		throw new ScriptException($"ERROR: Unexpected token type. Expected Integer - found {reader.TokenType}");
-	}
->>>>>>> 0414e87d
+        throw new ScriptException($"ERROR: Unexpected token type. Expected Integer - found {reader.TokenType}");
+    }
 }
 
 void ReadTiles(ref Utf8JsonReader reader)
 {
-<<<<<<< HEAD
     ReadAnticipateJSONObject(ref reader, JsonTokenType.StartArray);
     while (reader.Read())
     {
@@ -372,53 +273,12 @@
         if (reader.TokenType == JsonTokenType.EndArray)
             break;
 
-        throw new Exception($"ERROR: Unexpected token type. Expected Integer - found {reader.TokenType}");
-    }
-=======
-	ReadAnticipateJSONObject(ref reader, JsonTokenType.StartArray);
-	while (reader.Read())
-	{
-		if (reader.TokenType == JsonTokenType.StartObject)
-		{
-			UndertaleRoom.Tile newTile = new UndertaleRoom.Tile();
-
-			newTile._SpriteMode = ReadBool(ref reader);
-			newTile.X = (int) ReadNum(ref reader);
-			newTile.Y = (int) ReadNum(ref reader);
-
-			string bgDefName = ReadString(ref reader);
-			string sprDefName = ReadString(ref reader);
-
-			newTile.SourceX = (uint) ReadNum(ref reader);
-			newTile.SourceY = (uint) ReadNum(ref reader);
-			newTile.Width = (uint) ReadNum(ref reader);
-			newTile.Height = (uint) ReadNum(ref reader);
-			newTile.TileDepth = (int) ReadNum(ref reader);
-			newTile.InstanceID = (uint) ReadNum(ref reader);
-			newTile.ScaleX = ReadFloat(ref reader);
-			newTile.ScaleY = ReadFloat(ref reader);
-			newTile.Color = (uint) ReadNum(ref reader);
-
-			newTile.BackgroundDefinition = (bgDefName == null) ? null : Data.Backgrounds.ByName(bgDefName);
-			newTile.SpriteDefinition = (sprDefName == null) ? null : Data.Sprites.ByName(sprDefName);
-
-			ReadAnticipateJSONObject(ref reader, JsonTokenType.EndObject);
-
-			newRoom.Tiles.Add(newTile);
-			continue;
-		}
-
-		if (reader.TokenType == JsonTokenType.EndArray)
-			break;
-
-		throw new ScriptException($"ERROR: Unexpected token type. Expected Integer - found {reader.TokenType}");
-	}
->>>>>>> 0414e87d
+        throw new ScriptException($"ERROR: Unexpected token type. Expected Integer - found {reader.TokenType}");
+    }
 }
 
 void ReadLayers(ref Utf8JsonReader reader)
 {
-<<<<<<< HEAD
     ReadAnticipateJSONObject(ref reader, JsonTokenType.StartArray);
     while (reader.Read())
     {
@@ -458,7 +318,7 @@
                     ReadTilesLayer(ref reader, newLayer);
                     break;
                 default:
-                    throw new Exception("ERROR: Invalid value for layer data type.");
+                    throw new ScriptException("ERROR: Invalid value for layer data type.");
             }
 
             ReadAnticipateJSONObject(ref reader, JsonTokenType.EndObject);
@@ -470,63 +330,8 @@
         if (reader.TokenType == JsonTokenType.EndArray)
             break;
 
-        throw new Exception($"ERROR: Unexpected token type. Expected Integer - found {reader.TokenType}");
-    }
-=======
-	ReadAnticipateJSONObject(ref reader, JsonTokenType.StartArray);
-	while (reader.Read())
-	{
-		if (reader.TokenType == JsonTokenType.StartObject)
-		{
-			UndertaleRoom.Layer newLayer = new UndertaleRoom.Layer();
-
-			string layerName = ReadString(ref reader);
-
-			newLayer.LayerId = (uint) ReadNum(ref reader);
-			newLayer.LayerType = (UndertaleRoom.LayerType) ReadNum(ref reader);
-			newLayer.LayerDepth = (int) ReadNum(ref reader);
-			newLayer.XOffset = ReadFloat(ref reader);
-			newLayer.YOffset = ReadFloat(ref reader);
-			newLayer.HSpeed = ReadFloat(ref reader);
-			newLayer.VSpeed = ReadFloat(ref reader);
-			newLayer.IsVisible = ReadBool(ref reader);
-
-
-			newLayer.LayerName = (layerName == null) ? null : new UndertaleString(layerName);
-
-			if ((layerName != null) && !Data.Strings.Any(s => s == newLayer.LayerName))
-				Data.Strings.Add(newLayer.LayerName);
-
-			switch (newLayer.LayerType)
-			{
-				case UndertaleRoom.LayerType.Background:
-					ReadBackgroundLayer(ref reader, newLayer);
-					break;
-				case UndertaleRoom.LayerType.Instances:
-					ReadInstancesLayer(ref reader, newLayer);
-					break;
-				case UndertaleRoom.LayerType.Assets:
-					ReadAssetsLayer(ref reader, newLayer);
-					break;
-				case UndertaleRoom.LayerType.Tiles:
-					ReadTilesLayer(ref reader, newLayer);
-					break;
-				default:
-					throw new ScriptException("ERROR: Invalid value for layer data type.");
-			}
-
-			ReadAnticipateJSONObject(ref reader, JsonTokenType.EndObject);
-
-			newRoom.Layers.Add(newLayer);
-			continue;
-		}
-
-		if (reader.TokenType == JsonTokenType.EndArray)
-			break;
-
-		throw new ScriptException($"ERROR: Unexpected token type. Expected Integer - found {reader.TokenType}");
-	}
->>>>>>> 0414e87d
+        throw new ScriptException($"ERROR: Unexpected token type. Expected Integer - found {reader.TokenType}");
+    }
 }
 
 void ReadBackgroundLayer(ref Utf8JsonReader reader, UndertaleRoom.Layer newLayer)
@@ -567,13 +372,8 @@
         if (reader.TokenType == JsonTokenType.PropertyName)
             continue;
 
-<<<<<<< HEAD
         if (reader.TokenType != JsonTokenType.StartArray)
-            throw new Exception("ERROR: Did not correctly stop reading instances layer");
-=======
-		if (reader.TokenType != JsonTokenType.StartArray)
-			throw new ScriptException("ERROR: Did not correctly stop reading instances layer");
->>>>>>> 0414e87d
+            throw new ScriptException("ERROR: Did not correctly stop reading instances layer");
 
         UndertaleRoom.Layer.LayerInstancesData newLayerData = new UndertaleRoom.Layer.LayerInstancesData();
 
@@ -620,13 +420,8 @@
             if (reader.TokenType == JsonTokenType.EndArray)
                 break;
 
-<<<<<<< HEAD
-            throw new Exception("ERROR: Did not correctly stop reading instances in instance layer");
-        }
-=======
-			throw new ScriptException("ERROR: Did not correctly stop reading instances in instance layer");
-		}
->>>>>>> 0414e87d
+            throw new ScriptException("ERROR: Did not correctly stop reading instances in instance layer");
+        }
 
         ReadAnticipateJSONObject(ref reader, JsonTokenType.EndObject);
 
@@ -684,13 +479,8 @@
         if (reader.TokenType == JsonTokenType.EndArray)
             break;
 
-<<<<<<< HEAD
-        throw new Exception($"ERROR: Unexpected token type. Expected Integer - found {reader.TokenType}");
-    }
-=======
-		throw new ScriptException($"ERROR: Unexpected token type. Expected Integer - found {reader.TokenType}");
-	}
->>>>>>> 0414e87d
+        throw new ScriptException($"ERROR: Unexpected token type. Expected Integer - found {reader.TokenType}");
+    }
 
     ReadAnticipateJSONObject(ref reader, JsonTokenType.StartArray);
     while (reader.Read())
@@ -731,13 +521,8 @@
         if (reader.TokenType == JsonTokenType.EndArray)
             break;
 
-<<<<<<< HEAD
-        throw new Exception("ERROR: Did not correctly stop reading instances in instance layer");
-    }
-=======
-		throw new ScriptException("ERROR: Did not correctly stop reading instances in instance layer");
-	}
->>>>>>> 0414e87d
+        throw new ScriptException("ERROR: Did not correctly stop reading instances in instance layer");
+    }
 
     ReadAnticipateJSONObject(ref reader, JsonTokenType.StartArray);
     while (reader.Read())
@@ -779,13 +564,8 @@
         if (reader.TokenType == JsonTokenType.EndArray)
             break;
 
-<<<<<<< HEAD
-        throw new Exception("ERROR: Did not correctly stop reading instances in instance layer");
-    }
-=======
-		throw new ScriptException("ERROR: Did not correctly stop reading instances in instance layer");
-	}
->>>>>>> 0414e87d
+        throw new ScriptException("ERROR: Did not correctly stop reading instances in instance layer");
+    }
 
     ReadAnticipateJSONObject(ref reader, JsonTokenType.StartArray);
     while (reader.Read())
@@ -826,13 +606,8 @@
         if (reader.TokenType == JsonTokenType.EndArray)
             break;
 
-<<<<<<< HEAD
-        throw new Exception("ERROR: Did not correctly stop reading instances in instance layer");
-    }
-=======
-		throw new ScriptException("ERROR: Did not correctly stop reading instances in instance layer");
-	}
->>>>>>> 0414e87d
+        throw new ScriptException("ERROR: Did not correctly stop reading instances in instance layer");
+    }
 
     newLayer.Data = newLayerData;
     ReadAnticipateJSONObject(ref reader, JsonTokenType.EndObject);
@@ -881,7 +656,6 @@
 
 bool ReadBool(ref Utf8JsonReader reader)
 {
-<<<<<<< HEAD
     while (reader.Read())
     {
         switch (reader.TokenType)
@@ -889,88 +663,45 @@
             case JsonTokenType.PropertyName: continue;
             case JsonTokenType.True: return true;
             case JsonTokenType.False: return false;
-            default: throw new Exception($"ERROR: Unexpected token type. Expected Boolean - found {reader.TokenType}");
-        }
-    }
-
-    throw new Exception("ERROR: Did not find value of expected type. Expected Boolean.");
-=======
-	while (reader.Read())
-	{
-		switch (reader.TokenType)
-		{
-			case JsonTokenType.PropertyName: continue;
-			case JsonTokenType.True: return true;
-			case JsonTokenType.False: return false;
-			default: throw new ScriptException($"ERROR: Unexpected token type. Expected Boolean - found {reader.TokenType}");
-		}
-	}
-
-	throw new ScriptException("ERROR: Did not find value of expected type. Expected Boolean.");
->>>>>>> 0414e87d
+            default: throw new ScriptException($"ERROR: Unexpected token type. Expected Boolean - found {reader.TokenType}");
+        }
+    }
+
+    throw new ScriptException("ERROR: Did not find value of expected type. Expected Boolean.");
 }
 
 long ReadNum(ref Utf8JsonReader reader)
 {
-<<<<<<< HEAD
     while (reader.Read())
     {
         switch (reader.TokenType)
         {
             case JsonTokenType.PropertyName: continue;
             case JsonTokenType.Number: return reader.GetInt64();
-            default: throw new Exception($"ERROR: Unexpected token type. Expected Integer - found {reader.TokenType}");
-        }
-    }
-
-    throw new Exception("ERROR: Did not find value of expected type. Expected Integer.");
-=======
-	while (reader.Read())
-	{
-		switch (reader.TokenType)
-		{
-			case JsonTokenType.PropertyName: continue;
-			case JsonTokenType.Number: return reader.GetInt64();
-			default: throw new ScriptException($"ERROR: Unexpected token type. Expected Integer - found {reader.TokenType}");
-		}
-	}
-
-	throw new ScriptException("ERROR: Did not find value of expected type. Expected Integer.");
->>>>>>> 0414e87d
+            default: throw new ScriptException($"ERROR: Unexpected token type. Expected Integer - found {reader.TokenType}");
+        }
+    }
+
+    throw new ScriptException("ERROR: Did not find value of expected type. Expected Integer.");
 }
 
 float ReadFloat(ref Utf8JsonReader reader)
 {
-<<<<<<< HEAD
     while (reader.Read())
     {
         switch (reader.TokenType)
         {
             case JsonTokenType.PropertyName: continue;
             case JsonTokenType.Number: return reader.GetSingle();
-            default: throw new Exception($"ERROR: Unexpected token type. Expected Decimal - found {reader.TokenType}");
-        }
-    }
-
-    throw new Exception("ERROR: Did not find value of expected type. Expected Decimal.");
-=======
-	while (reader.Read())
-	{
-		switch (reader.TokenType)
-		{
-			case JsonTokenType.PropertyName: continue;
-			case JsonTokenType.Number: return reader.GetSingle();
-			default: throw new ScriptException($"ERROR: Unexpected token type. Expected Decimal - found {reader.TokenType}");
-		}
-	}
-
-	throw new ScriptException("ERROR: Did not find value of expected type. Expected Decimal.");
->>>>>>> 0414e87d
+            default: throw new ScriptException($"ERROR: Unexpected token type. Expected Decimal - found {reader.TokenType}");
+        }
+    }
+
+    throw new ScriptException("ERROR: Did not find value of expected type. Expected Decimal.");
 }
 
 string ReadString(ref Utf8JsonReader reader)
 {
-<<<<<<< HEAD
     while (reader.Read())
     {
         switch (reader.TokenType)
@@ -978,52 +709,25 @@
             case JsonTokenType.PropertyName: continue;
             case JsonTokenType.String: return reader.GetString();
             case JsonTokenType.Null: return null;
-            default: throw new Exception($"ERROR: Unexpected token type. Expected String - found {reader.TokenType}");
-        }
-    }
-
-    throw new Exception("ERROR: Did not find value of expected type. Expected String.");
-=======
-	while (reader.Read())
-	{
-		switch (reader.TokenType)
-		{
-			case JsonTokenType.PropertyName: continue;
-			case JsonTokenType.String: return reader.GetString();
-			case JsonTokenType.Null: return null;
-			default: throw new ScriptException($"ERROR: Unexpected token type. Expected String - found {reader.TokenType}");
-		}
-	}
-
-	throw new ScriptException("ERROR: Did not find value of expected type. Expected String.");
->>>>>>> 0414e87d
+            default: throw new ScriptException($"ERROR: Unexpected token type. Expected String - found {reader.TokenType}");
+        }
+    }
+
+    throw new ScriptException("ERROR: Did not find value of expected type. Expected String.");
 }
 
 // Watch for certain meta-tokens
 
 void ReadAnticipateJSONObject(ref Utf8JsonReader reader, JsonTokenType allowedTokenType)
 {
-<<<<<<< HEAD
     while (reader.Read())
     {
         if (reader.TokenType == JsonTokenType.PropertyName)
             continue;
         if (reader.TokenType == allowedTokenType)
             return;
-        throw new Exception($"ERROR: Unexpected token type. Expected {allowedTokenType} - found {reader.TokenType}");
-    }
-
-    throw new Exception("ERROR: Did not find value of expected type. Expected String.");
-=======
-	while (reader.Read())
-	{
-		if (reader.TokenType == JsonTokenType.PropertyName)
-			continue;
-		if (reader.TokenType == allowedTokenType)
-			return;
-		throw new ScriptException($"ERROR: Unexpected token type. Expected {allowedTokenType} - found {reader.TokenType}");
-	}
-
-	throw new ScriptException("ERROR: Did not find value of expected type. Expected String.");
->>>>>>> 0414e87d
+        throw new ScriptException($"ERROR: Unexpected token type. Expected {allowedTokenType} - found {reader.TokenType}");
+    }
+
+    throw new ScriptException("ERROR: Did not find value of expected type. Expected String.");
 }