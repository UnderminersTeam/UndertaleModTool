// Written by SolventMercury

using System;
using System.Collections.Generic;
using System.IO;
using System.Text.Json;
using System.Linq;
using UndertaleModLib.Models;

ScriptMessage("Select the GameObject to import");
string gameObjectInputPath = PromptLoadFile("Import which file", "Json Files|*.json");
if (gameObjectInputPath == null) throw new ScriptException("The game object's path was not set.");

UndertaleGameObject newGameObject = new UndertaleGameObject();

ReadGameObject(gameObjectInputPath);

void ReadGameObject(string filePath)
{
    FileStream stream = File.OpenRead(filePath);
    byte[] jsonUtf8Bytes = new byte[stream.Length];

    stream.Read(jsonUtf8Bytes, 0, jsonUtf8Bytes.Length);
    stream.Close();

    JsonReaderOptions options = new JsonReaderOptions
    {
        AllowTrailingCommas = true,
        CommentHandling = JsonCommentHandling.Skip
    };

    Utf8JsonReader reader = new Utf8JsonReader(jsonUtf8Bytes, options);

    ReadAnticipateJSONObject(ref reader, JsonTokenType.StartObject);
    ReadName(ref reader);
    ReadMainValues(ref reader);
    ReadPhysicsVerts(ref reader);
    ReadAllEvents(ref reader);
    ReadAnticipateJSONObject(ref reader, JsonTokenType.EndObject);
    if (Data.GameObjects.ByName(newGameObject.Name.Content) == null) Data.GameObjects.Add(newGameObject);
}

void ReadMainValues(ref Utf8JsonReader reader)
{
    string spriteName = ReadString(ref reader);

    newGameObject.Visible = ReadBool(ref reader);
    newGameObject.Solid = ReadBool(ref reader);
    newGameObject.Depth = (int) ReadNum(ref reader);
    newGameObject.Persistent = ReadBool(ref reader);

    string parentName = ReadString(ref reader);
    string texMaskName = ReadString(ref reader);

    newGameObject.UsesPhysics = ReadBool(ref reader);
    newGameObject.IsSensor = ReadBool(ref reader);
    newGameObject.CollisionShape = (CollisionShapeFlags) ReadNum(ref reader);
    newGameObject.Density = ReadFloat(ref reader);
    newGameObject.Restitution = ReadFloat(ref reader);
    newGameObject.Group = (uint) ReadNum(ref reader);
    newGameObject.LinearDamping = ReadFloat(ref reader);
    newGameObject.AngularDamping = ReadFloat(ref reader);
    newGameObject.Friction = ReadFloat(ref reader);
    newGameObject.Awake = ReadBool(ref reader);
    newGameObject.Kinematic = ReadBool(ref reader);

    newGameObject.Sprite = (spriteName == null) ? null : Data.Sprites.ByName(spriteName);

    newGameObject.ParentId = (parentName == null) ? null : Data.GameObjects.ByName(parentName);

    newGameObject.TextureMaskId = (texMaskName == null) ? null : Data.Sprites.ByName(texMaskName);
}

void ReadPhysicsVerts(ref Utf8JsonReader reader)
{
<<<<<<< HEAD
    newGameObject.PhysicsVertices.Clear();
    ReadAnticipateJSONObject(ref reader, JsonTokenType.StartArray);
    while (reader.Read())
    {
        if (reader.TokenType == JsonTokenType.StartObject)
        {
            UndertaleGameObject.UndertalePhysicsVertex physVert = new UndertaleGameObject.UndertalePhysicsVertex();
            physVert.X = ReadNum(ref reader);
            physVert.Y = ReadNum(ref reader);
            newGameObject.PhysicsVertices.Add(physVert);
            continue;
        }

        if (reader.TokenType == JsonTokenType.EndObject) continue;
        if (reader.TokenType == JsonTokenType.EndArray) break;

        throw new Exception($"ERROR: Unexpected token type. Expected Integer - found {reader.TokenType}");
    }
=======
	newGameObject.PhysicsVertices.Clear();
	ReadAnticipateJSONObject(ref reader, JsonTokenType.StartArray);
	while (reader.Read())
	{
		if (reader.TokenType == JsonTokenType.StartObject)
		{
			UndertaleGameObject.UndertalePhysicsVertex physVert = new UndertaleGameObject.UndertalePhysicsVertex();
			physVert.X = ReadNum(ref reader);
			physVert.Y = ReadNum(ref reader);
			newGameObject.PhysicsVertices.Add(physVert);
			continue;
		}

		if (reader.TokenType == JsonTokenType.EndObject) continue;
		if (reader.TokenType == JsonTokenType.EndArray) break;

		throw new ScriptException($"ERROR: Unexpected token type. Expected Integer - found {reader.TokenType}");
	}
>>>>>>> 0414e87d
}

void ReadAllEvents(ref Utf8JsonReader reader)
{
<<<<<<< HEAD
    ReadAnticipateJSONObject(ref reader, JsonTokenType.StartArray);
    int eventListIndex = -1;
    while (reader.Read())
    {
        if (reader.TokenType == JsonTokenType.StartArray)
        {
            eventListIndex++;
            newGameObject.Events[eventListIndex].Clear();
            foreach (UndertaleGameObject.Event eventToAdd in ReadEvents(ref reader)) newGameObject.Events[eventListIndex].Add(eventToAdd);
            continue;
        }

        if (reader.TokenType == JsonTokenType.EndObject) continue;
        if (reader.TokenType == JsonTokenType.EndArray) break;

        throw new Exception($"ERROR: Unexpected token type. Expected Integer - found {reader.TokenType}");
    }
=======
	ReadAnticipateJSONObject(ref reader, JsonTokenType.StartArray);
	int eventListIndex = -1;
	while (reader.Read())
	{
		if (reader.TokenType == JsonTokenType.StartArray)
		{
			eventListIndex++;
			newGameObject.Events[eventListIndex].Clear();
			foreach (UndertaleGameObject.Event eventToAdd in ReadEvents(ref reader)) newGameObject.Events[eventListIndex].Add(eventToAdd);
			continue;
		}

		if (reader.TokenType == JsonTokenType.EndObject) continue;
		if (reader.TokenType == JsonTokenType.EndArray) break;

		throw new ScriptException($"ERROR: Unexpected token type. Expected Integer - found {reader.TokenType}");
	}
>>>>>>> 0414e87d
}

List<UndertaleGameObject.Event> ReadEvents(ref Utf8JsonReader reader)
{
<<<<<<< HEAD
    List<UndertaleGameObject.Event> eventsToReturn = new List<UndertaleGameObject.Event>();
    while (reader.Read())
    {
        if (reader.TokenType == JsonTokenType.PropertyName) continue;
        if (reader.TokenType == JsonTokenType.EndArray) return eventsToReturn;
        if (reader.TokenType != JsonTokenType.StartObject) continue;

        UndertaleGameObject.Event newEvent = new UndertaleGameObject.Event();
        newEvent.EventSubtype = (uint) ReadNum(ref reader);
        newEvent.Actions.Clear();
        foreach (UndertaleGameObject.EventAction action in ReadActions(ref reader)) newEvent.Actions.Add(action);
        eventsToReturn.Add(newEvent);
        ReadAnticipateJSONObject(ref reader, JsonTokenType.EndObject);
    }

    throw new Exception("ERROR: Could not find end of array token - Events.");
=======
	List<UndertaleGameObject.Event> eventsToReturn = new List<UndertaleGameObject.Event>();
	while (reader.Read())
	{
		if (reader.TokenType == JsonTokenType.PropertyName) continue;
		if (reader.TokenType == JsonTokenType.EndArray) return eventsToReturn;
		if (reader.TokenType != JsonTokenType.StartObject) continue;

		UndertaleGameObject.Event newEvent = new UndertaleGameObject.Event();
		newEvent.EventSubtype = (uint) ReadNum(ref reader);
		newEvent.Actions.Clear();
		foreach (UndertaleGameObject.EventAction action in ReadActions(ref reader)) newEvent.Actions.Add(action);
		eventsToReturn.Add(newEvent);
		ReadAnticipateJSONObject(ref reader, JsonTokenType.EndObject);
	}

	throw new ScriptException("ERROR: Could not find end of array token - Events.");
>>>>>>> 0414e87d
}

List<UndertaleGameObject.EventAction> ReadActions(ref Utf8JsonReader reader)
{
<<<<<<< HEAD
    List<UndertaleGameObject.EventAction> actionsToReturn = new List<UndertaleGameObject.EventAction>();
    while (reader.Read())
    {
        if (reader.TokenType == JsonTokenType.PropertyName) continue;
        if (reader.TokenType == JsonTokenType.EndArray) return actionsToReturn;
        if (reader.TokenType != JsonTokenType.StartObject) continue;

        UndertaleGameObject.EventAction newAction = ReadAction(ref reader);
        actionsToReturn.Add(newAction);
    }

    throw new Exception("ERROR: Could not find end of array token - Actions.");
=======
	List<UndertaleGameObject.EventAction> actionsToReturn = new List<UndertaleGameObject.EventAction>();
	while (reader.Read())
	{
		if (reader.TokenType == JsonTokenType.PropertyName) continue;
		if (reader.TokenType == JsonTokenType.EndArray) return actionsToReturn;
		if (reader.TokenType != JsonTokenType.StartObject) continue;

		UndertaleGameObject.EventAction newAction = ReadAction(ref reader);
		actionsToReturn.Add(newAction);
	}

	throw new ScriptException("ERROR: Could not find end of array token - Actions.");
>>>>>>> 0414e87d
}

UndertaleGameObject.EventAction ReadAction(ref Utf8JsonReader reader)
{
    UndertaleGameObject.EventAction newAction = new UndertaleGameObject.EventAction();
    newAction.LibID = (uint) ReadNum(ref reader);
    newAction.ID = (uint) ReadNum(ref reader);
    newAction.Kind = (uint) ReadNum(ref reader);
    newAction.UseRelative = ReadBool(ref reader);
    newAction.IsQuestion = ReadBool(ref reader);
    newAction.UseApplyTo = ReadBool(ref reader);
    newAction.ExeType = (uint) ReadNum(ref reader);
    string actionName = ReadString(ref reader);
    string codeId = ReadString(ref reader);
    newAction.ArgumentCount = (uint) ReadNum(ref reader);
    newAction.Who = (int) ReadNum(ref reader);
    newAction.Relative = ReadBool(ref reader);
    newAction.IsNot = ReadBool(ref reader);

    if (actionName == null)
    {
        newAction.ActionName = null;
    }
    else
    {
        newAction.ActionName = new UndertaleString(actionName);

        if (!Data.Strings.Any(s => s == newAction.ActionName))
            Data.Strings.Add(newAction.ActionName);
    }

    if (codeId == null)
        newAction.CodeId = null;
    else
        newAction.CodeId = Data.Code.ByName(codeId);

    ReadAnticipateJSONObject(ref reader, JsonTokenType.EndObject);
    return newAction;
}

void ReadName(ref Utf8JsonReader reader)
{
<<<<<<< HEAD
    string name = ReadString(ref reader);
    if (name == null) throw new Exception("ERROR: Object name was null - object name must be defined!");
    if (Data.GameObjects.ByName(name) != null)
    {
        newGameObject = Data.GameObjects.ByName(name);
    }
    else
    {
        newGameObject = new UndertaleGameObject();
        newGameObject.Name = new UndertaleString(name);
        Data.Strings.Add(newGameObject.Name);
    }
=======
	string name = ReadString(ref reader);
	if (name == null) throw new ScriptException("ERROR: Object name was null - object name must be defined!");
	if (Data.GameObjects.ByName(name) != null)
	{
		newGameObject = Data.GameObjects.ByName(name);
	}
	else
	{
		newGameObject = new UndertaleGameObject();
		newGameObject.Name = new UndertaleString(name);
		Data.Strings.Add(newGameObject.Name);
	}
>>>>>>> 0414e87d
}

// Read tokens of specified type

bool ReadBool(ref Utf8JsonReader reader)
{
<<<<<<< HEAD
    while (reader.Read())
    {
        switch (reader.TokenType)
        {
            case JsonTokenType.PropertyName: continue;
            case JsonTokenType.True: return true;
            case JsonTokenType.False: return false;
            default: throw new Exception($"ERROR: Unexpected token type. Expected Boolean - found {reader.TokenType}");
        }
    }

    throw new Exception("ERROR: Did not find value of expected type. Expected Boolean.");
=======
	while (reader.Read())
	{
		switch (reader.TokenType)
		{
			case JsonTokenType.PropertyName: continue;
			case JsonTokenType.True: return true;
			case JsonTokenType.False: return false;
			default: throw new ScriptException($"ERROR: Unexpected token type. Expected Boolean - found {reader.TokenType}");
		}
	}

	throw new ScriptException("ERROR: Did not find value of expected type. Expected Boolean.");
>>>>>>> 0414e87d
}

long ReadNum(ref Utf8JsonReader reader)
{
<<<<<<< HEAD
    while (reader.Read())
    {
        switch (reader.TokenType)
        {
            case JsonTokenType.PropertyName: continue;
            case JsonTokenType.Number: return reader.GetInt64();
            default: throw new Exception($"ERROR: Unexpected token type. Expected Integer - found {reader.TokenType}");
        }
    }

    throw new Exception("ERROR: Did not find value of expected type. Expected Integer.");
=======
	while (reader.Read())
	{
		switch (reader.TokenType)
		{
			case JsonTokenType.PropertyName: continue;
			case JsonTokenType.Number: return reader.GetInt64();
			default: throw new ScriptException($"ERROR: Unexpected token type. Expected Integer - found {reader.TokenType}");
		}
	}

	throw new ScriptException("ERROR: Did not find value of expected type. Expected Integer.");
>>>>>>> 0414e87d
}

float ReadFloat(ref Utf8JsonReader reader)
{
<<<<<<< HEAD
    while (reader.Read())
    {
        switch (reader.TokenType)
        {
            case JsonTokenType.PropertyName: continue;
            case JsonTokenType.Number: return reader.GetSingle();
            default: throw new Exception($"ERROR: Unexpected token type. Expected Decimal - found {reader.TokenType}");
        }
    }

    throw new Exception("ERROR: Did not find value of expected type. Expected Decimal.");
=======
	while (reader.Read())
	{
		switch (reader.TokenType)
		{
			case JsonTokenType.PropertyName: continue;
			case JsonTokenType.Number: return reader.GetSingle();
			default: throw new ScriptException($"ERROR: Unexpected token type. Expected Decimal - found {reader.TokenType}");
		}
	}

	throw new ScriptException("ERROR: Did not find value of expected type. Expected Decimal.");
>>>>>>> 0414e87d
}

string ReadString(ref Utf8JsonReader reader)
{
<<<<<<< HEAD
    while (reader.Read())
    {
        switch (reader.TokenType)
        {
            case JsonTokenType.PropertyName: continue;
            case JsonTokenType.String: return reader.GetString();
            case JsonTokenType.Null: return null;
            default: throw new Exception($"ERROR: Unexpected token type. Expected String - found {reader.TokenType}");
        }
    }

    throw new Exception("ERROR: Did not find value of expected type. Expected String.");
=======
	while (reader.Read())
	{
		switch (reader.TokenType)
		{
			case JsonTokenType.PropertyName: continue;
			case JsonTokenType.String: return reader.GetString();
			case JsonTokenType.Null: return null;
			default: throw new ScriptException($"ERROR: Unexpected token type. Expected String - found {reader.TokenType}");
		}
	}

	throw new ScriptException("ERROR: Did not find value of expected type. Expected String.");
>>>>>>> 0414e87d
}

// Watch for certain meta-tokens

void ReadAnticipateJSONObject(ref Utf8JsonReader reader, JsonTokenType allowedTokenType)
{
<<<<<<< HEAD
    while (reader.Read())
    {
        if (reader.TokenType == JsonTokenType.PropertyName)
            continue;
        if (reader.TokenType == allowedTokenType)
            return;
        throw new Exception($"ERROR: Unexpected token type. Expected {allowedTokenType} - found {reader.TokenType}");
    }

    throw new Exception("ERROR: Did not find value of expected type. Expected String.");
=======
	while (reader.Read())
	{
		if (reader.TokenType == JsonTokenType.PropertyName)
			continue;
		if (reader.TokenType == allowedTokenType)
			return;
		throw new ScriptException($"ERROR: Unexpected token type. Expected {allowedTokenType} - found {reader.TokenType}");
	}

	throw new ScriptException("ERROR: Did not find value of expected type. Expected String.");
>>>>>>> 0414e87d
}<|MERGE_RESOLUTION|>--- conflicted
+++ resolved
@@ -73,7 +73,6 @@
 
 void ReadPhysicsVerts(ref Utf8JsonReader reader)
 {
-<<<<<<< HEAD
     newGameObject.PhysicsVertices.Clear();
     ReadAnticipateJSONObject(ref reader, JsonTokenType.StartArray);
     while (reader.Read())
@@ -90,33 +89,12 @@
         if (reader.TokenType == JsonTokenType.EndObject) continue;
         if (reader.TokenType == JsonTokenType.EndArray) break;
 
-        throw new Exception($"ERROR: Unexpected token type. Expected Integer - found {reader.TokenType}");
-    }
-=======
-	newGameObject.PhysicsVertices.Clear();
-	ReadAnticipateJSONObject(ref reader, JsonTokenType.StartArray);
-	while (reader.Read())
-	{
-		if (reader.TokenType == JsonTokenType.StartObject)
-		{
-			UndertaleGameObject.UndertalePhysicsVertex physVert = new UndertaleGameObject.UndertalePhysicsVertex();
-			physVert.X = ReadNum(ref reader);
-			physVert.Y = ReadNum(ref reader);
-			newGameObject.PhysicsVertices.Add(physVert);
-			continue;
-		}
-
-		if (reader.TokenType == JsonTokenType.EndObject) continue;
-		if (reader.TokenType == JsonTokenType.EndArray) break;
-
-		throw new ScriptException($"ERROR: Unexpected token type. Expected Integer - found {reader.TokenType}");
-	}
->>>>>>> 0414e87d
+        throw new ScriptException($"ERROR: Unexpected token type. Expected Integer - found {reader.TokenType}");
+    }
 }
 
 void ReadAllEvents(ref Utf8JsonReader reader)
 {
-<<<<<<< HEAD
     ReadAnticipateJSONObject(ref reader, JsonTokenType.StartArray);
     int eventListIndex = -1;
     while (reader.Read())
@@ -132,32 +110,12 @@
         if (reader.TokenType == JsonTokenType.EndObject) continue;
         if (reader.TokenType == JsonTokenType.EndArray) break;
 
-        throw new Exception($"ERROR: Unexpected token type. Expected Integer - found {reader.TokenType}");
-    }
-=======
-	ReadAnticipateJSONObject(ref reader, JsonTokenType.StartArray);
-	int eventListIndex = -1;
-	while (reader.Read())
-	{
-		if (reader.TokenType == JsonTokenType.StartArray)
-		{
-			eventListIndex++;
-			newGameObject.Events[eventListIndex].Clear();
-			foreach (UndertaleGameObject.Event eventToAdd in ReadEvents(ref reader)) newGameObject.Events[eventListIndex].Add(eventToAdd);
-			continue;
-		}
-
-		if (reader.TokenType == JsonTokenType.EndObject) continue;
-		if (reader.TokenType == JsonTokenType.EndArray) break;
-
-		throw new ScriptException($"ERROR: Unexpected token type. Expected Integer - found {reader.TokenType}");
-	}
->>>>>>> 0414e87d
+        throw new ScriptException($"ERROR: Unexpected token type. Expected Integer - found {reader.TokenType}");
+    }
 }
 
 List<UndertaleGameObject.Event> ReadEvents(ref Utf8JsonReader reader)
 {
-<<<<<<< HEAD
     List<UndertaleGameObject.Event> eventsToReturn = new List<UndertaleGameObject.Event>();
     while (reader.Read())
     {
@@ -173,30 +131,11 @@
         ReadAnticipateJSONObject(ref reader, JsonTokenType.EndObject);
     }
 
-    throw new Exception("ERROR: Could not find end of array token - Events.");
-=======
-	List<UndertaleGameObject.Event> eventsToReturn = new List<UndertaleGameObject.Event>();
-	while (reader.Read())
-	{
-		if (reader.TokenType == JsonTokenType.PropertyName) continue;
-		if (reader.TokenType == JsonTokenType.EndArray) return eventsToReturn;
-		if (reader.TokenType != JsonTokenType.StartObject) continue;
-
-		UndertaleGameObject.Event newEvent = new UndertaleGameObject.Event();
-		newEvent.EventSubtype = (uint) ReadNum(ref reader);
-		newEvent.Actions.Clear();
-		foreach (UndertaleGameObject.EventAction action in ReadActions(ref reader)) newEvent.Actions.Add(action);
-		eventsToReturn.Add(newEvent);
-		ReadAnticipateJSONObject(ref reader, JsonTokenType.EndObject);
-	}
-
-	throw new ScriptException("ERROR: Could not find end of array token - Events.");
->>>>>>> 0414e87d
+    throw new ScriptException("ERROR: Could not find end of array token - Events.");
 }
 
 List<UndertaleGameObject.EventAction> ReadActions(ref Utf8JsonReader reader)
 {
-<<<<<<< HEAD
     List<UndertaleGameObject.EventAction> actionsToReturn = new List<UndertaleGameObject.EventAction>();
     while (reader.Read())
     {
@@ -208,21 +147,7 @@
         actionsToReturn.Add(newAction);
     }
 
-    throw new Exception("ERROR: Could not find end of array token - Actions.");
-=======
-	List<UndertaleGameObject.EventAction> actionsToReturn = new List<UndertaleGameObject.EventAction>();
-	while (reader.Read())
-	{
-		if (reader.TokenType == JsonTokenType.PropertyName) continue;
-		if (reader.TokenType == JsonTokenType.EndArray) return actionsToReturn;
-		if (reader.TokenType != JsonTokenType.StartObject) continue;
-
-		UndertaleGameObject.EventAction newAction = ReadAction(ref reader);
-		actionsToReturn.Add(newAction);
-	}
-
-	throw new ScriptException("ERROR: Could not find end of array token - Actions.");
->>>>>>> 0414e87d
+    throw new ScriptException("ERROR: Could not find end of array token - Actions.");
 }
 
 UndertaleGameObject.EventAction ReadAction(ref Utf8JsonReader reader)
@@ -265,9 +190,8 @@
 
 void ReadName(ref Utf8JsonReader reader)
 {
-<<<<<<< HEAD
     string name = ReadString(ref reader);
-    if (name == null) throw new Exception("ERROR: Object name was null - object name must be defined!");
+    if (name == null) throw new ScriptException("ERROR: Object name was null - object name must be defined!");
     if (Data.GameObjects.ByName(name) != null)
     {
         newGameObject = Data.GameObjects.ByName(name);
@@ -278,27 +202,12 @@
         newGameObject.Name = new UndertaleString(name);
         Data.Strings.Add(newGameObject.Name);
     }
-=======
-	string name = ReadString(ref reader);
-	if (name == null) throw new ScriptException("ERROR: Object name was null - object name must be defined!");
-	if (Data.GameObjects.ByName(name) != null)
-	{
-		newGameObject = Data.GameObjects.ByName(name);
-	}
-	else
-	{
-		newGameObject = new UndertaleGameObject();
-		newGameObject.Name = new UndertaleString(name);
-		Data.Strings.Add(newGameObject.Name);
-	}
->>>>>>> 0414e87d
 }
 
 // Read tokens of specified type
 
 bool ReadBool(ref Utf8JsonReader reader)
 {
-<<<<<<< HEAD
     while (reader.Read())
     {
         switch (reader.TokenType)
@@ -306,88 +215,45 @@
             case JsonTokenType.PropertyName: continue;
             case JsonTokenType.True: return true;
             case JsonTokenType.False: return false;
-            default: throw new Exception($"ERROR: Unexpected token type. Expected Boolean - found {reader.TokenType}");
-        }
-    }
-
-    throw new Exception("ERROR: Did not find value of expected type. Expected Boolean.");
-=======
-	while (reader.Read())
-	{
-		switch (reader.TokenType)
-		{
-			case JsonTokenType.PropertyName: continue;
-			case JsonTokenType.True: return true;
-			case JsonTokenType.False: return false;
-			default: throw new ScriptException($"ERROR: Unexpected token type. Expected Boolean - found {reader.TokenType}");
-		}
-	}
-
-	throw new ScriptException("ERROR: Did not find value of expected type. Expected Boolean.");
->>>>>>> 0414e87d
+            default: throw new ScriptException($"ERROR: Unexpected token type. Expected Boolean - found {reader.TokenType}");
+        }
+    }
+
+    throw new ScriptException("ERROR: Did not find value of expected type. Expected Boolean.");
 }
 
 long ReadNum(ref Utf8JsonReader reader)
 {
-<<<<<<< HEAD
     while (reader.Read())
     {
         switch (reader.TokenType)
         {
             case JsonTokenType.PropertyName: continue;
             case JsonTokenType.Number: return reader.GetInt64();
-            default: throw new Exception($"ERROR: Unexpected token type. Expected Integer - found {reader.TokenType}");
-        }
-    }
-
-    throw new Exception("ERROR: Did not find value of expected type. Expected Integer.");
-=======
-	while (reader.Read())
-	{
-		switch (reader.TokenType)
-		{
-			case JsonTokenType.PropertyName: continue;
-			case JsonTokenType.Number: return reader.GetInt64();
-			default: throw new ScriptException($"ERROR: Unexpected token type. Expected Integer - found {reader.TokenType}");
-		}
-	}
-
-	throw new ScriptException("ERROR: Did not find value of expected type. Expected Integer.");
->>>>>>> 0414e87d
+            default: throw new ScriptException($"ERROR: Unexpected token type. Expected Integer - found {reader.TokenType}");
+        }
+    }
+
+    throw new ScriptException("ERROR: Did not find value of expected type. Expected Integer.");
 }
 
 float ReadFloat(ref Utf8JsonReader reader)
 {
-<<<<<<< HEAD
     while (reader.Read())
     {
         switch (reader.TokenType)
         {
             case JsonTokenType.PropertyName: continue;
             case JsonTokenType.Number: return reader.GetSingle();
-            default: throw new Exception($"ERROR: Unexpected token type. Expected Decimal - found {reader.TokenType}");
-        }
-    }
-
-    throw new Exception("ERROR: Did not find value of expected type. Expected Decimal.");
-=======
-	while (reader.Read())
-	{
-		switch (reader.TokenType)
-		{
-			case JsonTokenType.PropertyName: continue;
-			case JsonTokenType.Number: return reader.GetSingle();
-			default: throw new ScriptException($"ERROR: Unexpected token type. Expected Decimal - found {reader.TokenType}");
-		}
-	}
-
-	throw new ScriptException("ERROR: Did not find value of expected type. Expected Decimal.");
->>>>>>> 0414e87d
+            default: throw new ScriptException($"ERROR: Unexpected token type. Expected Decimal - found {reader.TokenType}");
+        }
+    }
+
+    throw new ScriptException("ERROR: Did not find value of expected type. Expected Decimal.");
 }
 
 string ReadString(ref Utf8JsonReader reader)
 {
-<<<<<<< HEAD
     while (reader.Read())
     {
         switch (reader.TokenType)
@@ -395,52 +261,25 @@
             case JsonTokenType.PropertyName: continue;
             case JsonTokenType.String: return reader.GetString();
             case JsonTokenType.Null: return null;
-            default: throw new Exception($"ERROR: Unexpected token type. Expected String - found {reader.TokenType}");
-        }
-    }
-
-    throw new Exception("ERROR: Did not find value of expected type. Expected String.");
-=======
-	while (reader.Read())
-	{
-		switch (reader.TokenType)
-		{
-			case JsonTokenType.PropertyName: continue;
-			case JsonTokenType.String: return reader.GetString();
-			case JsonTokenType.Null: return null;
-			default: throw new ScriptException($"ERROR: Unexpected token type. Expected String - found {reader.TokenType}");
-		}
-	}
-
-	throw new ScriptException("ERROR: Did not find value of expected type. Expected String.");
->>>>>>> 0414e87d
+            default: throw new ScriptException($"ERROR: Unexpected token type. Expected String - found {reader.TokenType}");
+        }
+    }
+
+    throw new ScriptException("ERROR: Did not find value of expected type. Expected String.");
 }
 
 // Watch for certain meta-tokens
 
 void ReadAnticipateJSONObject(ref Utf8JsonReader reader, JsonTokenType allowedTokenType)
 {
-<<<<<<< HEAD
     while (reader.Read())
     {
         if (reader.TokenType == JsonTokenType.PropertyName)
             continue;
         if (reader.TokenType == allowedTokenType)
             return;
-        throw new Exception($"ERROR: Unexpected token type. Expected {allowedTokenType} - found {reader.TokenType}");
-    }
-
-    throw new Exception("ERROR: Did not find value of expected type. Expected String.");
-=======
-	while (reader.Read())
-	{
-		if (reader.TokenType == JsonTokenType.PropertyName)
-			continue;
-		if (reader.TokenType == allowedTokenType)
-			return;
-		throw new ScriptException($"ERROR: Unexpected token type. Expected {allowedTokenType} - found {reader.TokenType}");
-	}
-
-	throw new ScriptException("ERROR: Did not find value of expected type. Expected String.");
->>>>>>> 0414e87d
+        throw new ScriptException($"ERROR: Unexpected token type. Expected {allowedTokenType} - found {reader.TokenType}");
+    }
+
+    throw new ScriptException("ERROR: Did not find value of expected type. Expected String.");
 }