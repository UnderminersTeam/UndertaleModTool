--- conflicted
+++ resolved
@@ -5,10 +5,7 @@
 // Version 03 (April 29th, 2021): Refactored for the profile system, simplified, removed unnecessary components
 // Version 04 (October 1st, 2021): Have CheckDecompiler and CheckDecompiler 2.3 use the same (cleaner) code base and combine them.
 // Version 05 (July 18th, 2024): Updated to Underanalyzer decompiler, and some cleanup.
-<<<<<<< HEAD
-=======
 // Version 06 (March 1st, 2025): Complete rewrite to avoid disk in the first place, and to use Underanalyzer compiler.
->>>>>>> bd374d7a
 
 using System;
 using System.IO;
@@ -121,53 +118,7 @@
                 failedDecompiledList.Add(code.Name?.Content ?? "<null>");
             }
         }
-<<<<<<< HEAD
-    }
-    UpdateProgress();
-}
-
-void ExportCode(string old_path, bool IsGML = true)
-{
-    old_path = GetSpecialPath(old_path);
-    UpdateProgress();
-    if (Is_GMS_2_3)
-        SetUpLookUpTable(old_path);
-    GlobalDecompileContext globalDecompileContext = new(Data);
-    for (var i = 0; i < Data.Code.Count; i++)
-    {
-        UndertaleCode code = Data.Code[i];
-        string path = Path.Combine(old_path, (Is_GMS_2_3 ? i.ToString() : code.Name.Content) + (IsGML ? ".gml" : ".asm"));
-        if (Data.Code.ByName(code.Name.Content).ParentEntry == null)
-            File.WriteAllText(path, (IsGML ? GetDecompiledText(code.Name.Content, globalDecompileContext) : GetDisassemblyText(code.Name.Content)));
-        UpdateProgressBar(null, "Exporting " + (IsGML ? "GML" : "Disassembly") + " Code", progress++, Data.Code.Count);
-    }
-    progress = 0;
-    UpdateProgress();
-}
-
-string GetSpecialPath(string FolderName)
-{
-    return Path.Combine(Path.GetDirectoryName(FilePath), FolderName);
-}
-
-void UpdateProgress()
-{
-    UpdateProgressBar(null, "Code Entries", progress++, Data.Code.Count);
-}
-
-List<string> GetCodeList(string importFolder)
-{
-    List<string> CodeList = new List<string>();
-    string index_path = Path.Combine(importFolder, "LookUpTable.txt");
-    if (File.Exists(index_path))
-    {
-        int counter = 0;
-        string line;
-        StreamReader file = new StreamReader(index_path);
-        while ((line = file.ReadLine()) != null)
-=======
         catch (Exception e)
->>>>>>> bd374d7a
         {
             failedAssemblyList.Add(code.Name?.Content ?? "<null>");
             failedDecompiledList.Add(code.Name?.Content ?? "<null>");
