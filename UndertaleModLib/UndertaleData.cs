--- conflicted
+++ resolved
@@ -525,18 +525,9 @@
         }
 
         /// <summary>
-<<<<<<< HEAD
-        /// Returns the group ID of the built-in audio group (as in, the one embedded in the main data file).
-        /// </summary>
-        /// <remarks>
-        /// See <see cref="UndertaleSound.GroupID"/>.
-        /// </remarks>
-        /// <returns>The built-in audio group ID. Either 0 or 1.</returns>
-=======
         /// Returns the ID of the builtin (i.e., embedded in the main data file) audio group. Varies depending on version.
         /// </summary>
         /// <returns>ID of the builtin audio group; 0 or 1.</returns>
->>>>>>> 482f5597
         public int GetBuiltinSoundGroupID()
         {
             // It is known it works this way in 1.0.1266. The exact version which changed this is unknown.
