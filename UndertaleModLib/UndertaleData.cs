--- conflicted
+++ resolved
@@ -341,43 +341,6 @@
 
         /// <summary>
         /// Cache for 2.3-style functions defined in global scripts. Can be re-built by setting this to null.
-<<<<<<< HEAD
-        /// </summary>
-        public IGlobalFunctions GlobalFunctions;
-
-        /// <summary>
-        /// Registry for macro types, their resolvers, and other data specific to this game.
-        /// </summary>
-        public GameSpecificRegistry GameSpecificRegistry;
-
-        //Profile mode related properties
-
-        //TODO: Why are the functions that deal with the cache in a completely different place than the cache parameters? These have *no* place of being here.
-        /// <summary>
-        /// A <see cref="Dictionary{TKey,TValue}"/> of cached decompiled code,
-        /// with the code name as the Key and the decompiled code text as the value.
-        /// </summary>
-        public ConcurrentDictionary<string, string> GMLCache { get; set; }
-
-        /// <summary>
-        /// A list of names of code entries which failed to compile or decompile.
-        /// </summary>
-        public List<string> GMLCacheFailed { get; set; }
-
-        /// <summary>
-        /// A list of names of modified code entries.
-        /// </summary>
-        public ConcurrentBag<string> GMLCacheChanged { get; set; } = new();
-
-        /// <summary>
-        /// A list of names of code entries that were edited before the "Use decompiled code cache" setting was enabled.
-        /// </summary>
-        public List<string> GMLEditedBefore { get; set; }
-
-        /// <summary>
-        /// Whether the decompiled code cache has been saved to disk with no new cache changes happening since then.
-=======
->>>>>>> bd374d7a
         /// </summary>
         public GlobalFunctions GlobalFunctions;
 
@@ -541,31 +504,6 @@
 
         /// <summary>
         /// Reports whether the version of the data file is the same or higher than a specified version, and off the LTS branch that lacks some features.
-<<<<<<< HEAD
-        /// </summary>
-        /// <param name="major">The major version.</param>
-        /// <param name="minor">The minor version.</param>
-        /// <param name="release">The release version.</param>
-        /// <param name="build">The build version.</param>
-        /// <returns>Whether the version of the data file is the same or higher than a specified version. Always false for LTS.</returns>
-        public bool IsNonLTSVersionAtLeast(uint major, uint minor = 0, uint release = 0, uint build = 0)
-        {
-            if (GeneralInfo is null)
-            {
-                Debug.WriteLine("\"UndertaleData.IsNonLTSVersionAtLeast()\" error - \"GeneralInfo\" is null.");
-                return false;
-            }
-
-            if (GeneralInfo.Branch < UndertaleGeneralInfo.BranchType.Post2022_0)
-                return false;
-
-            return IsVersionAtLeast(major, minor, release, build);
-        }
-
-        /// <summary>
-        /// TODO: needs to be documented on what this does.
-=======
->>>>>>> bd374d7a
         /// </summary>
         /// <param name="major">The major version.</param>
         /// <param name="minor">The minor version.</param>
@@ -732,13 +670,6 @@
             FORM = null;
             GlobalFunctions = null;
             GameSpecificRegistry = null;
-<<<<<<< HEAD
-            GMLCache = null;
-            GMLCacheFailed = null;
-            GMLCacheChanged = new();
-            GMLEditedBefore = null;
-=======
->>>>>>> bd374d7a
         }
     }
 
@@ -757,21 +688,6 @@
         /// Function that returns the prefix to be used when 
         /// resolving instance ID references in the compiler and decompiler.
         /// </summary>
-<<<<<<< HEAD
-        public string CurrentMD5 = "Unknown";
-
-        /// <summary>
-        /// Default settings to be used by the Underanalyzer decompiler,
-        /// for a tool and in any scripts that desire matching the same settings.
-        /// </summary>
-        public IDecompileSettings DecompilerSettings = new DecompileSettings();
-
-        /// <summary>
-        /// Function that returns the prefix to be used when 
-        /// resolving instance ID references in the compiler and decompiler.
-        /// </summary>
-=======
->>>>>>> bd374d7a
         public Func<string> InstanceIdPrefix = () => "inst_";
     }
 }