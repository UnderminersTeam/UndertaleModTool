using System;
using System.Collections.Generic;
using System.ComponentModel;
using System.Diagnostics;
using System.IO;
using System.Linq;
using System.Reflection;
using System.Text;
using System.Threading.Tasks;
using UndertaleModLib.Models;
using UndertaleModLib.Util;
using static UndertaleModLib.Models.UndertaleRoom;

namespace UndertaleModLib
{
    public class UndertaleChunkFORM : UndertaleChunk
    {
        public override string Name => "FORM";

        /// <summary>
        /// Lookup from a chunk name to its loaded instance.
        /// </summary>
        public Dictionary<string, UndertaleChunk> Chunks = new();

        /// <summary>
        /// Lookup from a chunk type to its loaded instance.
        /// </summary>
        public Dictionary<Type, UndertaleChunk> ChunksTypeDict = new();

        /// <summary>
        /// Constructors for all chunk types.
        /// </summary>
        public static readonly IReadOnlyDictionary<string, Func<UndertaleChunk>> ChunkConstructors = new Dictionary<string, Func<UndertaleChunk>>()
        {
            { "GEN8", () => new UndertaleChunkGEN8() },
            { "OPTN", () => new UndertaleChunkOPTN() },
            { "LANG", () => new UndertaleChunkLANG() },
            { "EXTN", () => new UndertaleChunkEXTN() },
            { "SOND", () => new UndertaleChunkSOND() },
            { "AGRP", () => new UndertaleChunkAGRP() },
            { "SPRT", () => new UndertaleChunkSPRT() },
            { "BGND", () => new UndertaleChunkBGND() },
            { "PATH", () => new UndertaleChunkPATH() },
            { "SCPT", () => new UndertaleChunkSCPT() },
            { "GLOB", () => new UndertaleChunkGLOB() },
            { "GMEN", () => new UndertaleChunkGMEN() },
            { "SHDR", () => new UndertaleChunkSHDR() },
            { "FONT", () => new UndertaleChunkFONT() },
            { "TMLN", () => new UndertaleChunkTMLN() },
            { "OBJT", () => new UndertaleChunkOBJT() },
            { "ROOM", () => new UndertaleChunkROOM() },
            { "UILR", () => new UndertaleChunkUILR() },
            { "DAFL", () => new UndertaleChunkDAFL() },
            { "EMBI", () => new UndertaleChunkEMBI() },
            { "TPAG", () => new UndertaleChunkTPAG() },
            { "TGIN", () => new UndertaleChunkTGIN() },
            { "CODE", () => new UndertaleChunkCODE() },
            { "VARI", () => new UndertaleChunkVARI() },
            { "FUNC", () => new UndertaleChunkFUNC() },
            { "STRG", () => new UndertaleChunkSTRG() },
            { "TXTR", () => new UndertaleChunkTXTR() },
            { "AUDO", () => new UndertaleChunkAUDO() },
            { "ACRV", () => new UndertaleChunkACRV() },
            { "SEQN", () => new UndertaleChunkSEQN() },
            { "TAGS", () => new UndertaleChunkTAGS() },
            { "FEAT", () => new UndertaleChunkFEAT() },
            { "FEDS", () => new UndertaleChunkFEDS() },
            { "PSEM", () => new UndertaleChunkPSEM() },
            { "PSYS", () => new UndertaleChunkPSYS() },
        };

        public UndertaleChunkGEN8 GEN8 => Chunks.GetValueOrDefault("GEN8") as UndertaleChunkGEN8;
        public UndertaleChunkOPTN OPTN => Chunks.GetValueOrDefault("OPTN") as UndertaleChunkOPTN;
        public UndertaleChunkLANG LANG => Chunks.GetValueOrDefault("LANG") as UndertaleChunkLANG;
        public UndertaleChunkEXTN EXTN => Chunks.GetValueOrDefault("EXTN") as UndertaleChunkEXTN;
        public UndertaleChunkSOND SOND => Chunks.GetValueOrDefault("SOND") as UndertaleChunkSOND;
        public UndertaleChunkAGRP AGRP => Chunks.GetValueOrDefault("AGRP") as UndertaleChunkAGRP;
        public UndertaleChunkSPRT SPRT => Chunks.GetValueOrDefault("SPRT") as UndertaleChunkSPRT;
        public UndertaleChunkBGND BGND => Chunks.GetValueOrDefault("BGND") as UndertaleChunkBGND;
        public UndertaleChunkPATH PATH => Chunks.GetValueOrDefault("PATH") as UndertaleChunkPATH;
        public UndertaleChunkSCPT SCPT => Chunks.GetValueOrDefault("SCPT") as UndertaleChunkSCPT;
        public UndertaleChunkGLOB GLOB => Chunks.GetValueOrDefault("GLOB") as UndertaleChunkGLOB;
        public UndertaleChunkGMEN GMEN => Chunks.GetValueOrDefault("GMEN") as UndertaleChunkGMEN;
        public UndertaleChunkSHDR SHDR => Chunks.GetValueOrDefault("SHDR") as UndertaleChunkSHDR;
        public UndertaleChunkFONT FONT => Chunks.GetValueOrDefault("FONT") as UndertaleChunkFONT;
        public UndertaleChunkTMLN TMLN => Chunks.GetValueOrDefault("TMLN") as UndertaleChunkTMLN;
        public UndertaleChunkOBJT OBJT => Chunks.GetValueOrDefault("OBJT") as UndertaleChunkOBJT;
        public UndertaleChunkROOM ROOM => Chunks.GetValueOrDefault("ROOM") as UndertaleChunkROOM;
        public UndertaleChunkUILR UILR => Chunks.GetValueOrDefault("UILR") as UndertaleChunkUILR;
        public UndertaleChunkDAFL DAFL => Chunks.GetValueOrDefault("DAFL") as UndertaleChunkDAFL;
        public UndertaleChunkEMBI EMBI => Chunks.GetValueOrDefault("EMBI") as UndertaleChunkEMBI;
        public UndertaleChunkTPAG TPAG => Chunks.GetValueOrDefault("TPAG") as UndertaleChunkTPAG;
        public UndertaleChunkTGIN TGIN => Chunks.GetValueOrDefault("TGIN") as UndertaleChunkTGIN;
        public UndertaleChunkCODE CODE => Chunks.GetValueOrDefault("CODE") as UndertaleChunkCODE;
        public UndertaleChunkVARI VARI => Chunks.GetValueOrDefault("VARI") as UndertaleChunkVARI;
        public UndertaleChunkFUNC FUNC => Chunks.GetValueOrDefault("FUNC") as UndertaleChunkFUNC;
        public UndertaleChunkSTRG STRG => Chunks.GetValueOrDefault("STRG") as UndertaleChunkSTRG;
        public UndertaleChunkTXTR TXTR => Chunks.GetValueOrDefault("TXTR") as UndertaleChunkTXTR;
        public UndertaleChunkAUDO AUDO => Chunks.GetValueOrDefault("AUDO") as UndertaleChunkAUDO;
        // GMS 2.3+ for the below chunks
        public UndertaleChunkACRV ACRV => Chunks.GetValueOrDefault("ACRV") as UndertaleChunkACRV;
        public UndertaleChunkSEQN SEQN => Chunks.GetValueOrDefault("SEQN") as UndertaleChunkSEQN;
        public UndertaleChunkTAGS TAGS => Chunks.GetValueOrDefault("TAGS") as UndertaleChunkTAGS;
        public UndertaleChunkFEAT FEAT => Chunks.GetValueOrDefault("FEAT") as UndertaleChunkFEAT;
        // GMS 2.3.6+
        public UndertaleChunkFEDS FEDS => Chunks.GetValueOrDefault("FEDS") as UndertaleChunkFEDS;
        // GM 2023.2+
        public UndertaleChunkPSEM PSEM => Chunks.GetValueOrDefault("PSEM") as UndertaleChunkPSEM;
        public UndertaleChunkPSYS PSYS => Chunks.GetValueOrDefault("PSYS") as UndertaleChunkPSYS;

        internal override void SerializeChunk(UndertaleWriter writer)
        {
            foreach (var chunk in Chunks)
            {
                writer.Write(chunk.Value);
            }
        }

        internal override void UnserializeChunk(UndertaleReader reader)
        {
            long startPos = reader.Position;

            // First, find the last chunk in the file because of padding changes
            // (also, calculate all present chunks while we're at it)
            reader.AllChunkNames = new List<string>();
            string lastChunk = "";
            while (reader.Position < reader.Length)
            {
                lastChunk = reader.ReadChars(4);
                reader.AllChunkNames.Add(lastChunk);
                uint length = reader.ReadUInt32();
                reader.Position += length;
            }
            reader.LastChunkName = lastChunk;
            reader.Position = startPos;

            // Now, parse the chunks
            while (reader.Position < startPos + Length)
            {
                UndertaleChunk chunk = reader.ReadUndertaleChunk();
                if (chunk is not null)
                {
                    if (!Chunks.ContainsKey(chunk.Name))
                    {
                        throw new IOException($"Missed chunk on object count pass \"{chunk.Name}\"");
                    }

                    if (reader.ReadOnlyGEN8 && chunk.Name == "GEN8")
                    {
                        return;
                    }
                }
            }

            if (reader.undertaleData.IsVersionAtLeast(2023, 1) &&
                reader.undertaleData.GeneralInfo.Branch == UndertaleGeneralInfo.BranchType.Pre2022_0)
            {
                reader.undertaleData.SetLTS(true);
            }
        }

        internal override uint UnserializeObjectCount(UndertaleReader reader)
        {
            uint totalCount = 0;

            long startPos = reader.Position;
            reader.AllChunkNames = new List<string>();
            while (reader.Position < reader.Length)
            {
                string chunkName = reader.ReadChars(4);
                reader.AllChunkNames.Add(chunkName);
                uint length = reader.ReadUInt32();
                reader.Position += length;
            }
            reader.Position = startPos;

            // Read some basic data from GEN8 for version info, etc.
            if (reader.AllChunkNames[0] == "GEN8")
            {
                UndertaleChunkGEN8 gen8Chunk = new();
                gen8Chunk.UnserializeGeneralData(reader);
                Chunks.Add(gen8Chunk.Name, gen8Chunk);
                ChunksTypeDict.Add(gen8Chunk.GetType(), gen8Chunk);

                reader.Position = startPos;
            }

            // Read object counts for all chunks
            while (reader.Position < startPos + Length)
            {
                (uint count, UndertaleChunk chunk) = reader.CountChunkChildObjects();
                totalCount += count;

                // Don't register a new chunk for GEN8 specifically
                if (chunk.Name != "GEN8")
                {
                    Chunks.Add(chunk.Name, chunk);
                    ChunksTypeDict.Add(chunk.GetType(), chunk);
                }
            }

            return totalCount;
        }
    }

    public class UndertaleChunkGEN8 : UndertaleSingleChunk<UndertaleGeneralInfo>
    {
        public override string Name => "GEN8";

        public void UnserializeGeneralData(UndertaleReader reader)
        {
            Object = new UndertaleGeneralInfo();

            reader.Position += 8; // Chunk name + length

            reader.Position++; // "IsDebuggerDisabled"
            Object.BytecodeVersion = reader.ReadByte();
            reader.undertaleData.UnsupportedBytecodeVersion
                = Object.BytecodeVersion < 13 || Object.BytecodeVersion > 17;
            reader.Bytecode14OrLower = Object.BytecodeVersion <= 14;

            reader.Position += 42;

            Object.Major = reader.ReadUInt32();
            Object.Minor = reader.ReadUInt32();
            Object.Release = reader.ReadUInt32();
            Object.Build = reader.ReadUInt32();

            var readVer = (Object.Major, Object.Minor, Object.Release, Object.Build, Object.Branch);
            var detectedVer = UndertaleGeneralInfo.TestForCommonGMSVersions(reader, readVer);
            (Object.Major, Object.Minor, Object.Release, Object.Build, Object.Branch) = detectedVer;
        }
    }

    public class UndertaleChunkOPTN : UndertaleSingleChunk<UndertaleOptions>
    {
        public override string Name => "OPTN";
    }

    public class UndertaleChunkLANG : UndertaleSingleChunk<UndertaleLanguage>
    {
        public override string Name => "LANG";

        internal override uint UnserializeObjectCount(UndertaleReader reader)
        {
            return 1;
        }
    }

    public class UndertaleChunkEXTN : UndertaleListChunk<UndertaleExtension>
    {
        public override string Name => "EXTN";
        public List<byte[]> productIdData = new List<byte[]>();

        private bool checkedFor2022_6 = false;
        private bool checkedFor2023_4 = false;
        private void CheckFor2022_6(UndertaleReader reader)
        {
            if (!reader.undertaleData.IsVersionAtLeast(2, 3) || reader.undertaleData.IsVersionAtLeast(2022, 6))
            {
                checkedFor2022_6 = true;
                return;
            }

            bool definitely2022_6 = true;
            long returnPosition = reader.AbsPosition;

            int extCount = reader.ReadInt32();
            if (extCount > 0)
            {
                uint firstExtPtr = reader.ReadUInt32();
                uint firstExtEndPtr = (extCount >= 2) ? reader.ReadUInt32() /* second ptr */ : (uint)(returnPosition + this.Length);

                reader.AbsPosition = firstExtPtr + 12;
                uint newPointer1 = reader.ReadUInt32();
                uint newPointer2 = reader.ReadUInt32();

                if (newPointer1 != reader.AbsPosition)
                    definitely2022_6 = false; // first pointer mismatch
                else if (newPointer2 <= reader.AbsPosition || newPointer2 >= (returnPosition + this.Length))
                    definitely2022_6 = false; // second pointer out of bounds
                else
                {
                    // Check ending position
                    reader.AbsPosition = newPointer2;
                    uint optionCount = reader.ReadUInt32();
                    if (optionCount > 0)
                    {
                        long newOffsetCheck = reader.AbsPosition + (4 * (optionCount - 1));
                        if (newOffsetCheck >= (returnPosition + this.Length))
                        {
                            // Option count would place us out of bounds
                            definitely2022_6 = false;
                        }
                        else
                        {
                            reader.Position += (4 * (optionCount - 1));
                            newOffsetCheck = reader.ReadUInt32() + 12; // jump past last option
                            if (newOffsetCheck >= (returnPosition + this.Length))
                            {
                                // Pointer list element would place us out of bounds
                                definitely2022_6 = false;
                            }
                            else
                            {
                                reader.AbsPosition = (uint)newOffsetCheck;
                            }
                        }
                    }
                    if (definitely2022_6)
                    {
                        if (extCount == 1)
                        {
                            reader.Position += 16; // skip GUID data (only one of them)
                            if (reader.AbsPosition % 16 != 0)
                                reader.Position += 16 - (reader.AbsPosition % 16); // align to chunk end
                        }
                        if (reader.AbsPosition != firstExtEndPtr)
                            definitely2022_6 = false;
                    }
                }
            }
            else
                definitely2022_6 = false;

            reader.AbsPosition = returnPosition;

            if (definitely2022_6)
                reader.undertaleData.SetGMS2Version(2022, 6);

            checkedFor2022_6 = true;
        }
        private void CheckFor2023_4(UndertaleReader reader)
        {
            if (!reader.undertaleData.IsVersionAtLeast(2022, 6) || reader.undertaleData.IsVersionAtLeast(2023, 4))
            {
                checkedFor2023_4 = true;
                return;
            }

            long returnPosition = reader.Position;

            int extCount = reader.ReadInt32();
            if (extCount > 0)
            {
                // Go to the first extension
                reader.AbsPosition = reader.ReadUInt32();

                // Skip the minimal amount of strings
                reader.Position += 4 * 3;

                uint filesPtr = reader.ReadUInt32();
                uint optionsPtr = reader.ReadUInt32();

                // The file list pointer should be less than the option list pointer.
                // If it's not true, then "filesPtr" is actually a string pointer, so it's GM 2023.4+.
                if (filesPtr > optionsPtr)
                    reader.undertaleData.SetGMS2Version(2023, 4);
            }

            reader.Position = returnPosition;

            checkedFor2023_4 = true;
        }

        internal override void UnserializeChunk(UndertaleReader reader)
        {
            if (!checkedFor2022_6)
                CheckFor2022_6(reader);
            if (!checkedFor2023_4)
                CheckFor2023_4(reader);

            base.UnserializeChunk(reader);

            // Strange data for each extension, some kind of unique identifier based on
            // the product ID for each of them
            productIdData = new List<byte[]>();
            // NOTE: I do not know if 1773 is the earliest version which contains product IDs.
            if (reader.undertaleData.GeneralInfo?.Major >= 2 || (reader.undertaleData.GeneralInfo?.Major == 1 && reader.undertaleData.GeneralInfo?.Build >= 1773) || (reader.undertaleData.GeneralInfo?.Major == 1 && reader.undertaleData.GeneralInfo?.Build == 1539))
            {
                for (int i = 0; i < List.Count; i++)
                {
                    productIdData.Add(reader.ReadBytes(16));
                }
            }
        }

        internal override void SerializeChunk(UndertaleWriter writer)
        {
            base.SerializeChunk(writer);

            // (read above comment)
            foreach (byte[] data in productIdData)
            {
                int Len = data.Length;
                if (Len != 16)
                {
                    throw new IOException("Can't write EXTN product id data of invalid length, expected 16, got " + Len);
                }

                writer.Write(data);
            }
        }

        internal override uint UnserializeObjectCount(UndertaleReader reader)
        {
            checkedFor2022_6 = false;

            CheckFor2022_6(reader);
            CheckFor2023_4(reader);

            return base.UnserializeObjectCount(reader);
        }
    }

    public class UndertaleChunkSOND : UndertaleListChunk<UndertaleSound>
    {
        public override string Name => "SOND";

<<<<<<< HEAD
        private static bool checkedFor2024_6;
=======
        private bool checkedFor2024_6 = false;
>>>>>>> bd374d7a
        private void CheckForGM2024_6(UndertaleReader reader)
        {
            if (!reader.undertaleData.IsNonLTSVersionAtLeast(2023, 2) || reader.undertaleData.IsVersionAtLeast(2024, 6))
            {
                checkedFor2024_6 = true;
                return;
            }

            long returnTo = reader.Position;

<<<<<<< HEAD
            uint soundCount = reader.ReadUInt32();
            if (soundCount >= 2)
            {
                // If first sound's theoretical (old) end offset is below the start offset of
                // the next sound by exactly 4 bytes, then this is 2024.6.
                uint firstSoundPtr = reader.ReadUInt32();
                uint secondSoundPtr = reader.ReadUInt32();
                if ((firstSoundPtr + (4 * 9)) == (secondSoundPtr - 4))
=======
            uint possibleSoundCount = reader.ReadUInt32();
            List<uint> soundPtrs = new();
            if (possibleSoundCount > 0)
            {
                soundPtrs.Capacity = (int)possibleSoundCount;
                for (int i = 0; i < possibleSoundCount; i++)
                {
                    uint soundPtr = reader.ReadUInt32();
                    if (soundPtr == 0)
                        continue;
                    soundPtrs.Add(soundPtr);
                }
            }
            if (soundPtrs.Count >= 2)
            {
                // If first sound's theoretical (old) end offset is below the start offset of
                // the next sound by exactly 4 bytes, then this is 2024.6.
                if ((soundPtrs[0] + (4 * 9)) == (soundPtrs[1] - 4))
>>>>>>> bd374d7a
                {
                    reader.undertaleData.SetGMS2Version(2024, 6);
                }
            }
<<<<<<< HEAD
            else if (soundCount == 1)
            {
                // If there's a nonzero value where padding should be at the
                // end of the sound, then this is 2024.6.
                uint firstSoundPtr = reader.ReadUInt32();
                reader.AbsPosition = firstSoundPtr + (4 * 9);
=======
            else if (soundPtrs.Count == 1)
            {
                // If there's a nonzero value where padding should be at the
                // end of the sound, then this is 2024.6.
                reader.AbsPosition = soundPtrs[0] + (4 * 9);
>>>>>>> bd374d7a
                if ((reader.AbsPosition % 16) != 4)
                {
                    // If this occurs, then something weird has happened at the start of the chunk?
                    throw new IOException("Expected to be on specific alignment at this point");
                }
                if (reader.ReadUInt32() != 0)
                {
                    reader.undertaleData.SetGMS2Version(2024, 6);
                }
            }

            reader.Position = returnTo;
            checkedFor2024_6 = true;
        }

        internal override void UnserializeChunk(UndertaleReader reader)
        {
            if (!checkedFor2024_6)
                CheckForGM2024_6(reader);

            base.UnserializeChunk(reader);
        }

        internal override uint UnserializeObjectCount(UndertaleReader reader)
        {
            checkedFor2024_6 = false;

            CheckForGM2024_6(reader);

            return base.UnserializeObjectCount(reader);
        }
    }

    public class UndertaleChunkAGRP : UndertaleListChunk<UndertaleAudioGroup>
    {
        public override string Name => "AGRP";

        private bool checkedFor2024_14 = false;
        private void CheckForGM2024_14(UndertaleReader reader)
        {
            checkedFor2024_14 = true;

            // Only perform check if at least 2024.13 (trivially detected by now), and if not already detected
            if (!reader.undertaleData.IsVersionAtLeast(2024, 13) || reader.undertaleData.IsVersionAtLeast(2024, 14))
            {
                return;
            }

            // Check for new field added in 2024.14
            long returnTo = reader.Position;
            long chunkEndPos = reader.AbsPosition + Length;

            uint agrpCount = reader.ReadUInt32();
            if (agrpCount == 0)
            {
                // No way to check when there's no audio groups... abort
                reader.Position = returnTo;
                return;
            }

            // Scan for up to two valid audio group pointers
            uint firstGroupPosition = 0, secondGroupPosition = 0;

            // Scan until we find a non-null first pointer...
            uint i = 0;
            while (i < agrpCount)
            {
                firstGroupPosition = reader.ReadUInt32();
                i++;

                if (firstGroupPosition != 0)
                {
                    break;
                }
            }

            // Scan until we find a non-null second pointer...
            while (i < agrpCount)
            {
                secondGroupPosition = reader.ReadUInt32();
                i++;

                if (secondGroupPosition != 0)
                {
                    break;
                }    
            }

            // Handle 0 audio groups (can't check anything)
            if (firstGroupPosition == 0)
            {
                reader.Position = returnTo;
                return;
            }

            // Separately handle the case with 1 audio group only, and cases with at least 2
            if (secondGroupPosition == 0)
            {
                // Look for non-null bytes in the 4 bytes after the audio group name (and within bounds of the chunk)
                reader.AbsPosition = firstGroupPosition + 4;

                // Make sure the new field can fit in the remaining chunk space
                if ((reader.AbsPosition + 4) > chunkEndPos)
                {
                    reader.Position = returnTo;
                    return;
                }

                // If the field data is zero, it's not 2024.14
                uint pathPtr = reader.ReadUInt32();
                if (pathPtr == 0)
                {
                    reader.Position = returnTo;
                    return;
                }
            }
            else
            {
                // Compare offsets of two audio groups. If the difference is 4, then it's not 2024.14.
                // Otherwise, it is at least 2024.14.
                if ((secondGroupPosition - firstGroupPosition) == 4)
                {
                    reader.Position = returnTo;
                    return;
                }
            }

            // 2024.14 detected
            reader.Position = returnTo;
            reader.undertaleData.SetGMS2Version(2024, 14);
            uint newSize = UndertaleAudioGroup.ChildObjectsSize + 4;
            reader.SetStaticChildObjectsSize(typeof(UndertaleAudioGroup), newSize);
        }

        internal override void UnserializeChunk(UndertaleReader reader)
        {
            if (!checkedFor2024_14)
                CheckForGM2024_14(reader);

            base.UnserializeChunk(reader);
        }

        internal override uint UnserializeObjectCount(UndertaleReader reader)
        {
            checkedFor2024_14 = false;
            CheckForGM2024_14(reader);

            return base.UnserializeObjectCount(reader);
        }
    }

    public class UndertaleChunkSPRT : UndertaleListChunk<UndertaleSprite>
    {
        public override string Name => "SPRT";

<<<<<<< HEAD
        private static bool checkedFor2024_6;
=======
        private bool checkedFor2024_6 = false;
>>>>>>> bd374d7a
        private void CheckForGM2024_6(UndertaleReader reader)
        {
            if (!reader.undertaleData.IsNonLTSVersionAtLeast(2023, 2) || reader.undertaleData.IsVersionAtLeast(2024, 6))
            {
                checkedFor2024_6 = true;
                return;
            }

            long returnTo = reader.Position;
            long chunkStartPos = reader.AbsPosition;

            // Calculate the expected end position of the first sprite where the bbox size differs from width/height
            uint spriteCount = reader.ReadUInt32();
            for (int i = 0; i < spriteCount; i++)
            {
                // Go to sprite's start position
                reader.Position = returnTo + 4 + (4 * i);
                uint spritePtr = reader.ReadUInt32();
<<<<<<< HEAD
                uint nextSpritePtr = 0;
                if ((i + 1) < spriteCount)
=======
                if (spritePtr == 0)
                    continue;
                uint nextSpritePtr = 0;
                int j = i;
                while (nextSpritePtr == 0 && (++j) < spriteCount)
>>>>>>> bd374d7a
                    nextSpritePtr = reader.ReadUInt32();
                reader.AbsPosition = spritePtr + 4; // Skip past "Name"

                // Check if bbox size differs from width/height
                uint width = reader.ReadUInt32();
                uint height = reader.ReadUInt32();
                int marginLeft = reader.ReadInt32();
                int marginRight = reader.ReadInt32();
                int marginBottom = reader.ReadInt32();
                int marginTop = reader.ReadInt32();
<<<<<<< HEAD
                (uint bboxWidth, uint bboxHeight) = UndertaleSprite.CalculateBboxMaskDimensions(marginRight, marginLeft, marginBottom, marginTop);
                (uint normalWidth, uint normalHeight) = UndertaleSprite.CalculateFullMaskDimensions(width, height);
=======
                (int bboxWidth, int bboxHeight) = UndertaleSprite.CalculateBboxMaskDimensions(marginRight, marginLeft, marginBottom, marginTop);
                (int normalWidth, int normalHeight) = UndertaleSprite.CalculateFullMaskDimensions((int)width, (int)height);
>>>>>>> bd374d7a
                if (bboxWidth == normalWidth && bboxHeight == normalHeight)
                {
                    // We can't determine anything from this sprite
                    continue;
                }
<<<<<<< HEAD

=======
                
>>>>>>> bd374d7a
                reader.Position += 28;

                if (reader.ReadInt32() != -1)
                {
                    throw new IOException("Expected special sprite type");
                }

                uint sVersion = reader.ReadUInt32();
                UndertaleSprite.SpriteType sSpriteType = (UndertaleSprite.SpriteType)reader.ReadUInt32();

                if (sSpriteType != UndertaleSprite.SpriteType.Normal)
                {
                    // We can't determine anything from this sprite
                    continue;
                }

                reader.Position += 8; // Playback speed values

                if (sVersion != 3)
                {
                    throw new IOException("Expected sprite version 3");
                }
                uint sequenceOffset = reader.ReadUInt32();
                uint nineSliceOffset = reader.ReadUInt32();

                // Skip past texture pointers
                uint textureCount = reader.ReadUInt32();
                reader.Position += textureCount * 4;

                // Calculate how much space the "full" and "bbox" mask data take up
                uint maskCount = reader.ReadUInt32();
                if (maskCount == 0)
                {
                    // We can't determine anything from this sprite
                    continue;
                }
<<<<<<< HEAD
                uint fullLength = (normalWidth + 7) / 8 * normalHeight;
                fullLength *= maskCount;
                if ((fullLength % 4) != 0)
                    fullLength += (4 - (fullLength % 4));
                uint bboxLength = (bboxWidth + 7) / 8 * bboxHeight;
=======
                uint fullLength = (uint)((normalWidth + 7) / 8 * normalHeight);
                fullLength *= maskCount;
                if ((fullLength % 4) != 0)
                    fullLength += (4 - (fullLength % 4));
                uint bboxLength = (uint)((bboxWidth + 7) / 8 * bboxHeight);
>>>>>>> bd374d7a
                bboxLength *= maskCount;
                if ((bboxLength % 4) != 0)
                    bboxLength += (4 - (bboxLength % 4));

                // Calculate expected end offset
                long expectedEndOffset;
                bool endOffsetLenient = false;
                if (sequenceOffset != 0)
                {
                    expectedEndOffset = sequenceOffset;
                }
                else if (nineSliceOffset != 0)
                {
                    expectedEndOffset = nineSliceOffset;
                }
                else if (nextSpritePtr != 0)
                {
                    expectedEndOffset = nextSpritePtr;
                }
                else
                {
                    // Use chunk length, and be lenient with it (due to chunk padding)
                    endOffsetLenient = true;
                    expectedEndOffset = chunkStartPos + Length;
                }

                // If the "full" mask data runs past the expected end offset, and the "bbox" mask data does not, then this is 2024.6.
                // Otherwise, stop processing and assume this is not 2024.6.
                long fullEndPos = (reader.AbsPosition + fullLength);
                if (fullEndPos == expectedEndOffset)
                {
                    // "Full" mask data is valid
                    break;
                }
                if (endOffsetLenient && (fullEndPos % 16) != 0 && fullEndPos + (16 - (fullEndPos % 16)) == expectedEndOffset)
                {
                    // "Full" mask data doesn't exactly line up, but works if rounded up to the next chunk padding
                    break;
                }

                long bboxEndPos = (reader.AbsPosition + bboxLength);
                if (bboxEndPos == expectedEndOffset)
                {
                    // "Bbox" mask data is valid
                    reader.undertaleData.SetGMS2Version(2024, 6);
                    break;
                }
                if (endOffsetLenient && (bboxEndPos % 16) != 0 && bboxEndPos + (16 - (bboxEndPos % 16)) == expectedEndOffset)
                {
                    // "Bbox" mask data doesn't exactly line up, but works if rounded up to the next chunk padding
                    reader.undertaleData.SetGMS2Version(2024, 6);
                    break;
                }

                // Neither option seems to have worked...
                throw new IOException("Failed to detect mask type in 2024.6 detection");
            }

            reader.Position = returnTo;
            checkedFor2024_6 = true;
        }

        internal override void UnserializeChunk(UndertaleReader reader)
        {
            if (!checkedFor2024_6)
                CheckForGM2024_6(reader);

            base.UnserializeChunk(reader);
        }

        internal override uint UnserializeObjectCount(UndertaleReader reader)
        {
            checkedFor2024_6 = false;

            CheckForGM2024_6(reader);

            return base.UnserializeObjectCount(reader);
        }
    }

    public class UndertaleChunkBGND : UndertaleAlignUpdatedListChunk<UndertaleBackground>
    {
        public override string Name => "BGND";

        internal override void SerializeChunk(UndertaleWriter writer)
        {
            Alignment = 8;
            base.SerializeChunk(writer);
        }

        internal override void UnserializeChunk(UndertaleReader reader)
        {
            Alignment = 8;
            base.UnserializeChunk(reader);
        }
    }

    public class UndertaleChunkPATH : UndertaleListChunk<UndertalePath>
    {
        public override string Name => "PATH";
    }

    public class UndertaleChunkSCPT : UndertaleListChunk<UndertaleScript>
    {
        public override string Name => "SCPT";
    }

    public class UndertaleChunkGLOB : UndertaleSimpleListChunk<UndertaleGlobalInit>
    {
        public override string Name => "GLOB";
    }

    public class UndertaleChunkGMEN : UndertaleSimpleListChunk<UndertaleGlobalInit>
    {
        public override string Name => "GMEN";
    }

    public class UndertaleChunkSHDR : UndertaleListChunk<UndertaleShader>
    {
        public override string Name => "SHDR";

        internal override void SerializeChunk(UndertaleWriter writer)
        {
            base.SerializeChunk(writer);
        }

        internal override void UnserializeChunk(UndertaleReader reader)
        {
            long chunkEnd = reader.AbsPosition + Length;

            long beginPosition = reader.Position;

            // Figure out where the starts/ends of each shader object are
            int count = reader.ReadInt32();
            uint[] objectLocations = new uint[count + 1];
            for (int i = 0; i < count; i++)
            {
                uint objectLocation = reader.ReadUInt32();
                if (objectLocation == 0)
                {
                    i--;
                    count--;
                    continue;
                }
                objectLocations[i] = objectLocation;
            }
            objectLocations[count] = (uint)chunkEnd;

            Dictionary<uint, UndertaleObject> objPool = reader.GetOffsetMap();
            Dictionary<UndertaleObject, uint> objPoolRev = reader.GetOffsetMapRev();

            // Setup base shader objects with boundaries set. Load into object pool
            // so that they don't immediately discard.
            for (int i = 0; i < count; i++)
            {
                UndertaleShader s = new UndertaleShader { EntryEnd = objectLocations[i + 1] };
                objPool.Add(objectLocations[i], s);
                objPoolRev.Add(s, objectLocations[i]);
            }

            reader.Position = beginPosition;
            base.UnserializeChunk(reader);
        }
    }

    public class UndertaleChunkFONT : UndertaleListChunk<UndertaleFont>
    {
        public override string Name => "FONT";
        public byte[] Padding;

        private bool checkedFor2022_2 = false;
        private bool checkedFor2023_6And2024_11 = false;
        private bool checkedFor2024_14 = false;
        private void CheckForGM2022_2(UndertaleReader reader)
        {
            /* This code performs four checks to identify GM2022.2.
             * First, as you've seen, is the bytecode version.
             * Second, we assume it is. If there are no Glyphs, we are vindicated by the impossibility of null values there.
             * Third, we check that the Glyph Length is less than the chunk length. If it's going outside the chunk, that means
             * that the length was misinterpreted.
             * Fourth, in case of a terrible fluke causing this to appear valid erroneously, we verify that each pointer leads into the next.
             * And if someone builds their game so the first pointer is absolutely valid length data and the next font is valid glyph data-
             * screw it, call Jacky720 when someone constructs that and you want to mod it.
             * Maybe try..catch on the whole shebang?
             */
            if (reader.undertaleData.GeneralInfo?.BytecodeVersion < 17 || reader.undertaleData.IsVersionAtLeast(2022, 2))
            {
                checkedFor2022_2 = true;
                return;
            }

            long positionToReturn = reader.Position;
            bool GMS2022_2 = false;

            uint possibleFontCount = reader.ReadUInt32();
            if (possibleFontCount > 0)
            {
                uint firstFontPointer = 0;
                for (int i = 0; i < possibleFontCount; i++)
                {
                    uint fontPointer = reader.ReadUInt32();
                    if (fontPointer != 0)
                    {
                        firstFontPointer = fontPointer;
                        break;
                    }
                }
                if (firstFontPointer != 0)
                {
                    reader.AbsPosition = firstFontPointer + 48; // There are 48 bytes of existing metadata.
                    uint glyphsLength = reader.ReadUInt32();
                    GMS2022_2 = true;
                    if ((glyphsLength * 4) > this.Length)
                    {
                        GMS2022_2 = false;
                    }
                    else if (glyphsLength != 0)
                    {
                        List<uint> glyphPointers = new List<uint>((int)glyphsLength);
                        for (uint i = 0; i < glyphsLength; i++)
                        {
                            uint glyphPointer = reader.ReadUInt32();
                            if (glyphPointer == 0)
                                throw new IOException("One of the glyph pointers is null?");
                            glyphPointers.Add(glyphPointer);
                        }
                        foreach (uint pointer in glyphPointers)
                        {
                            if (reader.AbsPosition != pointer)
                            {
                                GMS2022_2 = false;
                                break;
                            }

                            reader.Position += 14;
                            ushort kerningLength = reader.ReadUInt16();
                            reader.Position += (uint)4 * kerningLength; // combining read/write would apparently break
                        }
                    }
                }
            }
            if (GMS2022_2)
                reader.undertaleData.SetGMS2Version(2022, 2);
            reader.Position = positionToReturn;

            checkedFor2022_2 = true;
        }

        private void CheckForGM2023_6AndGM2024_11(UndertaleReader reader)
        {
<<<<<<< HEAD
            // This is basically the same as the 2022.2 check, but adapted for the LineHeight value instead of Ascender.

            // We already know whether the version is more or less than 2022.8 due to FEAT. Checking a shorter range narrows possibility of error.
            // PSEM (2023.2) is not used, as it would return a false negative on LTS (2022.9+ equivalent with no particles).
            if (!reader.undertaleData.IsVersionAtLeast(2022, 8) || reader.undertaleData.IsVersionAtLeast(2023, 6))
=======
            /*
                We already know whether the version is more or less than 2022.8 due to the FEAT chunk being present.
                Taking advantage of that, this is basically the same as the 2022.2 check, but it:
                - Checks for the LineHeight value instead of Ascender (added in 2023.6)
                    PSEM (2023.2) is not used, as it would return a false negative on LTS (2022.9+ equivalent with no particles).
                - Checks for UnknownAlwaysZero in Glyphs (added in 2024.11)
                    It's possible for the null pointer check planted in UTPointerList deserialisation to not be triggered:
                    for example, if SDF is enabled for any fonts, the shaders related to SDF will not be stripped;
                    it's also possible to prevent audiogroup_default from being stripped by doing
                        audio_group_name(audiogroup_default)
                    So we check for the presence of UnknownAlwaysZero as a last resort.
            */
            if (!reader.undertaleData.IsVersionAtLeast(2022, 8) ||
                (reader.undertaleData.IsVersionAtLeast(2023, 6) && !reader.undertaleData.IsVersionAtLeast(2024, 6)) ||
                reader.undertaleData.IsVersionAtLeast(2024, 11))
>>>>>>> bd374d7a
            {
                checkedFor2023_6And2024_11 = true;
                return;
            }

            long positionToReturn = reader.AbsPosition;
            bool GMS2023_6 = true;
            bool GMS2024_11 = false;

            uint possibleFontCount = reader.ReadUInt32();
            if (possibleFontCount <= 0)
            {
                // No way to know anything
                reader.AbsPosition = positionToReturn;
                checkedFor2023_6And2024_11 = true;
                return;
            }

            List<long> firstAndNextFontPointers = new(2);
            for (int i = 0; i < possibleFontCount; i++)
            {
<<<<<<< HEAD
                uint firstFontPointer = reader.ReadUInt32();
                reader.AbsPosition = firstFontPointer + 52; // Also the LineHeight value. 48 + 4 = 52.
                if (reader.undertaleData.IsNonLTSVersionAtLeast(2023, 2)) // SDFSpread is present from 2023.2 non-LTS onward
                    reader.AbsPosition += 4;                              // (detected by PSEM/PSYS chunk existence)

                uint glyphsLength = reader.ReadUInt32();
                GMS2023_6 = true;
                if ((glyphsLength * 4) > this.Length)
=======
                uint fontPointer = reader.ReadUInt32();
                if (fontPointer != 0)
>>>>>>> bd374d7a
                {
                    firstAndNextFontPointers.Add(fontPointer);
                    if (firstAndNextFontPointers.Count == 2)
                        break;
                }
            }

            if (firstAndNextFontPointers.Count == 0)
            {
                // No way to know anything
                reader.AbsPosition = positionToReturn;
                checkedFor2023_6And2024_11 = true;
                return;
            }

            if (firstAndNextFontPointers.Count == 1)
            {
                // Add in the position of the padding i.e. the end of the font list
                firstAndNextFontPointers.Add(positionToReturn + Length - 512);
            }

            reader.AbsPosition = firstAndNextFontPointers[0] + 52;      // Also the LineHeight value. 48 + 4 = 52.
            if (reader.undertaleData.IsNonLTSVersionAtLeast(2023, 2))   // SDFSpread is present from 2023.2 non-LTS onward
                reader.AbsPosition += 4;                                // (detected by PSEM/PSYS chunk existence)

            uint glyphsLength = reader.ReadUInt32();
            if (glyphsLength * 4 > firstAndNextFontPointers[1] - reader.AbsPosition)
            {
                GMS2023_6 = false;
            }
            else if (glyphsLength != 0)
            {
                List<uint> glyphPointers = new((int)glyphsLength);
                for (uint i = 0; i < glyphsLength; i++)
                {
                    uint glyphPointer = reader.ReadUInt32();
                    if (glyphPointer == 0)
                        throw new IOException("One of the glyph pointers is null?");
                    glyphPointers.Add(glyphPointer);
                }

                // When this is set to true the detection logic will not run again
                bool GMS2024_11_Failed = false;
                for (int i = 0; i < glyphPointers.Count; i++)
                {
                    if (reader.AbsPosition != glyphPointers[i])
                    {
                        GMS2023_6 = false;
                        GMS2024_11 = false;
                        break;
                    }

                    reader.Position += 14;
                    ushort kerningLength = reader.ReadUInt16();
                    if (!GMS2024_11_Failed)
                    {
                        if (!GMS2024_11)
                        {
                            // Hopefully the last thing in a UTFont is the glyph list
                            long pointerNextGlyph = i < (glyphPointers.Count - 1) ? glyphPointers[i + 1] : firstAndNextFontPointers[1];
                            // And hopefully the last thing in a glyph is the kerning list
                            // Note that we're actually skipping all items of the Glyph.Kerning SimpleList here;
                            // 4 is supposed to be the size of a GlyphKerning object
                            long pointerAfterKerningList = reader.AbsPosition + 4 * kerningLength;
                            // If we don't land on the next glyph/font after skipping the Kerning list,
                            // kerningLength is probably bogus and UnknownAlwaysZero may be present
                            if (pointerAfterKerningList != pointerNextGlyph)
                            {
                                // Discard last read, which would be of UnknownAlwaysZero
                                kerningLength = reader.ReadUInt16();
                                pointerAfterKerningList = reader.AbsPosition + 4 * kerningLength;
                                if (pointerAfterKerningList != pointerNextGlyph)
                                    reader.SubmitWarning("There appears to be more/less values than UnknownAlwaysZero before " +
                                                            "the kerning list in a UTFont.Glyph - potential data loss");
                                GMS2024_11 = true;
                            }
                            else
                            {
                                GMS2024_11_Failed = true;
                            }
                        }
                        else
                        {
                            // Discard last read, which would be of UnknownAlwaysZero
                            kerningLength = reader.ReadUInt16();
                        }
                    }
                    reader.Position += 4 * kerningLength; // combining read/write would apparently break
                }
            }

            if (GMS2024_11)
            {
                reader.undertaleData.SetGMS2Version(2024, 11);
            }
            else if (GMS2023_6)
            {
                if (!reader.undertaleData.IsVersionAtLeast(2023, 6))
                    reader.undertaleData.SetGMS2Version(2023, 6);
            }

            reader.AbsPosition = positionToReturn;
            checkedFor2023_6And2024_11 = true;
        }

        private void CheckForGM2024_14(UndertaleReader reader)
        {
            checkedFor2024_14 = true;

            if (!reader.undertaleData.IsVersionAtLeast(2024, 13))// || reader.undertaleData.IsVersionAtLeast(2024, 14))
            {
                return;
            }

            // Check for new padding added (and final chunk "padding" removed) in 2024.14
            long returnTo = reader.Position;
            long chunkEndPos = reader.AbsPosition + Length;

            // Scan for up to two valid font pointers
            uint fontCount = reader.ReadUInt32();
            uint lastFontPosition = 0;

            // Scan to find the last non-null pointer...
            for (uint i = 0; i < fontCount; i++)
            {
                uint ptr = reader.ReadUInt32();
                if (ptr != 0)
                {
                    lastFontPosition = ptr;
                }
            }

            // If we have a last font, advance to the end of its data (ignoring the new alignment added in 2024.14)
            if (lastFontPosition != 0)
            {
                reader.AbsPosition = lastFontPosition + 56;

                // Advance to last glyph in pointer list
                uint glyphCount = reader.ReadUInt32();
                reader.Position += (glyphCount - 1) * 4;
                reader.AbsPosition = reader.ReadUInt32() + 16;

                // Advance past kerning
                ushort kerningCount = reader.ReadUInt16();
                reader.Position += kerningCount * 4;
            }

            // Check for the final chunk padding being missing
            if ((reader.AbsPosition + 512) > chunkEndPos)
            {
                // No padding can fit, so this is 2024.14
                reader.undertaleData.SetGMS2Version(2024, 14);
            }

            reader.Position = returnTo;
        }

        internal override void SerializeChunk(UndertaleWriter writer)
        {
            base.SerializeChunk(writer);

            if (!writer.undertaleData.IsVersionAtLeast(2024, 14))
            {
<<<<<<< HEAD
                for (ushort i = 0; i < 0x80; i++)
                    writer.Write(i);
                for (ushort i = 0; i < 0x80; i++)
                    writer.Write((ushort)0x3f);
            }
            else
                writer.Write(Padding);
=======
                if (Padding == null)
                {
                    for (ushort i = 0; i < 0x80; i++)
                        writer.Write(i);
                    for (ushort i = 0; i < 0x80; i++)
                        writer.Write((ushort)0x3f);
                }
                else
                {
                    writer.Write(Padding);
                }
            }
>>>>>>> bd374d7a
        }

        internal override void UnserializeChunk(UndertaleReader reader)
        {
            if (!checkedFor2022_2)
                CheckForGM2022_2(reader);
            if (!checkedFor2023_6And2024_11)
                CheckForGM2023_6AndGM2024_11(reader);
            if (!checkedFor2024_14)
                CheckForGM2024_14(reader);

            base.UnserializeChunk(reader);

            if (!reader.undertaleData.IsVersionAtLeast(2024, 14))
            {
                Padding = reader.ReadBytes(512);
            }
        }

        internal override uint UnserializeObjectCount(UndertaleReader reader)
        {
            checkedFor2022_2 = false;
            checkedFor2023_6And2024_11 = false;
            checkedFor2024_14 = false;

            CheckForGM2022_2(reader);
            CheckForGM2023_6AndGM2024_11(reader);
            CheckForGM2024_14(reader);

            return base.UnserializeObjectCount(reader);
        }
    }

    public class UndertaleChunkTMLN : UndertaleListChunk<UndertaleTimeline>
    {
        public override string Name => "TMLN";
    }

    public class UndertaleChunkOBJT : UndertaleListChunk<UndertaleGameObject>
    {
        public override string Name => "OBJT";

        private bool checkedFor2022_5 = false;

        // Simple chunk parser to check for 2022.5, assumes old format until shown otherwise
        private void CheckFor2022_5(UndertaleReader reader)
        {
            if (!reader.undertaleData.IsVersionAtLeast(2, 3) || reader.undertaleData.IsVersionAtLeast(2022, 5))
            {
                checkedFor2022_5 = true;
                return;
            }

            long positionToReturn = reader.Position;
            bool GM2022_5 = false;

            if (reader.ReadUInt32() > 0) // Object count
            {
                uint firstObjectPointer = reader.ReadUInt32();
                reader.AbsPosition = firstObjectPointer + 64;
                uint vertexCount = reader.ReadUInt32();

                // If any of these checks fail, it's 2022.5
                GM2022_5 = true;
                // Bounds check on vertex data
                if (reader.Position + 12 + vertexCount * 8 < positionToReturn + this.Length)
                {
                    reader.Position += 12 + vertexCount * 8;
                    // A pointer list of events
                    if (reader.ReadUInt32() == UndertaleGameObject.EventTypeCount)
                    {
                        uint subEventPointer = reader.ReadUInt32();
                        // Should start right after the list
                        if (reader.AbsPosition + 56 == subEventPointer)
                            GM2022_5 = false;
                    }
                }
            }
            if (GM2022_5)
                reader.undertaleData.SetGMS2Version(2022, 5);

            reader.Position = positionToReturn;

            checkedFor2022_5 = true;
        }

        internal override void SerializeChunk(UndertaleWriter writer)
        {
            base.SerializeChunk(writer);
        }

        internal override void UnserializeChunk(UndertaleReader reader)
        {
            if (!checkedFor2022_5)
                CheckFor2022_5(reader);

            base.UnserializeChunk(reader);
        }

        internal override uint UnserializeObjectCount(UndertaleReader reader)
        {
            checkedFor2022_5 = false;

            CheckFor2022_5(reader);

            return base.UnserializeObjectCount(reader);
        }
    }

    public class UndertaleChunkROOM : UndertaleListChunk<UndertaleRoom>
    {
        public override string Name => "ROOM";

        internal override void UnserializeChunk(UndertaleReader reader)
        {
            if (!checkedFor2024_2)
                CheckForTileCompression(reader);

            if (!checkedFor2022_1)
                CheckForEffectData(reader);

            if (!checkedForGMS2_2_2_302)
                CheckForImageSpeed(reader);

            base.UnserializeChunk(reader);
        }

        internal override uint UnserializeObjectCount(UndertaleReader reader)
        {
            checkedFor2022_1 = false;
            checkedFor2024_2 = false;
            checkedFor2024_4 = false;
            checkedForGMS2_2_2_302 = false;

            CheckForTileCompression(reader);
            CheckForEffectData(reader);
            CheckForImageSpeed(reader);

            if (reader.undertaleData.GeneralInfo?.BytecodeVersion >= 16)
            {
                // "GameObject._preCreateCode"

                Type gameObjType = typeof(GameObject);

                uint newValue = GameObject.ChildObjectsSize + 4;
                reader.SetStaticChildObjectsSize(gameObjType, newValue);
            }

            return base.UnserializeObjectCount(reader);
        }

        private bool checkedFor2022_1 = false;
        private void CheckForEffectData(UndertaleReader reader)
        {
            // Do a length check on room layers to see if this is 2022.1 or higher
            if (!reader.undertaleData.IsVersionAtLeast(2, 3) || reader.undertaleData.IsVersionAtLeast(2022, 1))
            {
                checkedFor2022_1 = true;
                return;
            }
            long returnTo = reader.Position;

            // Iterate over all rooms until a length check is performed
            int roomCount = reader.ReadInt32();
            for (uint roomIndex = 0; roomIndex < roomCount; roomIndex++)
<<<<<<< HEAD
            {
                // Advance to room data we're interested in (and grab pointer for next room)
                reader.Position = returnTo + 4 + (4 * roomIndex);
                uint roomPtr = (uint)reader.ReadInt32();
                reader.AbsPosition = roomPtr + (22 * 4);

                // Get the pointer for this room's layer list, as well as pointer to sequence list
                uint layerListPtr = (uint)reader.ReadInt32();
                int seqnPtr = reader.ReadInt32();
                reader.AbsPosition = layerListPtr;
                int layerCount = reader.ReadInt32();
                if (layerCount <= 0)
                {
                    // No layers, try the next room
                    continue;
                }
                // Get pointer into the individual layer data (plus 8 bytes) for the first layer in the room
                int jumpOffset = reader.ReadInt32() + 8;

                // Find the offset for the end of this layer
                int nextOffset;
                if (layerCount == 1)
                    nextOffset = seqnPtr;
                else
                    nextOffset = reader.ReadInt32(); // (pointer to next element in the layer list)

                // Actually perform the length checks, depending on layer data
                reader.AbsPosition = jumpOffset;

                LayerType layerType = (LayerType)reader.ReadInt32();
                // This is the only way to repeat the loop, because each successful switch case terminates the loop
                if (!Enum.IsDefined(layerType) || layerType == LayerType.Path)
                    continue;

                switch (layerType)
                {
                    case LayerType.Background:
                        if (nextOffset - reader.AbsPosition > 16 * 4)
                            reader.undertaleData.SetGMS2Version(2022, 1);
                        break;
                    case LayerType.Instances:
                        reader.Position += 6 * 4;
                        int instanceCount = reader.ReadInt32();
                        if (nextOffset - reader.AbsPosition != (instanceCount * 4))
                            reader.undertaleData.SetGMS2Version(2022, 1);
                        break;
                    case LayerType.Assets:
                        reader.Position += 6 * 4;
                        int tileOffset = reader.ReadInt32();
                        if (tileOffset != reader.AbsPosition + 8 && tileOffset != reader.AbsPosition + 12)
                            reader.undertaleData.SetGMS2Version(2022, 1);
                        break;
                    case LayerType.Tiles:
                        reader.Position += 7 * 4;
                        int tileMapWidth = reader.ReadInt32();
                        int tileMapHeight = reader.ReadInt32();
                        if (nextOffset - reader.AbsPosition != (tileMapWidth * tileMapHeight * 4))
                            reader.undertaleData.SetGMS2Version(2022, 1);
                        break;
                    case LayerType.Effect:
                        reader.Position += 7 * 4;
                        int propertyCount = reader.ReadInt32();
                        if (nextOffset - reader.AbsPosition != (propertyCount * 3 * 4))
                            reader.undertaleData.SetGMS2Version(2022, 1);
                        break;
                }
                // Check complete, found and tested a layer.
                break;
            }

            reader.Position = returnTo;


            checkedFor2022_1 = true;
        }

        private static bool checkedForGMS2_2_2_302;
        private void CheckForImageSpeed(UndertaleReader reader)
        {
            // Check the size of the first GameObject in a room
            if (!reader.undertaleData.IsGameMaker2() || reader.undertaleData.IsVersionAtLeast(2, 2, 2, 302))
            {
                checkedForGMS2_2_2_302 = true;
                return;
            }
            long returnTo = reader.Position;

            // Iterate over all rooms until a length check is performed
            int roomCount = reader.ReadInt32();
            for (uint roomIndex = 0; roomIndex < roomCount; roomIndex++)
=======
>>>>>>> bd374d7a
            {
                // Advance to room data we're interested in (and grab pointer for next room)
                reader.Position = returnTo + 4 + (4 * roomIndex);
                uint roomPtr = (uint)reader.ReadInt32();
<<<<<<< HEAD
                reader.AbsPosition = roomPtr + (12 * 4);

                // Get the pointer for this room's object list, as well as pointer to tile list
                uint objectListPtr = (uint)reader.ReadInt32();
                int tileListPtr = reader.ReadInt32();
                reader.AbsPosition = objectListPtr;
                int objectCount = reader.ReadInt32();
                if (objectCount <= 0)
                {
                    // No objects, try the next room
                    continue;
                }
                // Compare position of first object to second
                int firstPtr = reader.ReadInt32();
                int secondPtr;
                if (objectCount == 1) // Tile list starts right after, so it works as an alternate
                    secondPtr = tileListPtr;
                else
                    secondPtr = reader.ReadInt32();

                if (secondPtr - firstPtr == 48)
                {
                    reader.undertaleData.SetGMS2Version(2, 2, 2, 302);

                    uint newSize = GameObject.ChildObjectsSize + 8;
                    reader.SetStaticChildObjectsSize(typeof(GameObject), newSize);
                }
                // Check performed, one way or the other
                break;
            }

            reader.Position = returnTo;

            checkedForGMS2_2_2_302 = true;
        }

        private static bool checkedFor2024_2;
        private static bool checkedFor2024_4;
        private void CheckForTileCompression(UndertaleReader reader)
        {
            if (!reader.undertaleData.IsVersionAtLeast(2023, 2) || reader.undertaleData.IsVersionAtLeast(2024, 4))
            {
                checkedFor2024_2 = true;
                checkedFor2024_4 = true;
                return;
            }
            if (reader.undertaleData.IsVersionAtLeast(2024, 2))
            {
                checkedFor2024_2 = true;
            }

            // Do a length check on room layers to see if this is 2024.2 or higher
            long returnTo = reader.Position;

            // Iterate over all rooms
            int roomCount = reader.ReadInt32();
            bool foundAnyNonAlignedLayers = false;
            for (uint roomIndex = 0; roomIndex < roomCount; roomIndex++)
            {
                // Advance to room data we're interested in (and grab pointer for next room)
                reader.Position = returnTo + 4 + (4 * roomIndex);
                uint roomPtr = (uint)reader.ReadInt32();
=======
>>>>>>> bd374d7a
                reader.AbsPosition = roomPtr + (22 * 4);

                // Get the pointer for this room's layer list, as well as pointer to sequence list
                uint layerListPtr = (uint)reader.ReadInt32();
                int seqnPtr = reader.ReadInt32();
                reader.AbsPosition = layerListPtr;
                int layerCount = reader.ReadInt32();
                if (layerCount <= 0)
                {
                    // No layers, try the next room
                    continue;
                }
<<<<<<< HEAD

                bool checkNextLayerOffset = false;
                for (int layerNum = 0; layerNum < layerCount; layerNum++)
                {
=======
                // Get pointer into the individual layer data (plus 8 bytes) for the first layer in the room
                int jumpOffset = reader.ReadInt32() + 8;

                // Find the offset for the end of this layer
                int nextOffset;
                if (layerCount == 1)
                    nextOffset = seqnPtr;
                else
                    nextOffset = reader.ReadInt32(); // (pointer to next element in the layer list)

                // Actually perform the length checks, depending on layer data
                reader.AbsPosition = jumpOffset;

                LayerType layerType = (LayerType)reader.ReadInt32();
                // This is the only way to repeat the loop, because each successful switch case terminates the loop
                if (!Enum.IsDefined(layerType) || layerType is LayerType.Path or LayerType.Path2)
                    continue;

                switch (layerType)
                {
                    case LayerType.Background:
                        if (nextOffset - reader.AbsPosition > 16 * 4)
                            reader.undertaleData.SetGMS2Version(2022, 1);
                        break;
                    case LayerType.Instances:
                        reader.Position += 6 * 4;
                        int instanceCount = reader.ReadInt32();
                        if (nextOffset - reader.AbsPosition != (instanceCount * 4))
                            reader.undertaleData.SetGMS2Version(2022, 1);
                        break;
                    case LayerType.Assets:
                        reader.Position += 6 * 4;
                        int tileOffset = reader.ReadInt32();
                        if (tileOffset != reader.AbsPosition + 8 && tileOffset != reader.AbsPosition + 12)
                            reader.undertaleData.SetGMS2Version(2022, 1);
                        break;
                    case LayerType.Tiles:
                        reader.Position += 7 * 4;
                        int tileMapWidth = reader.ReadInt32();
                        int tileMapHeight = reader.ReadInt32();
                        if (nextOffset - reader.AbsPosition != (tileMapWidth * tileMapHeight * 4))
                            reader.undertaleData.SetGMS2Version(2022, 1);
                        break;
                    case LayerType.Effect:
                        reader.Position += 7 * 4;
                        int propertyCount = reader.ReadInt32();
                        if (nextOffset - reader.AbsPosition != (propertyCount * 3 * 4))
                            reader.undertaleData.SetGMS2Version(2022, 1);
                        break;
                }
                // Check complete, found and tested a layer.
                break;
            }

            reader.Position = returnTo;


            checkedFor2022_1 = true;
        }

        private bool checkedForGMS2_2_2_302 = false;
        private void CheckForImageSpeed(UndertaleReader reader)
        {
            // Check the size of the first GameObject in a room
            if (!reader.undertaleData.IsGameMaker2() || reader.undertaleData.IsVersionAtLeast(2, 2, 2, 302))
            {
                checkedForGMS2_2_2_302 = true;
                return;
            }
            long returnTo = reader.Position;

            // Iterate over all rooms until a length check is performed
            int roomCount = reader.ReadInt32();
            for (uint roomIndex = 0; roomIndex < roomCount; roomIndex++)
            {
                // Advance to room data we're interested in (and grab pointer for next room)
                reader.Position = returnTo + 4 + (4 * roomIndex);
                uint roomPtr = (uint)reader.ReadInt32();
                reader.AbsPosition = roomPtr + (12 * 4);

                // Get the pointer for this room's object list, as well as pointer to tile list
                uint objectListPtr = (uint)reader.ReadInt32();
                int tileListPtr = reader.ReadInt32();
                reader.AbsPosition = objectListPtr;
                int objectCount = reader.ReadInt32();
                if (objectCount <= 0)
                {
                    // No objects, try the next room
                    continue;
                }
                // Compare position of first object to second
                int firstPtr = reader.ReadInt32();
                int secondPtr;
                if (objectCount == 1) // Tile list starts right after, so it works as an alternate
                    secondPtr = tileListPtr;
                else
                    secondPtr = reader.ReadInt32();

                if (secondPtr - firstPtr == 48)
                {
                    reader.undertaleData.SetGMS2Version(2, 2, 2, 302);

                    uint newSize = GameObject.ChildObjectsSize + 8;
                    reader.SetStaticChildObjectsSize(typeof(GameObject), newSize);
                }
                // Check performed, one way or the other
                break;
            }

            reader.Position = returnTo;

            checkedForGMS2_2_2_302 = true;
        }

        private bool checkedFor2024_2 = false;
        private bool checkedFor2024_4 = false;
        private void CheckForTileCompression(UndertaleReader reader)
        {
            if (!reader.undertaleData.IsVersionAtLeast(2023, 2) || reader.undertaleData.IsVersionAtLeast(2024, 4))
            {
                checkedFor2024_2 = true;
                checkedFor2024_4 = true;
                return;
            }
            if (reader.undertaleData.IsVersionAtLeast(2024, 2))
            {
                checkedFor2024_2 = true;
            }

            // Do a length check on room layers to see if this is 2024.2 or higher
            long returnTo = reader.Position;

            // Iterate over all rooms
            int roomCount = reader.ReadInt32();
            bool foundAnyNonAlignedLayers = false;
            for (uint roomIndex = 0; roomIndex < roomCount; roomIndex++)
            {
                // Advance to room data we're interested in (and grab pointer for next room)
                reader.Position = returnTo + 4 + (4 * roomIndex);
                uint roomPtr = (uint)reader.ReadInt32();
                reader.AbsPosition = roomPtr + (22 * 4);

                // Get the pointer for this room's layer list, as well as pointer to sequence list
                uint layerListPtr = (uint)reader.ReadInt32();
                int seqnPtr = reader.ReadInt32();
                reader.AbsPosition = layerListPtr;
                int layerCount = reader.ReadInt32();
                if (layerCount <= 0)
                {
                    // No layers, try the next room
                    continue;
                }

                bool checkNextLayerOffset = false;
                for (int layerNum = 0; layerNum < layerCount; layerNum++)
                {
>>>>>>> bd374d7a
                    long layerPtr = layerListPtr + (4 * layerNum);
                    if (checkNextLayerOffset && layerPtr % 4 != 0)
                    {
                        foundAnyNonAlignedLayers = true;
                    }

                    reader.AbsPosition = layerPtr + 4;

                    // Get pointer into the individual layer data (plus 8 bytes)
                    int jumpOffset = reader.ReadInt32() + 8;

                    // Find the offset for the end of this layer
                    int nextOffset;
                    if (layerNum == layerCount - 1)
                        nextOffset = seqnPtr;
                    else
                        nextOffset = reader.ReadInt32(); // (pointer to next element in the layer list)

                    // Actually perform the length checks
                    reader.AbsPosition = jumpOffset;

                    LayerType layerType = (LayerType)reader.ReadInt32();
                    if (layerType != LayerType.Tiles)
                    {
                        checkNextLayerOffset = false;
                        continue;
                    }
                    checkNextLayerOffset = true;

                    reader.Position += 32;
                    int effectCount = reader.ReadInt32();
<<<<<<< HEAD
                    reader.Position += effectCount * 12 + 4;
=======
                    reader.Position += (uint)effectCount * 12 + 4;
>>>>>>> bd374d7a

                    int tileMapWidth = reader.ReadInt32();
                    int tileMapHeight = reader.ReadInt32();
                    if (!checkedFor2024_2 && nextOffset - reader.AbsPosition != (tileMapWidth * tileMapHeight * 4))
                    {
                        // Check complete, found and tested a layer.
                        reader.undertaleData.SetGMS2Version(2024, 2);
                        checkedFor2024_2 = true;
                    }
                }
            }

            if (!checkedFor2024_4 && reader.undertaleData.IsVersionAtLeast(2024, 2) && !foundAnyNonAlignedLayers)
            {
                // We found no layer that suggests we're not using 2024.4
                // This can rarely lead to false positives, though (in which case it's just 2024.2)
                reader.undertaleData.SetGMS2Version(2024, 4);
            }

            reader.Position = returnTo;
            checkedFor2024_2 = true;
            checkedFor2024_4 = true;
        }
    }

    public class UndertaleChunkUILR : UndertaleListChunk<UndertaleUIRootNode>
    {
        public override string Name => "UILR";
    }

    public class UndertaleChunkDAFL : UndertaleEmptyChunk // DataFiles
    {
        public override string Name => "DAFL";
    }

    public class UndertaleChunkTPAG : UndertaleListChunk<UndertaleTexturePageItem>
    {
        public override string Name => "TPAG";

        internal override void SerializeChunk(UndertaleWriter writer)
        {
            base.SerializeChunk(writer);

            if (writer.undertaleData.IsTPAG4ByteAligned)
            {
                // padding present in ARM platforms apparently
                while (writer.Position % 0x4 != 0)
                    writer.Write((byte)0);
            }
        }

        internal override void UnserializeChunk(UndertaleReader reader)
        {
            if (Length % 0x4 == 0)
            {
                reader.undertaleData.IsTPAG4ByteAligned = true;
            }

            base.UnserializeChunk(reader);

            for (int index = 0; index < List.Count; index++)
            {
                List[index].Name = new UndertaleString("PageItem " + index.ToString()); // not Data.MakeString
            }

            if (reader.undertaleData.IsTPAG4ByteAligned)
            {
                while ((reader.Position % 4) != 0)
                {
                    if (reader.ReadByte() != 0)
                    {
                        reader.SubmitWarning("Missing expected TPAG padding");
                        reader.Position--;
                    }
                }
            }
        }
    }

    public class UndertaleChunkCODE : UndertaleListChunk<UndertaleCode>
    {
        public override string Name => "CODE";

        /// <summary>
        /// Code count as determined during object counting.
        /// </summary>
        internal int CodeCount { get; private set; } = -1;

        internal override void SerializeChunk(UndertaleWriter writer)
        {
            if (List == null)
                return;
            base.SerializeChunk(writer);
        }

        internal override void UnserializeChunk(UndertaleReader reader)
        {
            if (Length == 0) // YYC, bytecode <= 16, chunk is empty but exists
            {
                List = null;
                return;
            }

            base.UnserializeChunk(reader);
            reader.BytecodeAddresses = null;
        }

        internal override uint UnserializeObjectCount(UndertaleReader reader)
        {
            if (Length == 0) // YYC, bytecode <= 16, chunk is empty but exists
            {
                return 0;
            }

            if (reader.undertaleData.UnsupportedBytecodeVersion)
            {
                // In unsupported bytecode versions, there's no instructions parsed (so count is equivalent to the code count)
                return (uint)(CodeCount = (int)reader.ReadUInt32());
            }

            CodeCount = (int)reader.ReadUInt32();
            reader.Position -= 4;

            reader.BytecodeAddresses = new(CodeCount);
            uint count = base.UnserializeObjectCount(reader);

            return count;
        }
    }

    [PropertyChanged.AddINotifyPropertyChangedInterface]
    public class UndertaleChunkVARI : UndertaleChunk
    {
        public override string Name => "VARI";

        public uint VarCount1 { get; set; }

        public uint VarCount2 { get; set; }
        public uint MaxLocalVarCount { get; set; }
        public bool DifferentVarCounts { get; set; }
        public List<UndertaleVariable> List = new List<UndertaleVariable>();

        [Obsolete]
        public uint InstanceVarCount { get => VarCount1; set => VarCount1 = value; }
        [Obsolete]
        public uint InstanceVarCountAgain { get => VarCount2; set => VarCount2 = value; }

        internal override void SerializeChunk(UndertaleWriter writer)
        {
            if (List == null)
                return;

            if (writer.undertaleData.UnsupportedBytecodeVersion)
                return;

            UndertaleInstruction.SerializeReferenceChain(writer, writer.undertaleData.Code, List);

            if (!writer.Bytecode14OrLower)
            {
                writer.Write(VarCount1);
                writer.Write(VarCount2);
                writer.Write(MaxLocalVarCount);
            }
            foreach (UndertaleVariable var in List)
                writer.WriteUndertaleObject(var);
        }

        internal override void UnserializeChunk(UndertaleReader reader)
        {
            if (Length == 0) // YYC, bytecode <= 16, chunk is empty but exists
            {
                List = null;
                return;
            }

            if (reader.undertaleData.UnsupportedBytecodeVersion)
                return;
            long startPosition = reader.Position;
            uint varLength;
            if (!reader.Bytecode14OrLower)
            {
                VarCount1 = reader.ReadUInt32();
                VarCount2 = reader.ReadUInt32();
                DifferentVarCounts = VarCount1 != VarCount2;
                MaxLocalVarCount = reader.ReadUInt32();
                varLength = 20;
            }
            else
                varLength = 12;
            List.Clear();
            List.Capacity = (int)(Length / varLength);
            while (reader.Position + varLength <= startPosition + Length)
                List.Add(reader.ReadUndertaleObject<UndertaleVariable>());
        }

        internal override uint UnserializeObjectCount(UndertaleReader reader)
        {
            if (Length == 0)
                return 0;

            if (reader.undertaleData.UnsupportedBytecodeVersion)
                return 0;

            if (!reader.Bytecode14OrLower)
            {
                reader.Position += 12;
                return (Length - 12) / 20;
            }
            else
                return Length / 12;
        }
    }

    public class UndertaleChunkFUNC : UndertaleChunk
    {
        public override string Name => "FUNC";

        public UndertaleSimpleList<UndertaleFunction> Functions = new UndertaleSimpleList<UndertaleFunction>();
        public UndertaleSimpleList<UndertaleCodeLocals> CodeLocals = new UndertaleSimpleList<UndertaleCodeLocals>();

        private bool checkedFor2024_8 = false;

        private void CheckFor2024_8(UndertaleReader reader)
        {
            if (reader.undertaleData.IsVersionAtLeast(2024, 8)
                || reader.Bytecode14OrLower || Length == 0) // Irrelevant or non-deductible
            {
                checkedFor2024_8 = true;
                return;
            }

            long returnPos = reader.Position;
            long chunkEndPos = returnPos + Length;

            // The CodeLocals list was removed in 2024.8, so we check if Functions
            // is the only thing in here.
            uint funcCount = reader.ReadUInt32();
            // Skip over the (Simple)List
            // (3*4 is the size of an UndertaleFunction object)
            reader.Position += 3 * 4 * funcCount;
            if (reader.Position == chunkEndPos)
            {
                // Directly reached the end of the chunk after the function list, so code locals are *definitely* missing
                reader.undertaleData.SetGMS2Version(2024, 8);
                reader.Position = returnPos;
                checkedFor2024_8 = true;
                return;
            }

            // Then align the position
            int specAlign = reader.undertaleData.PaddingAlignException;
            int paddingBytesRead = 0;
            while ((reader.AbsPosition & ((specAlign == -1 ? 16 : specAlign) - 1)) != 0)
            {
                if (reader.Position >= chunkEndPos || reader.ReadByte() != 0)
                {
                    // If we hit a non-zero byte (or exceed chunk boundaries), it can't be padding
                    reader.Position = returnPos;
                    checkedFor2024_8 = true;
                    return;
                }
                paddingBytesRead++;
            }

            // If we're at the end of the chunk after aligning padding, code locals are either empty
            // or do not exist altogether. If we read at least 4 padding bytes, we don't know for sure
            // unless we have at least one code entry.
            if (reader.Position == chunkEndPos && (paddingBytesRead < 4 || reader.undertaleData.FORM.CODE.CodeCount > 0))
            {
                reader.undertaleData.SetGMS2Version(2024, 8);
            }

            reader.Position = returnPos;
            checkedFor2024_8 = true;
        }

        internal override void SerializeChunk(UndertaleWriter writer)
        {
            if (Functions is null && CodeLocals is null)
                return;

            UndertaleInstruction.SerializeReferenceChain(writer, writer.undertaleData.Code, Functions);

            if (writer.Bytecode14OrLower)
            {
                foreach (UndertaleFunction f in Functions)
                    writer.WriteUndertaleObject(f);
            }
            else
            {
                writer.WriteUndertaleObject(Functions);
                if (!writer.undertaleData.IsVersionAtLeast(2024, 8))
                    writer.WriteUndertaleObject(CodeLocals);
            }
        }

        internal override void UnserializeChunk(UndertaleReader reader)
        {
            if (!checkedFor2024_8)
                CheckFor2024_8(reader);

            if (Length == 0 && reader.undertaleData.GeneralInfo?.BytecodeVersion > 14) // YYC, 14 < bytecode <= 16, chunk is empty but exists
            {
                Functions = null;
                CodeLocals = null;
                return;
            }

            if (reader.undertaleData.UnsupportedBytecodeVersion)
                return;
            if (reader.Bytecode14OrLower)
            {
                long startPosition = reader.Position;
                Functions.Clear();
                Functions.SetCapacity(Length / 12);
                while (reader.Position + 12 <= startPosition + Length)
                    Functions.Add(reader.ReadUndertaleObject<UndertaleFunction>());
                CodeLocals = null;
            }
            else
            {
                Functions = reader.ReadUndertaleObject<UndertaleSimpleList<UndertaleFunction>>();
                if (!reader.undertaleData.IsVersionAtLeast(2024, 8))
                    CodeLocals = reader.ReadUndertaleObject<UndertaleSimpleList<UndertaleCodeLocals>>();
                else
                    CodeLocals = null;
            }
        }

        internal override uint UnserializeObjectCount(UndertaleReader reader)
        {
            checkedFor2024_8 = false;
            CheckFor2024_8(reader);

            if (Length == 0 && reader.undertaleData.GeneralInfo?.BytecodeVersion > 14)
                return 0;

            uint count = 0;

            if (!reader.Bytecode14OrLower)
            {
                count += 1 + UndertaleSimpleList<UndertaleFunction>.UnserializeChildObjectCount(reader);
                if (!reader.undertaleData.IsVersionAtLeast(2024, 8))
                    count += 1 + UndertaleSimpleList<UndertaleCodeLocals>.UnserializeChildObjectCount(reader);
            }
            else
                count = Length / 12;

            return count;
        }
    }

    public class UndertaleChunkSTRG : UndertaleAlignUpdatedListChunk<UndertaleString>
    {
        public override string Name => "STRG";

        internal override void SerializeChunk(UndertaleWriter writer)
        {
            base.SerializeChunk(writer);

            // padding
            while (writer.Position % 0x80 != 0)
                writer.Write((byte)0);
        }

        internal override void UnserializeChunk(UndertaleReader reader)
        {
            base.UnserializeChunk(reader);

            // padding
            while (reader.AbsPosition % 0x80 != 0)
                if (reader.ReadByte() != 0)
                    throw new IOException("Padding error in STRG");
        }

        // There's no need to check padding in "UnserializeObjectCount()"
    }

    public class UndertaleChunkTXTR : UndertaleListChunk<UndertaleEmbeddedTexture>
    {
        public override string Name => "TXTR";

<<<<<<< HEAD
        private static bool checkedFor2022_3;
        private static bool checkedFor2_0_6;
=======
        private bool checkedFor2022_3 = false;
        private bool checkedFor2_0_6 = false;
>>>>>>> bd374d7a

        private void CheckFor2022_3And5(UndertaleReader reader)
        {
            // Detect GM2022.3
            if (!reader.undertaleData.IsVersionAtLeast(2, 3) || reader.undertaleData.IsVersionAtLeast(2022, 3))
            {
                checkedFor2022_3 = true;
                return;
            }
            long positionToReturn = reader.Position;

            // Check for 2022.3 format
            bool isGM2022_3 = false;
            uint texCount = reader.ReadUInt32();
            if (texCount == 1) // If no textures exist, this could false positive.
            {
                reader.Position += 16; // Jump to either padding or length, depending on version
                if (reader.ReadUInt32() > 0) // Check whether it's padding or length
                    isGM2022_3 = true;
            }
            else if (texCount > 1)
            {
                uint firstTex = reader.ReadUInt32();
                uint secondTex = reader.ReadUInt32();
                if (firstTex + 16 == secondTex)
                    isGM2022_3 = true;
            }

            if (isGM2022_3)
            {
                reader.undertaleData.SetGMS2Version(2022, 3);
                // Also check for 2022.5 format
                reader.Position = positionToReturn + 4;
                for (uint i = 0; i < texCount; i++)
                {
                    // Go to each texture, and then to each texture's data
                    reader.Position = positionToReturn + 4 + (i * 4);
                    reader.AbsPosition = reader.ReadUInt32() + 12; // Go to texture, at an offset
                    reader.AbsPosition = reader.ReadUInt32(); // Go to texture data
<<<<<<< HEAD
                    byte[] header = reader.ReadBytes(4);
                    if (!header.SequenceEqual(UndertaleEmbeddedTexture.TexData.QOIAndBZip2Header))
=======
                    ReadOnlySpan<byte> header = reader.ReadBytes(4);
                    if (!header.SequenceEqual(GMImage.MagicBz2Qoi))
>>>>>>> bd374d7a
                    {
                        // Nothing useful, check the next texture
                        continue;
                    }
                    reader.Position += 4; // Skip width/height
                    bool is2022_5 = false;
                    // Now check the actual BZ2 headers
                    if (reader.ReadByte() != (byte)'B')
                        is2022_5 = true;
                    else if (reader.ReadByte() != (byte)'Z')
                        is2022_5 = true;
                    else if (reader.ReadByte() != (byte)'h')
                        is2022_5 = true;
                    else
                    {
                        reader.Position++;
                        if (reader.ReadUInt24() != 0x594131) // Digits of pi... (block header)
                            is2022_5 = true;
                        else if (reader.ReadUInt24() != 0x595326)
                            is2022_5 = true;
                    }

                    if (is2022_5)
                        reader.undertaleData.SetGMS2Version(2022, 5);

                    // Checked one QOI+BZ2 texture. No need to check any more
                    break;
                }
            }

            reader.Position = positionToReturn;

            checkedFor2022_3 = true;
        }

        internal override void SerializeChunk(UndertaleWriter writer)
        {
            base.SerializeChunk(writer);

            // texture blobs
            foreach (UndertaleEmbeddedTexture obj in List)
                obj.SerializeBlob(writer);

            // padding
            // TODO: Maybe the padding is more global and every chunk is padded to 4 byte boundaries?
            while (writer.Position % 4 != 0)
                writer.Write((byte)0);
        }

        // GMS 2.0.6.96 is the oldest available runtime version,
        // so this actually could be some other version between GMS 2.0 - 2.0.6.
        // (the oldest copy of "Zeus-Runtime.rss" on web.archive.org has this version as first one)
        private void CheckForGMS2_0_6(UndertaleReader reader)
        {
            bool atLeastGMS2_0 = reader.undertaleData.IsGameMaker2();
            if (!atLeastGMS2_0 || reader.undertaleData.IsVersionAtLeast(2, 0, 6))
            {
                checkedFor2_0_6 = true;
                return;
            }

            long returnPos = reader.Position;
            bool noGeneratedMips = false;

            uint count = reader.ReadUInt32();
            if (count == 0)
            {
                reader.Position = returnPos;
                return;
            }

            if (count >= 2)
            {
                uint firstPtr = reader.ReadUInt32();
                uint secondPtr = reader.ReadUInt32();

                if (atLeastGMS2_0) // 2 < version < 2.2
                {
                    if (secondPtr - firstPtr == 8) // "Scaled" + "_textureData" -> 8
                        noGeneratedMips = true;
                }
            }
            else
            {
                // Go to the first texture pointer (+ minimal texture entry size)
                reader.AbsPosition = reader.ReadUInt32() + 8;

                // If there is a zero instead of texture data pointer (which cannot be zero)
                if (reader.ReadUInt32() == 0)
                    noGeneratedMips = true;
            }

            if (!noGeneratedMips)
                reader.undertaleData.SetGMS2Version(2, 0, 6);

            reader.Position = returnPos;
            checkedFor2_0_6 = true;
        }

        internal override void UnserializeChunk(UndertaleReader reader)
        {
            long startPosition = reader.AbsPosition;

            if (!checkedFor2022_3)
                CheckFor2022_3And5(reader);

            if (!checkedFor2_0_6)
                CheckForGMS2_0_6(reader);

            base.UnserializeChunk(reader);
            reader.SwitchReaderType(false);

            // texture blobs
            for (int index = 0; index < List.Count; index++)
            {
                UndertaleEmbeddedTexture obj = List[index];

                if (!obj.TextureExternal)
                {
                    // Calculate maximum end stream position for this blob
                    int searchIndex = index + 1;
                    int maxEndOfStreamPosition = -1;
                    while (searchIndex < List.Count)
                    {
                        UndertaleEmbeddedTexture searchObj = List[searchIndex];

                        if (searchObj.TextureExternal)
                        {
                            // Skip this texture, as it's external
                            searchIndex++;
                            continue;
                        }

                        // Use start address of this blob
                        maxEndOfStreamPosition = (int)reader.GetOffsetMapRev()[searchObj.TextureData];
                        break;
                    }

                    if (maxEndOfStreamPosition == -1)
                    {
                        // At end of list, so just use the end of the chunk
                        maxEndOfStreamPosition = (int)(startPosition + Length);
                    }
                    obj.TextureData.SetMaxEndOfStreamPosition(maxEndOfStreamPosition);
                }

                obj.UnserializeBlob(reader);
                obj.Name = new UndertaleString("Texture " + index.ToString());
            }

            // padding
            // (not "AbsPosition" because of "reader.SwitchReaderType(false)")
            while (reader.Position % 4 != 0)
                if (reader.ReadByte() != 0)
                    throw new IOException("Padding error!");
        }

        internal override uint UnserializeObjectCount(UndertaleReader reader)
        {
            checkedFor2022_3 = false;
            checkedFor2_0_6 = false;

            CheckFor2022_3And5(reader);
            CheckForGMS2_0_6(reader);

            // Texture blobs are already included in the count
            return base.UnserializeObjectCount(reader);
        }
    }

    public class UndertaleChunkAUDO : UndertaleListChunk<UndertaleEmbeddedAudio>
    {
        public override string Name => "AUDO";

        internal override void SerializeChunk(UndertaleWriter writer)
        {
            base.SerializeChunk(writer);
        }

        internal override void UnserializeChunk(UndertaleReader reader)
        {
            base.UnserializeChunk(reader);

            for (int index = 0; index < List.Count; index++)
            {
                List[index].Name = new UndertaleString("EmbeddedSound " + index.ToString());
            }
        }

        internal override uint UnserializeObjectCount(UndertaleReader reader)
        {
            // Though "UndertaleEmbeddedAudio" has dynamic child objects size, 
            // there's still no need to unserialize the count for each object.
            return reader.ReadUInt32();
        }
    }

    // GMS2 only
    public class UndertaleChunkEMBI : UndertaleSimpleListChunk<UndertaleEmbeddedImage>
    {
        public override string Name => "EMBI";

        internal override void SerializeChunk(UndertaleWriter writer)
        {
            if (!writer.undertaleData.IsGameMaker2())
                throw new InvalidOperationException();
            writer.Write((uint)1); // Apparently hardcoded 1, see https://github.com/UnderminersTeam/UndertaleModTool/issues/4#issuecomment-421844420
            base.SerializeChunk(writer);
        }

        internal override void UnserializeChunk(UndertaleReader reader)
        {
            if (!reader.undertaleData.IsGameMaker2())
                throw new InvalidOperationException();
            if (reader.ReadUInt32() != 1)
                throw new Exception("Expected EMBI version 1");
            base.UnserializeChunk(reader);
        }

        internal override uint UnserializeObjectCount(UndertaleReader reader)
        {
            if (!reader.undertaleData.IsGameMaker2())
                throw new InvalidOperationException();

            if (reader.ReadUInt32() != 1)
                throw new Exception("Expected EMBI version 1");

            return base.UnserializeObjectCount(reader);
        }
    }

    // GMS2.2.1+ only
    public class UndertaleChunkTGIN : UndertaleListChunk<UndertaleTextureGroupInfo>
    {
        public override string Name => "TGIN";

        private bool checkedFor2022_9 = false;
        private void CheckFor2022_9And2023(UndertaleReader reader)
        {
            if (!reader.undertaleData.IsVersionAtLeast(2, 3)
                || reader.undertaleData.IsNonLTSVersionAtLeast(2023, 1))
            {
                checkedFor2022_9 = true;
                return;
            }

            // Check for 2022.9
            long returnPosition = reader.AbsPosition;

            bool isGM2022_9 = false;
            uint tginCount = reader.ReadUInt32();
            if (tginCount > 0)
            {
                uint tginPtr = reader.ReadUInt32();
                uint secondTginPtr = (tginCount >= 2) ? reader.ReadUInt32() : (uint)(returnPosition + this.Length);
                reader.AbsPosition = tginPtr + 4;

                // Check to see if the pointer located at this address points within this object
                // If not, then we know we're using a new format!
                uint ptr = reader.ReadUInt32();
                if (ptr < tginPtr || ptr >= secondTginPtr)
                {
                    isGM2022_9 = true;
                    if (!reader.undertaleData.IsVersionAtLeast(2022, 9))
                        reader.undertaleData.SetGMS2Version(2022, 9);
                }
            }

            reader.AbsPosition = returnPosition;

            // Check for 2023.1
            if (isGM2022_9)
            {
                reader.Position += 4; // Skip "tginCount"

                uint firstEntryPtr = reader.ReadUInt32();
                // Go to the the 4th list pointer of the first TGIN entry.
                // (either to "Fonts" or "SpineTextures" depending on the version)
                reader.AbsPosition = firstEntryPtr + 16 + (sizeof(uint) * 3); // +16 = "TexturePages" pointer
                uint fourthPtr = reader.ReadUInt32();

                // If there's a "TexturePages" count instead of the 5th list pointer.
                // The count can't be greater than the pointer.
                // (the list could be either "Tilesets" or "Fonts").
                if (reader.ReadUInt32() <= fourthPtr)
                {
                    reader.undertaleData.SetGMS2Version(2023, 1, 0, 0, false);
                }
            }

            reader.AbsPosition = returnPosition;

            checkedFor2022_9 = true;
        }

        internal override void SerializeChunk(UndertaleWriter writer)
        {
            if (!writer.undertaleData.IsGameMaker2())
                throw new InvalidOperationException();

            writer.Write((uint)1); // Version

            base.SerializeChunk(writer);
        }

        internal override void UnserializeChunk(UndertaleReader reader)
        {
            if (!reader.undertaleData.IsGameMaker2())
                throw new InvalidOperationException();

            if (reader.ReadUInt32() != 1)
                throw new IOException("Expected TGIN version 1");

            if (!checkedFor2022_9)
                CheckFor2022_9And2023(reader);

            base.UnserializeChunk(reader);
        }

        internal override uint UnserializeObjectCount(UndertaleReader reader)
        {
            checkedFor2022_9 = false;

            if (!reader.undertaleData.IsGameMaker2())
                throw new InvalidOperationException();

            if (reader.ReadUInt32() != 1)
                throw new IOException("Expected TGIN version 1");

            CheckFor2022_9And2023(reader);

            return base.UnserializeObjectCount(reader);
        }
    }

    // GMS2.3+ only
    public class UndertaleChunkACRV : UndertaleListChunk<UndertaleAnimationCurve>
    {
        public override string Name => "ACRV";

<<<<<<< HEAD
        private static bool checkedForGMS2_3_1;
=======
        private bool checkedForGMS2_3_1 = false;
>>>>>>> bd374d7a

        // See also a similar check in UndertaleAnimationCurve.cs, necessary for embedded animation curves.
        private void CheckForGMS2_3_1(UndertaleReader reader)
        {
            if (reader.undertaleData.IsVersionAtLeast(2, 3, 1))
            {
                checkedForGMS2_3_1 = true;
                return;
            }

            long returnTo = reader.Position;

            uint count = reader.ReadUInt32();
            if (count == 0)
            {
                reader.Position = returnTo;
                checkedForGMS2_3_1 = true;
                return;
            }

            reader.AbsPosition = reader.ReadUInt32(); // Go to the first "Point"
            reader.Position += 8;

            if (reader.ReadUInt32() != 0) // In 2.3 an int with the value of 0 would be set here,
            {                             // It cannot be version 2.3 if this value isn't 0
                reader.undertaleData.SetGMS2Version(2, 3, 1);
            }
            else
            {
                if (reader.ReadUInt32() == 0)                      // At all points (besides the first one)
                    reader.undertaleData.SetGMS2Version(2, 3, 1);  // if BezierX0 equals to 0 (the above check)
                                                                   // then BezierY0 equals to 0 as well (the current check)
            }

            reader.Position = returnTo;

            checkedForGMS2_3_1 = true;
        }

        internal override void SerializeChunk(UndertaleWriter writer)
        {
            if (!writer.undertaleData.IsGameMaker2())
                throw new InvalidOperationException();

            while (writer.Position % 4 != 0)
                writer.Write((byte)0);

            writer.Write((uint)1); // Version

            base.SerializeChunk(writer);
        }

        internal override void UnserializeChunk(UndertaleReader reader)
        {
            if (!reader.undertaleData.IsGameMaker2())
                throw new InvalidOperationException();

            // Padding
            while (reader.AbsPosition % 4 != 0)
                if (reader.ReadByte() != 0)
                    throw new IOException("Padding error!");

            if (reader.ReadUInt32() != 1)
                throw new IOException("Expected ACRV version 1");

            if (!checkedForGMS2_3_1)
                CheckForGMS2_3_1(reader);

            base.UnserializeChunk(reader);
        }

        internal override uint UnserializeObjectCount(UndertaleReader reader)
        {
            checkedForGMS2_3_1 = false;

            // Padding
            while (reader.AbsPosition % 4 != 0)
                if (reader.ReadByte() != 0)
                    throw new IOException("Padding error!");

            if (reader.ReadUInt32() != 1)
                throw new IOException("Expected ACRV version 1");

            CheckForGMS2_3_1(reader);

            return base.UnserializeObjectCount(reader);
        }
    }

    // GMS2.3+ only
    public class UndertaleChunkSEQN : UndertaleListChunk<UndertaleSequence>
    {
        public override string Name => "SEQN";

        internal override void SerializeChunk(UndertaleWriter writer)
        {
            if (!writer.undertaleData.IsGameMaker2())
                throw new InvalidOperationException();

            while (writer.Position % 4 != 0)
                writer.Write((byte)0);

            writer.Write((uint)1); // Version

            base.SerializeChunk(writer);
        }

        internal override void UnserializeChunk(UndertaleReader reader)
        {
            if (!reader.undertaleData.IsGameMaker2())
                throw new InvalidOperationException();

            // Apparently SEQN can be empty
            if (Length == 0)
                return;

            // Padding
            while (reader.AbsPosition % 4 != 0)
                if (reader.ReadByte() != 0)
                    throw new IOException("Padding error!");

            uint version = reader.ReadUInt32();
            if (version != 1)
                throw new IOException("Expected SEQN version 1, got " + version.ToString());

            base.UnserializeChunk(reader);
        }

        internal override uint UnserializeObjectCount(UndertaleReader reader)
        {
            if (!reader.undertaleData.IsGameMaker2())
                throw new InvalidOperationException();

            // Apparently SEQN can be empty
            if (Length == 0)
                return 0;

            // Padding
            while (reader.AbsPosition % 4 != 0)
                if (reader.ReadByte() != 0)
                    throw new IOException("Padding error!");

            uint version = reader.ReadUInt32();
            if (version != 1)
                throw new IOException("Expected SEQN version 1, got " + version.ToString());

            return base.UnserializeObjectCount(reader);
        }
    }

    // GMS2.3+ only
    public class UndertaleChunkTAGS : UndertaleSingleChunk<UndertaleTags>
    {
        public override string Name => "TAGS";

        internal override void SerializeChunk(UndertaleWriter writer)
        {
            if (!writer.undertaleData.IsGameMaker2())
                throw new InvalidOperationException();

            while (writer.Position % 4 != 0)
                writer.Write((byte)0);

            writer.Write((uint)1); // Version

            base.SerializeChunk(writer);
        }

        internal override void UnserializeChunk(UndertaleReader reader)
        {
            if (!reader.undertaleData.IsGameMaker2())
                throw new InvalidOperationException();

            // Padding
            while (reader.AbsPosition % 4 != 0)
                if (reader.ReadByte() != 0)
                    throw new IOException("Padding error!");

            if (reader.ReadUInt32() != 1)
                throw new IOException("Expected TAGS version 1");

            base.UnserializeChunk(reader);
        }

        internal override uint UnserializeObjectCount(UndertaleReader reader)
        {
            if (!reader.undertaleData.IsGameMaker2())
                throw new InvalidOperationException();

            // Padding
            while (reader.AbsPosition % 4 != 0)
                if (reader.ReadByte() != 0)
                    throw new IOException("Padding error!");

            if (reader.ReadUInt32() != 1)
                throw new IOException("Expected TAGS version 1");

            return base.UnserializeObjectCount(reader);
        }
    }

    // GMS2.3.6+ only
    public class UndertaleChunkFEDS : UndertaleListChunk<UndertaleFilterEffect>
    {
        public override string Name => "FEDS";

        internal override void SerializeChunk(UndertaleWriter writer)
        {
            if (!writer.undertaleData.IsGameMaker2())
                throw new InvalidOperationException();

            while (writer.Position % 4 != 0)
                writer.Write((byte)0);

            writer.Write((uint)1); // Version

            base.SerializeChunk(writer);
        }

        internal override void UnserializeChunk(UndertaleReader reader)
        {
            if (!reader.undertaleData.IsGameMaker2())
                throw new InvalidOperationException();

            // Padding
            while (reader.AbsPosition % 4 != 0)
                if (reader.ReadByte() != 0)
                    throw new IOException("Padding error!");

            if (reader.ReadUInt32() != 1)
                throw new IOException("Expected FEDS version 1");

            base.UnserializeChunk(reader);
        }

        internal override uint UnserializeObjectCount(UndertaleReader reader)
        {
            if (!reader.undertaleData.IsGameMaker2())
                throw new InvalidOperationException();

            // Padding
            while (reader.AbsPosition % 4 != 0)
                if (reader.ReadByte() != 0)
                    throw new IOException("Padding error!");

            uint version = reader.ReadUInt32();
            if (version != 1)
                throw new IOException("Expected FEDS version 1, got " + version.ToString());

            return base.UnserializeObjectCount(reader);
        }
    }

    // GM2022.8+ only
    public class UndertaleChunkFEAT : UndertaleSingleChunk<UndertaleFeatureFlags>
    {
        public override string Name => "FEAT";

        internal override void SerializeChunk(UndertaleWriter writer)
        {
            if (!writer.undertaleData.IsGameMaker2())
                throw new InvalidOperationException();

            while (writer.Position % 4 != 0)
                writer.Write((byte)0);

            base.SerializeChunk(writer);
        }

        internal override void UnserializeChunk(UndertaleReader reader)
        {
            if (!reader.undertaleData.IsGameMaker2())
                throw new InvalidOperationException();

            // Padding
            while (reader.AbsPosition % 4 != 0)
                if (reader.ReadByte() != 0)
                    throw new IOException("Padding error!");

            base.UnserializeChunk(reader);
        }

        internal override uint UnserializeObjectCount(UndertaleReader reader)
        {
            if (!reader.undertaleData.IsGameMaker2())
                throw new InvalidOperationException();

            // Padding
            while (reader.AbsPosition % 4 != 0)
                if (reader.ReadByte() != 0)
                    throw new IOException("Padding error!");

            return base.UnserializeObjectCount(reader);
        }
    }

    // GM2023.2+ only
    public class UndertaleChunkPSEM : UndertaleListChunk<UndertaleParticleSystemEmitter>
    {
        public override string Name => "PSEM";
<<<<<<< HEAD
        private static bool checkedPsemVersion;
=======
        private bool checkedPsemVersion = false;
>>>>>>> bd374d7a

        private void CheckPsemVersion(UndertaleReader reader)
        {
            // Particle system emitters had the good grace to change three times in three versions
            // Three versions which are only detectable by optional features
            // This function checks for 2023.4, 2023.6, and 2023.8
            if (reader.undertaleData.IsVersionAtLeast(2023, 8))
            {
                checkedPsemVersion = true;
                return;
            }

            long positionToReturn = reader.AbsPosition;

            uint count = reader.ReadUInt32();

            if (count < 11) // 2023.2 automatically adds eleven, later versions don't
            {
                if (!reader.undertaleData.IsVersionAtLeast(2023, 4))
                    reader.undertaleData.SetGMS2Version(2023, 4);
            }

            if (count == 0) // Nothing more to do here, unfortunately
            {
                reader.AbsPosition = positionToReturn;
                checkedPsemVersion = true;
                return;
            }
            else if (count == 1) // Special case
            {
                // Fortunately, consistent padding means we need no parsing here
                if (Length == 0xF8)
                {
<<<<<<< HEAD
                    reader.undertaleData.SetGMS2Version(2023, 8);
=======
                    if (!reader.undertaleData.IsVersionAtLeast(2023, 8))
                        reader.undertaleData.SetGMS2Version(2023, 8);
>>>>>>> bd374d7a
                }
                else if (Length == 0xD8)
                {
                    // This check is probably unnecessary since there's no 2023.7 so it would, at worst, change from 2023.6 to 2023.6
                    if (!reader.undertaleData.IsVersionAtLeast(2023, 6))
                        reader.undertaleData.SetGMS2Version(2023, 6);
                }
                else if (Length == 0xC8)
                {
                    // This one is necessary, though, as it could already be 2023.6 at this point
                    if (!reader.undertaleData.IsVersionAtLeast(2023, 4))
                        reader.undertaleData.SetGMS2Version(2023, 4);
                }
                else
                {
                    reader.AbsPosition = positionToReturn;
                    throw new IOException("Unrecognized PSEM size with only one element");
                }

                reader.AbsPosition = positionToReturn;
                checkedPsemVersion = true;
                return;
            }

            // More than one emitter
            uint firstPtr = reader.ReadUInt32();
            uint secondPtr = reader.ReadUInt32();
            if (secondPtr - firstPtr == 0xEC)
            {
<<<<<<< HEAD
                reader.undertaleData.SetGMS2Version(2023, 8);
=======
                if (!reader.undertaleData.IsVersionAtLeast(2023, 8))
                    reader.undertaleData.SetGMS2Version(2023, 8);
>>>>>>> bd374d7a
            }
            else if (secondPtr - firstPtr == 0xC0)
            {
                if (!reader.undertaleData.IsVersionAtLeast(2023, 6))
                    reader.undertaleData.SetGMS2Version(2023, 6);
            }
            else if (secondPtr - firstPtr == 0xBC)
            {
                if (!reader.undertaleData.IsVersionAtLeast(2023, 4))
                    reader.undertaleData.SetGMS2Version(2023, 4);
            }
            else if (secondPtr - firstPtr != 0xB0) // 2023.2
            {
                reader.AbsPosition = positionToReturn;
                throw new IOException("Unrecognized PSEM size with " + count + " elements");
            }
<<<<<<< HEAD

=======
            
>>>>>>> bd374d7a

            reader.AbsPosition = positionToReturn;
            checkedPsemVersion = true;
        }

        internal override void SerializeChunk(UndertaleWriter writer)
        {
            if (!writer.undertaleData.IsVersionAtLeast(2023, 2))
                throw new InvalidOperationException();

            writer.Align(4);

            writer.Write((uint)1); // Version

            base.SerializeChunk(writer);
        }

        internal override void UnserializeChunk(UndertaleReader reader)
        {
            if (!reader.undertaleData.IsVersionAtLeast(2023, 2))
                throw new InvalidOperationException();

            // Padding
            reader.Align(4);

            if (reader.ReadUInt32() != 1)
                throw new IOException("Expected PSEM version 1");

            if (!checkedPsemVersion)
                CheckPsemVersion(reader);

            base.UnserializeChunk(reader);
        }

        internal override uint UnserializeObjectCount(UndertaleReader reader)
        {
            checkedPsemVersion = false;

            if (!reader.undertaleData.IsVersionAtLeast(2023, 2))
                throw new InvalidOperationException();

            // Padding
            reader.Align(4);

            uint version = reader.ReadUInt32();
            if (version != 1)
                throw new IOException("Expected PSEM version 1, got " + version.ToString());

            CheckPsemVersion(reader);

            return base.UnserializeObjectCount(reader);
        }
    }
    public class UndertaleChunkPSYS : UndertaleListChunk<UndertaleParticleSystem>
    {
        public override string Name => "PSYS";

        internal override void SerializeChunk(UndertaleWriter writer)
        {
            if (!writer.undertaleData.IsVersionAtLeast(2023, 2))
                throw new InvalidOperationException();

            writer.Align(4);

            writer.Write((uint)1); // Version

            base.SerializeChunk(writer);
        }

        internal override void UnserializeChunk(UndertaleReader reader)
        {
            if (!reader.undertaleData.IsVersionAtLeast(2023, 2))
                throw new InvalidOperationException();

            // Padding
            reader.Align(4);

            if (reader.ReadUInt32() != 1)
                throw new IOException("Expected PSYS version 1");

            base.UnserializeChunk(reader);
        }

        internal override uint UnserializeObjectCount(UndertaleReader reader)
        {
            if (!reader.undertaleData.IsVersionAtLeast(2023, 2))
                throw new InvalidOperationException();

            // Padding
            reader.Align(4);

            uint version = reader.ReadUInt32();
            if (version != 1)
                throw new IOException("Expected PSYS version 1, got " + version.ToString());

            return base.UnserializeObjectCount(reader);
        }
    }
}<|MERGE_RESOLUTION|>--- conflicted
+++ resolved
@@ -417,11 +417,7 @@
     {
         public override string Name => "SOND";
 
-<<<<<<< HEAD
-        private static bool checkedFor2024_6;
-=======
         private bool checkedFor2024_6 = false;
->>>>>>> bd374d7a
         private void CheckForGM2024_6(UndertaleReader reader)
         {
             if (!reader.undertaleData.IsNonLTSVersionAtLeast(2023, 2) || reader.undertaleData.IsVersionAtLeast(2024, 6))
@@ -432,16 +428,6 @@
 
             long returnTo = reader.Position;
 
-<<<<<<< HEAD
-            uint soundCount = reader.ReadUInt32();
-            if (soundCount >= 2)
-            {
-                // If first sound's theoretical (old) end offset is below the start offset of
-                // the next sound by exactly 4 bytes, then this is 2024.6.
-                uint firstSoundPtr = reader.ReadUInt32();
-                uint secondSoundPtr = reader.ReadUInt32();
-                if ((firstSoundPtr + (4 * 9)) == (secondSoundPtr - 4))
-=======
             uint possibleSoundCount = reader.ReadUInt32();
             List<uint> soundPtrs = new();
             if (possibleSoundCount > 0)
@@ -460,25 +446,15 @@
                 // If first sound's theoretical (old) end offset is below the start offset of
                 // the next sound by exactly 4 bytes, then this is 2024.6.
                 if ((soundPtrs[0] + (4 * 9)) == (soundPtrs[1] - 4))
->>>>>>> bd374d7a
                 {
                     reader.undertaleData.SetGMS2Version(2024, 6);
                 }
             }
-<<<<<<< HEAD
-            else if (soundCount == 1)
-            {
-                // If there's a nonzero value where padding should be at the
-                // end of the sound, then this is 2024.6.
-                uint firstSoundPtr = reader.ReadUInt32();
-                reader.AbsPosition = firstSoundPtr + (4 * 9);
-=======
             else if (soundPtrs.Count == 1)
             {
                 // If there's a nonzero value where padding should be at the
                 // end of the sound, then this is 2024.6.
                 reader.AbsPosition = soundPtrs[0] + (4 * 9);
->>>>>>> bd374d7a
                 if ((reader.AbsPosition % 16) != 4)
                 {
                     // If this occurs, then something weird has happened at the start of the chunk?
@@ -634,11 +610,7 @@
     {
         public override string Name => "SPRT";
 
-<<<<<<< HEAD
-        private static bool checkedFor2024_6;
-=======
         private bool checkedFor2024_6 = false;
->>>>>>> bd374d7a
         private void CheckForGM2024_6(UndertaleReader reader)
         {
             if (!reader.undertaleData.IsNonLTSVersionAtLeast(2023, 2) || reader.undertaleData.IsVersionAtLeast(2024, 6))
@@ -657,16 +629,11 @@
                 // Go to sprite's start position
                 reader.Position = returnTo + 4 + (4 * i);
                 uint spritePtr = reader.ReadUInt32();
-<<<<<<< HEAD
-                uint nextSpritePtr = 0;
-                if ((i + 1) < spriteCount)
-=======
                 if (spritePtr == 0)
                     continue;
                 uint nextSpritePtr = 0;
                 int j = i;
                 while (nextSpritePtr == 0 && (++j) < spriteCount)
->>>>>>> bd374d7a
                     nextSpritePtr = reader.ReadUInt32();
                 reader.AbsPosition = spritePtr + 4; // Skip past "Name"
 
@@ -677,23 +644,14 @@
                 int marginRight = reader.ReadInt32();
                 int marginBottom = reader.ReadInt32();
                 int marginTop = reader.ReadInt32();
-<<<<<<< HEAD
-                (uint bboxWidth, uint bboxHeight) = UndertaleSprite.CalculateBboxMaskDimensions(marginRight, marginLeft, marginBottom, marginTop);
-                (uint normalWidth, uint normalHeight) = UndertaleSprite.CalculateFullMaskDimensions(width, height);
-=======
                 (int bboxWidth, int bboxHeight) = UndertaleSprite.CalculateBboxMaskDimensions(marginRight, marginLeft, marginBottom, marginTop);
                 (int normalWidth, int normalHeight) = UndertaleSprite.CalculateFullMaskDimensions((int)width, (int)height);
->>>>>>> bd374d7a
                 if (bboxWidth == normalWidth && bboxHeight == normalHeight)
                 {
                     // We can't determine anything from this sprite
                     continue;
                 }
-<<<<<<< HEAD
-
-=======
                 
->>>>>>> bd374d7a
                 reader.Position += 28;
 
                 if (reader.ReadInt32() != -1)
@@ -730,19 +688,11 @@
                     // We can't determine anything from this sprite
                     continue;
                 }
-<<<<<<< HEAD
-                uint fullLength = (normalWidth + 7) / 8 * normalHeight;
-                fullLength *= maskCount;
-                if ((fullLength % 4) != 0)
-                    fullLength += (4 - (fullLength % 4));
-                uint bboxLength = (bboxWidth + 7) / 8 * bboxHeight;
-=======
                 uint fullLength = (uint)((normalWidth + 7) / 8 * normalHeight);
                 fullLength *= maskCount;
                 if ((fullLength % 4) != 0)
                     fullLength += (4 - (fullLength % 4));
                 uint bboxLength = (uint)((bboxWidth + 7) / 8 * bboxHeight);
->>>>>>> bd374d7a
                 bboxLength *= maskCount;
                 if ((bboxLength % 4) != 0)
                     bboxLength += (4 - (bboxLength % 4));
@@ -993,13 +943,6 @@
 
         private void CheckForGM2023_6AndGM2024_11(UndertaleReader reader)
         {
-<<<<<<< HEAD
-            // This is basically the same as the 2022.2 check, but adapted for the LineHeight value instead of Ascender.
-
-            // We already know whether the version is more or less than 2022.8 due to FEAT. Checking a shorter range narrows possibility of error.
-            // PSEM (2023.2) is not used, as it would return a false negative on LTS (2022.9+ equivalent with no particles).
-            if (!reader.undertaleData.IsVersionAtLeast(2022, 8) || reader.undertaleData.IsVersionAtLeast(2023, 6))
-=======
             /*
                 We already know whether the version is more or less than 2022.8 due to the FEAT chunk being present.
                 Taking advantage of that, this is basically the same as the 2022.2 check, but it:
@@ -1015,7 +958,6 @@
             if (!reader.undertaleData.IsVersionAtLeast(2022, 8) ||
                 (reader.undertaleData.IsVersionAtLeast(2023, 6) && !reader.undertaleData.IsVersionAtLeast(2024, 6)) ||
                 reader.undertaleData.IsVersionAtLeast(2024, 11))
->>>>>>> bd374d7a
             {
                 checkedFor2023_6And2024_11 = true;
                 return;
@@ -1037,19 +979,8 @@
             List<long> firstAndNextFontPointers = new(2);
             for (int i = 0; i < possibleFontCount; i++)
             {
-<<<<<<< HEAD
-                uint firstFontPointer = reader.ReadUInt32();
-                reader.AbsPosition = firstFontPointer + 52; // Also the LineHeight value. 48 + 4 = 52.
-                if (reader.undertaleData.IsNonLTSVersionAtLeast(2023, 2)) // SDFSpread is present from 2023.2 non-LTS onward
-                    reader.AbsPosition += 4;                              // (detected by PSEM/PSYS chunk existence)
-
-                uint glyphsLength = reader.ReadUInt32();
-                GMS2023_6 = true;
-                if ((glyphsLength * 4) > this.Length)
-=======
                 uint fontPointer = reader.ReadUInt32();
                 if (fontPointer != 0)
->>>>>>> bd374d7a
                 {
                     firstAndNextFontPointers.Add(fontPointer);
                     if (firstAndNextFontPointers.Count == 2)
@@ -1213,15 +1144,6 @@
 
             if (!writer.undertaleData.IsVersionAtLeast(2024, 14))
             {
-<<<<<<< HEAD
-                for (ushort i = 0; i < 0x80; i++)
-                    writer.Write(i);
-                for (ushort i = 0; i < 0x80; i++)
-                    writer.Write((ushort)0x3f);
-            }
-            else
-                writer.Write(Padding);
-=======
                 if (Padding == null)
                 {
                     for (ushort i = 0; i < 0x80; i++)
@@ -1234,7 +1156,6 @@
                     writer.Write(Padding);
                 }
             }
->>>>>>> bd374d7a
         }
 
         internal override void UnserializeChunk(UndertaleReader reader)
@@ -1400,7 +1321,6 @@
             // Iterate over all rooms until a length check is performed
             int roomCount = reader.ReadInt32();
             for (uint roomIndex = 0; roomIndex < roomCount; roomIndex++)
-<<<<<<< HEAD
             {
                 // Advance to room data we're interested in (and grab pointer for next room)
                 reader.Position = returnTo + 4 + (4 * roomIndex);
@@ -1432,7 +1352,7 @@
 
                 LayerType layerType = (LayerType)reader.ReadInt32();
                 // This is the only way to repeat the loop, because each successful switch case terminates the loop
-                if (!Enum.IsDefined(layerType) || layerType == LayerType.Path)
+                if (!Enum.IsDefined(layerType) || layerType is LayerType.Path or LayerType.Path2)
                     continue;
 
                 switch (layerType)
@@ -1474,10 +1394,13 @@
             reader.Position = returnTo;
 
 
+            reader.Position = returnTo;
+
+
             checkedFor2022_1 = true;
         }
 
-        private static bool checkedForGMS2_2_2_302;
+        private bool checkedForGMS2_2_2_302 = false;
         private void CheckForImageSpeed(UndertaleReader reader)
         {
             // Check the size of the first GameObject in a room
@@ -1491,13 +1414,10 @@
             // Iterate over all rooms until a length check is performed
             int roomCount = reader.ReadInt32();
             for (uint roomIndex = 0; roomIndex < roomCount; roomIndex++)
-=======
->>>>>>> bd374d7a
             {
                 // Advance to room data we're interested in (and grab pointer for next room)
                 reader.Position = returnTo + 4 + (4 * roomIndex);
                 uint roomPtr = (uint)reader.ReadInt32();
-<<<<<<< HEAD
                 reader.AbsPosition = roomPtr + (12 * 4);
 
                 // Get the pointer for this room's object list, as well as pointer to tile list
@@ -1534,8 +1454,8 @@
             checkedForGMS2_2_2_302 = true;
         }
 
-        private static bool checkedFor2024_2;
-        private static bool checkedFor2024_4;
+        private bool checkedFor2024_2 = false;
+        private bool checkedFor2024_4 = false;
         private void CheckForTileCompression(UndertaleReader reader)
         {
             if (!reader.undertaleData.IsVersionAtLeast(2023, 2) || reader.undertaleData.IsVersionAtLeast(2024, 4))
@@ -1560,8 +1480,6 @@
                 // Advance to room data we're interested in (and grab pointer for next room)
                 reader.Position = returnTo + 4 + (4 * roomIndex);
                 uint roomPtr = (uint)reader.ReadInt32();
-=======
->>>>>>> bd374d7a
                 reader.AbsPosition = roomPtr + (22 * 4);
 
                 // Get the pointer for this room's layer list, as well as pointer to sequence list
@@ -1574,169 +1492,10 @@
                     // No layers, try the next room
                     continue;
                 }
-<<<<<<< HEAD
 
                 bool checkNextLayerOffset = false;
                 for (int layerNum = 0; layerNum < layerCount; layerNum++)
                 {
-=======
-                // Get pointer into the individual layer data (plus 8 bytes) for the first layer in the room
-                int jumpOffset = reader.ReadInt32() + 8;
-
-                // Find the offset for the end of this layer
-                int nextOffset;
-                if (layerCount == 1)
-                    nextOffset = seqnPtr;
-                else
-                    nextOffset = reader.ReadInt32(); // (pointer to next element in the layer list)
-
-                // Actually perform the length checks, depending on layer data
-                reader.AbsPosition = jumpOffset;
-
-                LayerType layerType = (LayerType)reader.ReadInt32();
-                // This is the only way to repeat the loop, because each successful switch case terminates the loop
-                if (!Enum.IsDefined(layerType) || layerType is LayerType.Path or LayerType.Path2)
-                    continue;
-
-                switch (layerType)
-                {
-                    case LayerType.Background:
-                        if (nextOffset - reader.AbsPosition > 16 * 4)
-                            reader.undertaleData.SetGMS2Version(2022, 1);
-                        break;
-                    case LayerType.Instances:
-                        reader.Position += 6 * 4;
-                        int instanceCount = reader.ReadInt32();
-                        if (nextOffset - reader.AbsPosition != (instanceCount * 4))
-                            reader.undertaleData.SetGMS2Version(2022, 1);
-                        break;
-                    case LayerType.Assets:
-                        reader.Position += 6 * 4;
-                        int tileOffset = reader.ReadInt32();
-                        if (tileOffset != reader.AbsPosition + 8 && tileOffset != reader.AbsPosition + 12)
-                            reader.undertaleData.SetGMS2Version(2022, 1);
-                        break;
-                    case LayerType.Tiles:
-                        reader.Position += 7 * 4;
-                        int tileMapWidth = reader.ReadInt32();
-                        int tileMapHeight = reader.ReadInt32();
-                        if (nextOffset - reader.AbsPosition != (tileMapWidth * tileMapHeight * 4))
-                            reader.undertaleData.SetGMS2Version(2022, 1);
-                        break;
-                    case LayerType.Effect:
-                        reader.Position += 7 * 4;
-                        int propertyCount = reader.ReadInt32();
-                        if (nextOffset - reader.AbsPosition != (propertyCount * 3 * 4))
-                            reader.undertaleData.SetGMS2Version(2022, 1);
-                        break;
-                }
-                // Check complete, found and tested a layer.
-                break;
-            }
-
-            reader.Position = returnTo;
-
-
-            checkedFor2022_1 = true;
-        }
-
-        private bool checkedForGMS2_2_2_302 = false;
-        private void CheckForImageSpeed(UndertaleReader reader)
-        {
-            // Check the size of the first GameObject in a room
-            if (!reader.undertaleData.IsGameMaker2() || reader.undertaleData.IsVersionAtLeast(2, 2, 2, 302))
-            {
-                checkedForGMS2_2_2_302 = true;
-                return;
-            }
-            long returnTo = reader.Position;
-
-            // Iterate over all rooms until a length check is performed
-            int roomCount = reader.ReadInt32();
-            for (uint roomIndex = 0; roomIndex < roomCount; roomIndex++)
-            {
-                // Advance to room data we're interested in (and grab pointer for next room)
-                reader.Position = returnTo + 4 + (4 * roomIndex);
-                uint roomPtr = (uint)reader.ReadInt32();
-                reader.AbsPosition = roomPtr + (12 * 4);
-
-                // Get the pointer for this room's object list, as well as pointer to tile list
-                uint objectListPtr = (uint)reader.ReadInt32();
-                int tileListPtr = reader.ReadInt32();
-                reader.AbsPosition = objectListPtr;
-                int objectCount = reader.ReadInt32();
-                if (objectCount <= 0)
-                {
-                    // No objects, try the next room
-                    continue;
-                }
-                // Compare position of first object to second
-                int firstPtr = reader.ReadInt32();
-                int secondPtr;
-                if (objectCount == 1) // Tile list starts right after, so it works as an alternate
-                    secondPtr = tileListPtr;
-                else
-                    secondPtr = reader.ReadInt32();
-
-                if (secondPtr - firstPtr == 48)
-                {
-                    reader.undertaleData.SetGMS2Version(2, 2, 2, 302);
-
-                    uint newSize = GameObject.ChildObjectsSize + 8;
-                    reader.SetStaticChildObjectsSize(typeof(GameObject), newSize);
-                }
-                // Check performed, one way or the other
-                break;
-            }
-
-            reader.Position = returnTo;
-
-            checkedForGMS2_2_2_302 = true;
-        }
-
-        private bool checkedFor2024_2 = false;
-        private bool checkedFor2024_4 = false;
-        private void CheckForTileCompression(UndertaleReader reader)
-        {
-            if (!reader.undertaleData.IsVersionAtLeast(2023, 2) || reader.undertaleData.IsVersionAtLeast(2024, 4))
-            {
-                checkedFor2024_2 = true;
-                checkedFor2024_4 = true;
-                return;
-            }
-            if (reader.undertaleData.IsVersionAtLeast(2024, 2))
-            {
-                checkedFor2024_2 = true;
-            }
-
-            // Do a length check on room layers to see if this is 2024.2 or higher
-            long returnTo = reader.Position;
-
-            // Iterate over all rooms
-            int roomCount = reader.ReadInt32();
-            bool foundAnyNonAlignedLayers = false;
-            for (uint roomIndex = 0; roomIndex < roomCount; roomIndex++)
-            {
-                // Advance to room data we're interested in (and grab pointer for next room)
-                reader.Position = returnTo + 4 + (4 * roomIndex);
-                uint roomPtr = (uint)reader.ReadInt32();
-                reader.AbsPosition = roomPtr + (22 * 4);
-
-                // Get the pointer for this room's layer list, as well as pointer to sequence list
-                uint layerListPtr = (uint)reader.ReadInt32();
-                int seqnPtr = reader.ReadInt32();
-                reader.AbsPosition = layerListPtr;
-                int layerCount = reader.ReadInt32();
-                if (layerCount <= 0)
-                {
-                    // No layers, try the next room
-                    continue;
-                }
-
-                bool checkNextLayerOffset = false;
-                for (int layerNum = 0; layerNum < layerCount; layerNum++)
-                {
->>>>>>> bd374d7a
                     long layerPtr = layerListPtr + (4 * layerNum);
                     if (checkNextLayerOffset && layerPtr % 4 != 0)
                     {
@@ -1768,11 +1527,7 @@
 
                     reader.Position += 32;
                     int effectCount = reader.ReadInt32();
-<<<<<<< HEAD
-                    reader.Position += effectCount * 12 + 4;
-=======
                     reader.Position += (uint)effectCount * 12 + 4;
->>>>>>> bd374d7a
 
                     int tileMapWidth = reader.ReadInt32();
                     int tileMapHeight = reader.ReadInt32();
@@ -2155,13 +1910,8 @@
     {
         public override string Name => "TXTR";
 
-<<<<<<< HEAD
-        private static bool checkedFor2022_3;
-        private static bool checkedFor2_0_6;
-=======
         private bool checkedFor2022_3 = false;
         private bool checkedFor2_0_6 = false;
->>>>>>> bd374d7a
 
         private void CheckFor2022_3And5(UndertaleReader reader)
         {
@@ -2201,13 +1951,8 @@
                     reader.Position = positionToReturn + 4 + (i * 4);
                     reader.AbsPosition = reader.ReadUInt32() + 12; // Go to texture, at an offset
                     reader.AbsPosition = reader.ReadUInt32(); // Go to texture data
-<<<<<<< HEAD
-                    byte[] header = reader.ReadBytes(4);
-                    if (!header.SequenceEqual(UndertaleEmbeddedTexture.TexData.QOIAndBZip2Header))
-=======
                     ReadOnlySpan<byte> header = reader.ReadBytes(4);
                     if (!header.SequenceEqual(GMImage.MagicBz2Qoi))
->>>>>>> bd374d7a
                     {
                         // Nothing useful, check the next texture
                         continue;
@@ -2548,11 +2293,7 @@
     {
         public override string Name => "ACRV";
 
-<<<<<<< HEAD
-        private static bool checkedForGMS2_3_1;
-=======
         private bool checkedForGMS2_3_1 = false;
->>>>>>> bd374d7a
 
         // See also a similar check in UndertaleAnimationCurve.cs, necessary for embedded animation curves.
         private void CheckForGMS2_3_1(UndertaleReader reader)
@@ -2853,11 +2594,7 @@
     public class UndertaleChunkPSEM : UndertaleListChunk<UndertaleParticleSystemEmitter>
     {
         public override string Name => "PSEM";
-<<<<<<< HEAD
-        private static bool checkedPsemVersion;
-=======
         private bool checkedPsemVersion = false;
->>>>>>> bd374d7a
 
         private void CheckPsemVersion(UndertaleReader reader)
         {
@@ -2891,12 +2628,8 @@
                 // Fortunately, consistent padding means we need no parsing here
                 if (Length == 0xF8)
                 {
-<<<<<<< HEAD
-                    reader.undertaleData.SetGMS2Version(2023, 8);
-=======
                     if (!reader.undertaleData.IsVersionAtLeast(2023, 8))
                         reader.undertaleData.SetGMS2Version(2023, 8);
->>>>>>> bd374d7a
                 }
                 else if (Length == 0xD8)
                 {
@@ -2926,12 +2659,8 @@
             uint secondPtr = reader.ReadUInt32();
             if (secondPtr - firstPtr == 0xEC)
             {
-<<<<<<< HEAD
-                reader.undertaleData.SetGMS2Version(2023, 8);
-=======
                 if (!reader.undertaleData.IsVersionAtLeast(2023, 8))
                     reader.undertaleData.SetGMS2Version(2023, 8);
->>>>>>> bd374d7a
             }
             else if (secondPtr - firstPtr == 0xC0)
             {
@@ -2948,11 +2677,7 @@
                 reader.AbsPosition = positionToReturn;
                 throw new IOException("Unrecognized PSEM size with " + count + " elements");
             }
-<<<<<<< HEAD
-
-=======
             
->>>>>>> bd374d7a
 
             reader.AbsPosition = positionToReturn;
             checkedPsemVersion = true;
