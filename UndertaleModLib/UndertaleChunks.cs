using System;
using System.Collections.Generic;
using System.ComponentModel;
using System.Diagnostics;
using System.IO;
using System.Linq;
using System.Reflection;
using System.Text;
using System.Threading.Tasks;
using UndertaleModLib.Models;
using UndertaleModLib.Util;
using static UndertaleModLib.Models.UndertaleRoom;

namespace UndertaleModLib
{
    public class UndertaleChunkFORM : UndertaleChunk
    {
        public override string Name => "FORM";

        public Dictionary<string, UndertaleChunk> Chunks = new();
        public Dictionary<Type, UndertaleChunk> ChunksTypeDict = new();

        public UndertaleChunkGEN8 GEN8 => Chunks.GetValueOrDefault("GEN8") as UndertaleChunkGEN8;
        public UndertaleChunkOPTN OPTN => Chunks.GetValueOrDefault("OPTN") as UndertaleChunkOPTN;
        public UndertaleChunkLANG LANG => Chunks.GetValueOrDefault("LANG") as UndertaleChunkLANG;
        public UndertaleChunkEXTN EXTN => Chunks.GetValueOrDefault("EXTN") as UndertaleChunkEXTN;
        public UndertaleChunkSOND SOND => Chunks.GetValueOrDefault("SOND") as UndertaleChunkSOND;
        public UndertaleChunkAGRP AGRP => Chunks.GetValueOrDefault("AGRP") as UndertaleChunkAGRP;
        public UndertaleChunkSPRT SPRT => Chunks.GetValueOrDefault("SPRT") as UndertaleChunkSPRT;
        public UndertaleChunkBGND BGND => Chunks.GetValueOrDefault("BGND") as UndertaleChunkBGND;
        public UndertaleChunkPATH PATH => Chunks.GetValueOrDefault("PATH") as UndertaleChunkPATH;
        public UndertaleChunkSCPT SCPT => Chunks.GetValueOrDefault("SCPT") as UndertaleChunkSCPT;
        public UndertaleChunkGLOB GLOB => Chunks.GetValueOrDefault("GLOB") as UndertaleChunkGLOB;
        public UndertaleChunkGMEN GMEN => Chunks.GetValueOrDefault("GMEN") as UndertaleChunkGMEN;
        public UndertaleChunkSHDR SHDR => Chunks.GetValueOrDefault("SHDR") as UndertaleChunkSHDR;
        public UndertaleChunkFONT FONT => Chunks.GetValueOrDefault("FONT") as UndertaleChunkFONT;
        public UndertaleChunkTMLN TMLN => Chunks.GetValueOrDefault("TMLN") as UndertaleChunkTMLN;
        public UndertaleChunkOBJT OBJT => Chunks.GetValueOrDefault("OBJT") as UndertaleChunkOBJT;
        public UndertaleChunkROOM ROOM => Chunks.GetValueOrDefault("ROOM") as UndertaleChunkROOM;
        public UndertaleChunkDAFL DAFL => Chunks.GetValueOrDefault("DAFL") as UndertaleChunkDAFL;
        public UndertaleChunkEMBI EMBI => Chunks.GetValueOrDefault("EMBI") as UndertaleChunkEMBI;
        public UndertaleChunkTPAG TPAG => Chunks.GetValueOrDefault("TPAG") as UndertaleChunkTPAG;
        public UndertaleChunkTGIN TGIN => Chunks.GetValueOrDefault("TGIN") as UndertaleChunkTGIN;
        public UndertaleChunkCODE CODE => Chunks.GetValueOrDefault("CODE") as UndertaleChunkCODE;
        public UndertaleChunkVARI VARI => Chunks.GetValueOrDefault("VARI") as UndertaleChunkVARI;
        public UndertaleChunkFUNC FUNC => Chunks.GetValueOrDefault("FUNC") as UndertaleChunkFUNC;
        public UndertaleChunkSTRG STRG => Chunks.GetValueOrDefault("STRG") as UndertaleChunkSTRG;
        public UndertaleChunkTXTR TXTR => Chunks.GetValueOrDefault("TXTR") as UndertaleChunkTXTR;
        public UndertaleChunkAUDO AUDO => Chunks.GetValueOrDefault("AUDO") as UndertaleChunkAUDO;
        // GMS2.3+ for the below chunks
        public UndertaleChunkACRV ACRV => Chunks.GetValueOrDefault("ACRV") as UndertaleChunkACRV;
        public UndertaleChunkSEQN SEQN => Chunks.GetValueOrDefault("SEQN") as UndertaleChunkSEQN;
        public UndertaleChunkTAGS TAGS => Chunks.GetValueOrDefault("TAGS") as UndertaleChunkTAGS;
        public UndertaleChunkFEAT FEAT => Chunks.GetValueOrDefault("FEAT") as UndertaleChunkFEAT;

        internal override void SerializeChunk(UndertaleWriter writer)
        {
            foreach (var chunk in Chunks)
            {
                writer.Write(chunk.Value);
            }
        }

        internal override void UnserializeChunk(UndertaleReader reader)
        {
            if (Chunks.Count != 1 || Chunks.Keys.First() != "GEN8")
                Chunks.Clear();
            ChunksTypeDict.Clear();
            long startPos = reader.Position;

            // First, find the last chunk in the file because of padding changes
            // (also, calculate all present chunks while we're at it)
            reader.AllChunkNames = new List<string>();
            string lastChunk = "";
            while (reader.Position < reader.Length)
            {
                lastChunk = reader.ReadChars(4);
                reader.AllChunkNames.Add(lastChunk);
                uint length = reader.ReadUInt32();
                reader.Position += length;
            }
            reader.LastChunkName = lastChunk;
            reader.Position = startPos;

            // Now, parse the chunks
            while (reader.Position < startPos + Length)
            {
                UndertaleChunk chunk = reader.ReadUndertaleChunk();
                if (chunk != null)
                {
                    if (Chunks.ContainsKey(chunk.Name))
                    {
                        if (Chunks.Count == 1 && chunk.Name == "GEN8")
                            Chunks.Clear();
                        else
                            throw new IOException("Duplicate chunk " + chunk.Name);
                    }

                    Chunks.Add(chunk.Name, chunk);
                    ChunksTypeDict.Add(chunk.GetType(), chunk);
                }
            }
        }

        internal override uint UnserializeObjectCount(UndertaleReader reader)
        {
            uint totalCount = 0;

            long startPos = reader.Position;
            reader.AllChunkNames = new List<string>();
            while (reader.Position < reader.Length)
            {
                string chunkName = reader.ReadChars(4);
                reader.AllChunkNames.Add(chunkName);
                uint length = reader.ReadUInt32();
                reader.Position += length;
            }
            reader.Position = startPos;

            if (reader.AllChunkNames[0] == "GEN8")
            {
                UndertaleChunkGEN8 gen8Chunk = new();
                gen8Chunk.UnserializeGeneralData(reader);
                Chunks.Add("GEN8", gen8Chunk);

                reader.Position = startPos;
            }

            while (reader.Position < startPos + Length)
                totalCount += reader.CountChunkChildObjects();

            return totalCount;
        }
    }

    public class UndertaleChunkGEN8 : UndertaleSingleChunk<UndertaleGeneralInfo>
    {
        public override string Name => "GEN8";

        public void UnserializeGeneralData(UndertaleReader reader)
        {
            Object = new UndertaleGeneralInfo();

            reader.Position += 8; // Chunk name + length

            reader.Position++; // "IsDebuggerDisabled"
            Object.BytecodeVersion = reader.ReadByte();
            reader.undertaleData.UnsupportedBytecodeVersion
                = Object.BytecodeVersion < 13 || Object.BytecodeVersion > 17;
            reader.Bytecode14OrLower = Object.BytecodeVersion <= 14;

            reader.Position += 42;

            Object.Major = reader.ReadUInt32();
            Object.Minor = reader.ReadUInt32();
            Object.Release = reader.ReadUInt32();
            Object.Build = reader.ReadUInt32();

            var readVer = (Object.Major, Object.Minor, Object.Release, Object.Build);
            var detectedVer = UndertaleGeneralInfo.TestForCommonGMSVersions(reader, readVer);
            (Object.Major, Object.Minor, Object.Release, Object.Build) = detectedVer;
        }
    }

    public class UndertaleChunkOPTN : UndertaleSingleChunk<UndertaleOptions>
    {
        public override string Name => "OPTN";
    }

    public class UndertaleChunkLANG : UndertaleSingleChunk<UndertaleLanguage>
    {
        public override string Name => "LANG";

        internal override uint UnserializeObjectCount(UndertaleReader reader)
        {
            return 1;
        }
    }

    public class UndertaleChunkEXTN : UndertaleListChunk<UndertaleExtension>
    {
        public override string Name => "EXTN";
        public List<byte[]> productIdData = new List<byte[]>();

        private static bool checkedFor2022_6;
        private void CheckFor2022_6(UndertaleReader reader)
        {
            if (!reader.undertaleData.IsVersionAtLeast(2, 3) || reader.undertaleData.IsVersionAtLeast(2022, 6))
            {
                checkedFor2022_6 = true;
                return;
            }

            bool definitely2022_6 = true;
            long returnPosition = reader.AbsPosition;

            int extCount = reader.ReadInt32();
            if (extCount > 0)
            {
                uint firstExtPtr = reader.ReadUInt32();
                uint firstExtEndPtr = (extCount >= 2) ? reader.ReadUInt32() /* second ptr */ : (uint)(returnPosition + this.Length);

                reader.AbsPosition = firstExtPtr + 12;
                uint newPointer1 = reader.ReadUInt32();
                uint newPointer2 = reader.ReadUInt32();

                if (newPointer1 != reader.AbsPosition)
                    definitely2022_6 = false; // first pointer mismatch
                else if (newPointer2 <= reader.AbsPosition || newPointer2 >= (returnPosition + this.Length))
                    definitely2022_6 = false; // second pointer out of bounds
                else
                {
                    // Check ending position
                    reader.AbsPosition = newPointer2;
                    uint optionCount = reader.ReadUInt32();
                    if (optionCount > 0)
                    {
                        long newOffsetCheck = reader.AbsPosition + (4 * (optionCount - 1));
                        if (newOffsetCheck >= (returnPosition + this.Length))
                        {
                            // Option count would place us out of bounds
                            definitely2022_6 = false;
                        }
                        else
                        {
                            reader.Position += (4 * (optionCount - 1));
                            newOffsetCheck = reader.ReadUInt32() + 12; // jump past last option
                            if (newOffsetCheck >= (returnPosition + this.Length))
                            {
                                // Pointer list element would place us out of bounds
                                definitely2022_6 = false;
                            }
                            else
                            {
                                reader.AbsPosition = (uint)newOffsetCheck;
                            }
                        }
                    }
                    if (definitely2022_6)
                    {
                        if (extCount == 1)
                        {
                            reader.Position += 16; // skip GUID data (only one of them)
                            if (reader.AbsPosition % 16 != 0)
                                reader.Position += 16 - (reader.AbsPosition % 16); // align to chunk end
                        }
                        if (reader.AbsPosition != firstExtEndPtr)
                            definitely2022_6 = false;
                    }
                }
            }
            else
                definitely2022_6 = false;

            reader.AbsPosition = returnPosition;

            if (definitely2022_6)
                reader.undertaleData.SetGMS2Version(2022, 6);

            checkedFor2022_6 = true;
        }

        internal override void UnserializeChunk(UndertaleReader reader)
        {
            if (!checkedFor2022_6)
                CheckFor2022_6(reader);

            base.UnserializeChunk(reader);

            // Strange data for each extension, some kind of unique identifier based on
            // the product ID for each of them
            productIdData = new List<byte[]>();
            // NOTE: I do not know if 1773 is the earliest version which contains product IDs.
            if (reader.undertaleData.GeneralInfo?.Major >= 2 || (reader.undertaleData.GeneralInfo?.Major == 1 && reader.undertaleData.GeneralInfo?.Build >= 1773) || (reader.undertaleData.GeneralInfo?.Major == 1 && reader.undertaleData.GeneralInfo?.Build == 1539))
            {
                for (int i = 0; i < List.Count; i++)
                {
                    productIdData.Add(reader.ReadBytes(16));
                }
            }
        }

        internal override void SerializeChunk(UndertaleWriter writer)
        {
            base.SerializeChunk(writer);

            // (read above comment)
            foreach (byte[] data in productIdData)
            {
                int Len = data.Length;
                if (Len != 16)
                {
                    throw new IOException("Can't write EXTN product id data of invalid length, expected 16, got " + Len);
                }

                writer.Write(data);
            }
        }

        internal override uint UnserializeObjectCount(UndertaleReader reader)
        {
            checkedFor2022_6 = false;

            CheckFor2022_6(reader);

            return base.UnserializeObjectCount(reader);
        }
    }

    public class UndertaleChunkSOND : UndertaleListChunk<UndertaleSound>
    {
        public override string Name => "SOND";
    }

    public class UndertaleChunkAGRP : UndertaleListChunk<UndertaleAudioGroup>
    {
        public override string Name => "AGRP";
    }

    public class UndertaleChunkSPRT : UndertaleListChunk<UndertaleSprite>
    {
        public override string Name => "SPRT";
    }

    public class UndertaleChunkBGND : UndertaleAlignUpdatedListChunk<UndertaleBackground>
    {
        public override string Name => "BGND";

        internal override void SerializeChunk(UndertaleWriter writer)
        {
            Alignment = 8;
            base.SerializeChunk(writer);
        }

        internal override void UnserializeChunk(UndertaleReader reader)
        {
            Alignment = 8;
            base.UnserializeChunk(reader);
        }
    }

    public class UndertaleChunkPATH : UndertaleListChunk<UndertalePath>
    {
        public override string Name => "PATH";
    }

    public class UndertaleChunkSCPT : UndertaleListChunk<UndertaleScript>
    {
        public override string Name => "SCPT";
    }

    public class UndertaleChunkGLOB : UndertaleSimpleListChunk<UndertaleGlobalInit>
    {
        public override string Name => "GLOB";
    }

    public class UndertaleChunkGMEN : UndertaleSimpleListChunk<UndertaleGlobalInit>
    {
        public override string Name => "GMEN";
    }

    public class UndertaleChunkSHDR : UndertaleListChunk<UndertaleShader>
    {
        public override string Name => "SHDR";

        internal override void SerializeChunk(UndertaleWriter writer)
        {
            base.SerializeChunk(writer);
        }

        internal override void UnserializeChunk(UndertaleReader reader)
        {
            reader.Position -= 4;
            int chunkLength = reader.ReadInt32();
            long chunkEnd = reader.AbsPosition + chunkLength;

            long beginPosition = reader.Position;

            // Figure out where the starts/ends of each shader object are
            int count = reader.ReadInt32();
            uint[] objectLocations = new uint[count + 1];
            for (int i = 0; i < count; i++)
            {
                objectLocations[i] = (uint)reader.ReadInt32();
            }
            objectLocations[count] = (uint)chunkEnd;

            Dictionary<uint, UndertaleObject> objPool = reader.GetOffsetMap();
            Dictionary<UndertaleObject, uint> objPoolRev = reader.GetOffsetMapRev();

            // Setup base shader objects with boundaries set. Load into object pool
            // so that they don't immediately discard.
            for (int i = 0; i < count; i++)
            {
                UndertaleShader s = new UndertaleShader { EntryEnd = objectLocations[i + 1] };
                objPool.Add(objectLocations[i], s);
                objPoolRev.Add(s, objectLocations[i]);
            }

            reader.Position = beginPosition;
            base.UnserializeChunk(reader);
        }
    }

    public class UndertaleChunkFONT : UndertaleListChunk<UndertaleFont>
    {
        public override string Name => "FONT";
        public byte[] Padding;

        private static bool checkedFor2022_2;
        private void CheckForGM2022_2(UndertaleReader reader)
        {
           /* This code performs four checks to identify GM2022.2.
            * First, as you've seen, is the bytecode version.
            * Second, we assume it is. If there are no Glyphs, we are vindicated by the impossibility of null values there.
            * Third, we check that the Glyph Length is less than the chunk length. If it's going outside the chunk, that means
            * that the length was misinterpreted.
            * Fourth, in case of a terrible fluke causing this to appear valid erroneously, we verify that each pointer leads into the next.
            * And if someone builds their game so the first pointer is absolutely valid length data and the next font is valid glyph data-
            * screw it, call Jacky720 when someone constructs that and you want to mod it.
            * Maybe try..catch on the whole shebang?
            */
            if (reader.undertaleData.GeneralInfo?.BytecodeVersion < 17 || reader.undertaleData.IsVersionAtLeast(2022, 2))
            {
                checkedFor2022_2 = true;
                return;
            }

            long positionToReturn = reader.Position;
            bool GMS2022_2 = false;

            if (reader.ReadUInt32() > 0) // Font count
            {
                uint firstFontPointer = reader.ReadUInt32();
                reader.AbsPosition = firstFontPointer + 48; // There are 48 bytes of existing metadata.
                uint glyphsLength = reader.ReadUInt32();
                GMS2022_2 = true;
                if ((glyphsLength * 4) > this.Length)
                {
                    GMS2022_2 = false;
                }
                else if (glyphsLength != 0)
                {
                    List<uint> glyphPointers = new List<uint>((int)glyphsLength);
                    for (uint i = 0; i < glyphsLength; i++)
                        glyphPointers.Add(reader.ReadUInt32());
                    foreach (uint pointer in glyphPointers)
                    {
                        if (reader.AbsPosition != pointer)
                        {
                            GMS2022_2 = false;
                            break;
                        }

                        reader.Position += 14;
                        ushort kerningLength = reader.ReadUInt16();
                        reader.Position += (uint)4 * kerningLength; // combining read/write would apparently break
                    }
                }

            }
            if (GMS2022_2)
                reader.undertaleData.SetGMS2Version(2022, 2);
            reader.Position = positionToReturn;

            checkedFor2022_2 = true;
        }

        internal override void SerializeChunk(UndertaleWriter writer)
        {
            base.SerializeChunk(writer);

            if (Padding == null)
            {
                for (ushort i = 0; i < 0x80; i++)
                    writer.Write(i);
                for (ushort i = 0; i < 0x80; i++)
                    writer.Write((ushort)0x3f);
            } else
                writer.Write(Padding);
        }

        internal override void UnserializeChunk(UndertaleReader reader)
        {
            if (!checkedFor2022_2)
                CheckForGM2022_2(reader);

            base.UnserializeChunk(reader);

            Padding = reader.ReadBytes(512);
        }

        internal override uint UnserializeObjectCount(UndertaleReader reader)
        {
            checkedFor2022_2 = false;

            CheckForGM2022_2(reader);

            return base.UnserializeObjectCount(reader);
        }
    }

    public class UndertaleChunkTMLN : UndertaleListChunk<UndertaleTimeline>
    {
        public override string Name => "TMLN";
    }

    public class UndertaleChunkOBJT : UndertaleListChunk<UndertaleGameObject>
    {
        public override string Name => "OBJT";

        private static bool checkedFor2022_5;

        // Simple chunk parser to check for 2022.5, assumes old format until shown otherwise
        private void CheckFor2022_5(UndertaleReader reader)
        {
            if (!reader.undertaleData.IsVersionAtLeast(2, 3) || reader.undertaleData.IsVersionAtLeast(2022, 5))
            {
                checkedFor2022_5 = true;
                return;
            }

            long positionToReturn = reader.Position;
            bool GM2022_5 = false;

            if (reader.ReadUInt32() > 0) // Object count
            {
                uint firstObjectPointer = reader.ReadUInt32();
                reader.AbsPosition = firstObjectPointer + 64;
                uint vertexCount = reader.ReadUInt32();

                // If any of these checks fail, it's 2022.5
                GM2022_5 = true;
                // Bounds check on vertex data
                if (reader.Position + 12 + vertexCount * 8 < positionToReturn + this.Length)
                {
                    reader.Position += 12 + vertexCount * 8;
                    // A pointer list of events
                    if (reader.ReadUInt32() == UndertaleGameObject.EventTypeCount)
                    {
                        uint subEventPointer = reader.ReadUInt32();
                        // Should start right after the list
                        if (reader.AbsPosition + 56 == subEventPointer)
                            GM2022_5 = false;
                    }
                }
            }
            if (GM2022_5)
                reader.undertaleData.SetGMS2Version(2022, 5);

            reader.Position = positionToReturn;

            checkedFor2022_5 = true;
        }

        internal override void SerializeChunk(UndertaleWriter writer)
        {
            base.SerializeChunk(writer);
        }

        internal override void UnserializeChunk(UndertaleReader reader)
        {
            if (!checkedFor2022_5)
                CheckFor2022_5(reader);

            base.UnserializeChunk(reader);
        }

        internal override uint UnserializeObjectCount(UndertaleReader reader)
        {
            checkedFor2022_5 = false;

            CheckFor2022_5(reader);

            return base.UnserializeObjectCount(reader);
        }
    }

    public class UndertaleChunkROOM : UndertaleListChunk<UndertaleRoom>
    {
        public override string Name => "ROOM";

        internal override void UnserializeChunk(UndertaleReader reader)
        {
            if (!checkedFor2022_1)
                CheckForEffectData(reader);

            base.UnserializeChunk(reader);
        }

        internal override uint UnserializeObjectCount(UndertaleReader reader)
        {
            checkedFor2022_1 = false;
            UndertaleRoom.CheckedForGMS2_2_2_302 = false;

            CheckForEffectData(reader);

            if (reader.undertaleData.GeneralInfo?.BytecodeVersion >= 16)
            {
                // "GameObject._preCreateCode"

                Type gameObjType = typeof(GameObject);

                uint newValue = GameObject.ChildObjectCount + 1;
                reader.SetStaticChildCount(gameObjType, newValue);
                newValue = GameObject.ChildObjectsSize + 4;
                reader.SetStaticChildObjectsSize(gameObjType, newValue);
            }

            return base.UnserializeObjectCount(reader);
        }

        private static bool checkedFor2022_1;
        private void CheckForEffectData(UndertaleReader reader)
        {
            // Do a length check on room layers to see if this is 2022.1 or higher
            if (reader.undertaleData.IsVersionAtLeast(2, 3) && !reader.undertaleData.IsVersionAtLeast(2022, 1))
            {
                long returnTo = reader.Position;

                // Iterate over all rooms until a length check is performed
                int roomCount = reader.ReadInt32();
                bool finished = false;
                for (uint roomIndex = 0; roomIndex < roomCount && !finished; roomIndex++)
                {
                    // Advance to room data we're interested in (and grab pointer for next room)
                    reader.Position = returnTo + 4 + (4 * roomIndex);
                    uint roomPtr = (uint)reader.ReadInt32();
                    reader.AbsPosition = roomPtr + (22 * 4);

                    // Get the pointer for this room's layer list, as well as pointer to sequence list
                    uint layerListPtr = (uint)reader.ReadInt32();
                    int seqnPtr = reader.ReadInt32();
                    reader.AbsPosition = layerListPtr;
                    int layerCount = reader.ReadInt32();
                    if (layerCount >= 1)
                    {
                        // Get pointer into the individual layer data (plus 8 bytes) for the first layer in the room
                        int jumpOffset = reader.ReadInt32() + 8;

                        // Find the offset for the end of this layer
                        int nextOffset;
                        if (layerCount == 1)
                            nextOffset = seqnPtr;
                        else
                            nextOffset = reader.ReadInt32(); // (pointer to next element in the layer list)

                        // Actually perform the length checks, depending on layer data
                        reader.AbsPosition = jumpOffset;
                        switch ((LayerType)reader.ReadInt32())
                        {
                            case LayerType.Background:
                                if (nextOffset - reader.AbsPosition > 16 * 4)
                                    reader.undertaleData.SetGMS2Version(2022, 1);
                                finished = true;
                                break;
                            case LayerType.Instances:
                                reader.Position += 6 * 4;
                                int instanceCount = reader.ReadInt32();
                                if (nextOffset - reader.AbsPosition != (instanceCount * 4))
                                    reader.undertaleData.SetGMS2Version(2022, 1);
                                finished = true;
                                break;
                            case LayerType.Assets:
                                reader.Position += 6 * 4;
                                int tileOffset = reader.ReadInt32();
                                if (tileOffset != reader.AbsPosition + 8)
                                    reader.undertaleData.SetGMS2Version(2022, 1);
                                finished = true;
                                break;
                            case LayerType.Tiles:
                                reader.Position += 7 * 4;
                                int tileMapWidth = reader.ReadInt32();
                                int tileMapHeight = reader.ReadInt32();
                                if (nextOffset - reader.AbsPosition != (tileMapWidth * tileMapHeight * 4))
                                    reader.undertaleData.SetGMS2Version(2022, 1);
                                finished = true;
                                break;
                            case LayerType.Effect:
                                reader.Position += 7 * 4;
                                int propertyCount = reader.ReadInt32();
                                if (nextOffset - reader.AbsPosition != (propertyCount * 3 * 4))
                                    reader.undertaleData.SetGMS2Version(2022, 1);
                                finished = true;
                                break;
                        }
                    }
                }

                reader.Position = returnTo;
            }

            checkedFor2022_1 = true;
        }
    }

    public class UndertaleChunkDAFL : UndertaleEmptyChunk // DataFiles
    {
        public override string Name => "DAFL";
    }

    public class UndertaleChunkTPAG : UndertaleListChunk<UndertaleTexturePageItem>
    {
        public override string Name => "TPAG";

        internal override void SerializeChunk(UndertaleWriter writer)
        {
            base.SerializeChunk(writer);

            if (writer.undertaleData.IsTPAG4ByteAligned)
            {
                // padding present in ARM platforms apparently
                while (writer.Position % 0x4 != 0)
                    writer.Write((byte)0);
            }
        }

        internal override void UnserializeChunk(UndertaleReader reader)
        {
            if (Length % 0x4 == 0)
            {
                reader.undertaleData.IsTPAG4ByteAligned = true;
            }

            base.UnserializeChunk(reader);

            for (int index = 0; index < List.Count; index++)
            {
                List[index].Name = new UndertaleString("PageItem " + index.ToString()); // not Data.MakeString
            }
        }
    }

    public class UndertaleChunkCODE : UndertaleListChunk<UndertaleCode>
    {
        public override string Name => "CODE";

        internal override void SerializeChunk(UndertaleWriter writer)
        {
            if (List == null)
                return;
            base.SerializeChunk(writer);
        }

        internal override void UnserializeChunk(UndertaleReader reader)
        {
            if (Length == 0) // YYC, bytecode <= 16, chunk is empty but exists
            {
                List = null;
                return;
            }

            UndertaleCode.CurrCodeIndex = 0;
            base.UnserializeChunk(reader);

            reader.InstructionArraysLengths = null;
        }

        internal override uint UnserializeObjectCount(UndertaleReader reader)
        {
            if (Length == 0)
                return 0;

            if (reader.undertaleData.UnsupportedBytecodeVersion)
                return reader.ReadUInt32();

            int codeCount = (int)reader.ReadUInt32();
            reader.Position -= 4;

            reader.GMS2BytecodeAddresses = new(codeCount);
            reader.InstructionArraysLengths = new int[codeCount];
            UndertaleCode.CurrCodeIndex = 0;

            uint count = base.UnserializeObjectCount(reader);
            reader.GMS2BytecodeAddresses.Clear();

            return count;
        }
    }

    [PropertyChanged.AddINotifyPropertyChangedInterface]
    public class UndertaleChunkVARI : UndertaleChunk
    {
        public override string Name => "VARI";

        public uint VarCount1 { get; set; }

        public uint VarCount2 { get; set; }
        public uint MaxLocalVarCount { get; set; }
        public bool DifferentVarCounts { get; set; }
        public List<UndertaleVariable> List = new List<UndertaleVariable>();

        [Obsolete]
        public uint InstanceVarCount { get => VarCount1; set => VarCount1 = value; }
        [Obsolete]
        public uint InstanceVarCountAgain { get => VarCount2; set => VarCount2 = value; }

        internal override void SerializeChunk(UndertaleWriter writer)
        {
            if (List == null)
                return;

            if (writer.undertaleData.UnsupportedBytecodeVersion)
                return;

            UndertaleInstruction.Reference<UndertaleVariable>.SerializeReferenceChain(writer, writer.undertaleData.Code, List);

            if (!writer.Bytecode14OrLower)
            {
                writer.Write(VarCount1);
                writer.Write(VarCount2);
                writer.Write(MaxLocalVarCount);
            }
            foreach (UndertaleVariable var in List)
                writer.WriteUndertaleObject(var);
        }

        internal override void UnserializeChunk(UndertaleReader reader)
        {
            if (Length == 0) // YYC, bytecode <= 16, chunk is empty but exists
            {
                List = null;
                return;
            }

            if (reader.undertaleData.UnsupportedBytecodeVersion)
                return;
            long startPosition = reader.Position;
            uint varLength;
            if (!reader.Bytecode14OrLower)
            {
                VarCount1 = reader.ReadUInt32();
                VarCount2 = reader.ReadUInt32();
                DifferentVarCounts = VarCount1 != VarCount2;
                MaxLocalVarCount = reader.ReadUInt32();
                varLength = 20;
            }
            else
                varLength = 12;
            List.Clear();
            List.Capacity = (int)(Length / varLength);
            while (reader.Position + varLength <= startPosition + Length)
                List.Add(reader.ReadUndertaleObject<UndertaleVariable>());
        }

        internal override uint UnserializeObjectCount(UndertaleReader reader)
        {
            if (Length == 0)
                return 0;

            if (reader.undertaleData.UnsupportedBytecodeVersion)
                return 0;

            if (!reader.Bytecode14OrLower)
            {
                reader.Position += 12;
                return (Length - 12) / 20;
            }
            else
                return Length / 12;
        }
    }

    public class UndertaleChunkFUNC : UndertaleChunk
    {
        public override string Name => "FUNC";

        public UndertaleSimpleList<UndertaleFunction> Functions = new UndertaleSimpleList<UndertaleFunction>();
        public UndertaleSimpleList<UndertaleCodeLocals> CodeLocals = new UndertaleSimpleList<UndertaleCodeLocals>();

        internal override void SerializeChunk(UndertaleWriter writer)
        {
            if (Functions == null && CodeLocals == null)
                return;

            UndertaleInstruction.Reference<UndertaleFunction>.SerializeReferenceChain(writer, writer.undertaleData.Code, Functions);

            if (writer.Bytecode14OrLower)
            {
                foreach (UndertaleFunction f in Functions)
                    writer.WriteUndertaleObject(f);
            }
            else
            {
                writer.WriteUndertaleObject(Functions);
                writer.WriteUndertaleObject(CodeLocals);
            }
        }

        internal override void UnserializeChunk(UndertaleReader reader)
        {
            if (Length == 0 && reader.undertaleData.GeneralInfo?.BytecodeVersion > 14) // YYC, 14 < bytecode <= 16, chunk is empty but exists
            {
                Functions = null;
                CodeLocals = null;
                return;
            }

            if (reader.undertaleData.UnsupportedBytecodeVersion)
                return;
            if (reader.Bytecode14OrLower)
            {
                long startPosition = reader.Position;
                Functions.Clear();
                Functions.SetCapacity(Length / 12);
                while (reader.Position + 12 <= startPosition + Length)
                    Functions.Add(reader.ReadUndertaleObject<UndertaleFunction>());
            }
            else
            {
                Functions = reader.ReadUndertaleObject<UndertaleSimpleList<UndertaleFunction>>();
                CodeLocals = reader.ReadUndertaleObject<UndertaleSimpleList<UndertaleCodeLocals>>();
            }
        }

        internal override uint UnserializeObjectCount(UndertaleReader reader)
        {
            if (Length == 0 && reader.undertaleData.GeneralInfo?.BytecodeVersion > 14)
                return 0;

            uint count = 0;
            
            if (!reader.Bytecode14OrLower)
            {
                count += 1 + UndertaleSimpleList<UndertaleFunction>.UnserializeChildObjectCount(reader);
                count += 1 + UndertaleSimpleList<UndertaleCodeLocals>.UnserializeChildObjectCount(reader);
            }
            else
                count = Length / 12;

            return count;
        }
    }

    public class UndertaleChunkSTRG : UndertaleAlignUpdatedListChunk<UndertaleString>
    {
        public override string Name => "STRG";

        internal override void SerializeChunk(UndertaleWriter writer)
        {
            base.SerializeChunk(writer);

            // padding
            while (writer.Position % 0x80 != 0)
                writer.Write((byte)0);
        }

        internal override void UnserializeChunk(UndertaleReader reader)
        {
            base.UnserializeChunk(reader);

            // padding
            while (reader.AbsPosition % 0x80 != 0)
                if (reader.ReadByte() != 0)
                    throw new IOException("Padding error in STRG");
        }

        // There's no need to check padding in "UnserializeObjectCount()"
    }

    public class UndertaleChunkTXTR : UndertaleListChunk<UndertaleEmbeddedTexture>
    {
        public UndertaleChunkTXTR()
        {
            NoGeneratedMips = false;
        }

        public override string Name => "TXTR";
        public static bool NoGeneratedMips { get; private set; }

<<<<<<< HEAD
        internal override void SerializeChunk(UndertaleWriter writer)
        {
            base.SerializeChunk(writer);

            // texture blobs
            if (List.Count > 0)
            {
                // Compressed size can't be bigger than maximum decompressed size
                int maxSize = List.Select(x => x.TextureData.TextureBlob?.Length ?? 0).Max();
                UndertaleEmbeddedTexture.TexData.InitSharedStream(maxSize);

                bool anythingUsesQoi = false;
                foreach (var tex in List)
                {
                    if (tex.TextureExternal && !tex.TextureLoaded)
                        continue; // don't accidentally load everything...
                    if (tex.TextureData.FormatQOI)
                    {
                        anythingUsesQoi = true;
                        break;
                    }
                }
                if (anythingUsesQoi)
                {
                    // Calculate maximum size of QOI converter buffer
                    maxSize = List.Select(x => x.TextureData.Width * x.TextureData.Height).Max()
                              * QoiConverter.MaxChunkSize + QoiConverter.HeaderSize + (writer.undertaleData.IsVersionAtLeast(2022, 3) ? 0 : 4);
                    QoiConverter.InitSharedBuffer(maxSize);
                }
            }
            foreach (UndertaleEmbeddedTexture obj in List)
                obj.SerializeBlob(writer);

            // padding
            // TODO: Maybe the padding is more global and every chunk is padded to 4 byte boundaries?
            while (writer.Position % 4 != 0)
                writer.Write((byte)0);
        }

        private void CheckForGeneratedMips(UndertaleReader reader)
        {
            NoGeneratedMips = false;

            bool atLeastGMS2_0 = reader.undertaleData.IsGameMaker2();
            bool atLeastGMS2_2 = reader.undertaleData.IsVersionAtLeast(2, 2);
            if (!atLeastGMS2_0 || atLeastGMS2_2)
                return;

            uint returnPos = reader.Position;

            uint count = reader.ReadUInt32();
            if (count == 0)
            {
                reader.Position = returnPos;
                return;
            }

            if (count >= 2)
            {
                uint firstPtr = reader.ReadUInt32();
                uint secondPtr = reader.ReadUInt32();

                if (atLeastGMS2_0 && !atLeastGMS2_2) // 2 < version < 2.2
                {
                    if (secondPtr - firstPtr == 8) // "Scaled" + "_textureData" -> 8
                        NoGeneratedMips = true;
                }
            }
            else
            {
                // Go to the first texture pointer (+ minimal texture entry size)
                reader.Position = reader.ReadUInt32() + 8;

                // If there is a zero instead of texture data pointer (which cannot be zero)
                if (reader.ReadUInt32() == 0)
                    NoGeneratedMips = true;
            }

            reader.Position = returnPos;
        }

        internal override void UnserializeChunk(UndertaleReader reader)
=======
        private static bool checkedFor2022_3;
        private void CheckFor2022_3And5(UndertaleReader reader)
>>>>>>> e922fd7e
        {
            // Detect GM2022.3
            if (reader.undertaleData.IsVersionAtLeast(2, 3) && !reader.undertaleData.IsVersionAtLeast(2022, 3))
            {
                long positionToReturn = reader.Position;

                // Check for 2022.3 format
                uint texCount = reader.ReadUInt32();
                if (texCount == 1) // If no textures exist, this could false positive.
                {
                    reader.Position += 16; // Jump to either padding or length, depending on version
                    if (reader.ReadUInt32() > 0) // Check whether it's padding or length
                        reader.undertaleData.SetGMS2Version(2022, 3);
                }
                else if (texCount > 1)
                {
                    uint firstTex = reader.ReadUInt32();
                    uint secondTex = reader.ReadUInt32();
                    if (firstTex + 16 == secondTex)
                        reader.undertaleData.SetGMS2Version(2022, 3);
                }

                if (reader.undertaleData.IsVersionAtLeast(2022, 3))
                {
                    // Also check for 2022.5 format
                    reader.Position = positionToReturn + 4;
                    for (uint i = 0; i < texCount; i++)
                    {
                        // Go to each texture, and then to each texture's data
                        reader.Position = positionToReturn + 4 + (i * 4);
                        reader.AbsPosition = reader.ReadUInt32() + 12; // go to texture, at an offset
                        reader.AbsPosition = reader.ReadUInt32(); // go to texture data
                        byte[] header = reader.ReadBytes(4);
                        if (header.SequenceEqual(UndertaleEmbeddedTexture.TexData.QOIAndBZip2Header))
                        {
                            reader.Position += 4; // skip width/height
                            bool is2022_5 = false;
                            // Now check the actual BZ2 headers
                            if (reader.ReadByte() != (byte)'B')
                                is2022_5 = true;
                            else if (reader.ReadByte() != (byte)'Z')
                                is2022_5 = true;
                            else if (reader.ReadByte() != (byte)'h')
                                is2022_5 = true;
                            else
                            {
                                reader.Position++;
                                if (reader.ReadUInt24() != 0x594131) // digits of pi... (block header)
                                    is2022_5 = true;
                                else if (reader.ReadUInt24() != 0x595326)
                                    is2022_5 = true;
                            }

                            if (is2022_5)
                                reader.undertaleData.SetGMS2Version(2022, 5);

                            // Checked one QOI+BZ2 texture. No need to check any more
                            break;
                        }
                    }
                }

                reader.Position = positionToReturn;
            }

<<<<<<< HEAD
            CheckForGeneratedMips(reader);

            base.UnserializeChunk(reader);
=======
            checkedFor2022_3 = true;
        }

        internal override void SerializeChunk(UndertaleWriter writer)
        {
            base.SerializeChunk(writer);
>>>>>>> e922fd7e

            // texture blobs
            if (List.Count > 0)
            {
                // Compressed size can't be bigger than maximum decompressed size
                int maxSize = List.Select(x => x.TextureData.TextureBlob?.Length ?? 0).Max();
                UndertaleEmbeddedTexture.TexData.InitSharedStream(maxSize);

                bool anythingUsesQoi = false;
                foreach (var tex in List)
                {
                    if (tex.TextureExternal && !tex.TextureLoaded)
                        continue; // don't accidentally load everything...
                    if (tex.TextureData.FormatQOI)
                    {
                        anythingUsesQoi = true;
                        break;
                    }
                }
                if (anythingUsesQoi)
                {
                    // Calculate maximum size of QOI converter buffer
                    maxSize = List.Select(x => x.TextureData.Width * x.TextureData.Height).Max()
                              * QoiConverter.MaxChunkSize + QoiConverter.HeaderSize + (writer.undertaleData.IsVersionAtLeast(2022, 3) ? 0 : 4);
                    QoiConverter.InitSharedBuffer(maxSize);
                }
            }
            foreach (UndertaleEmbeddedTexture obj in List)
                obj.SerializeBlob(writer);

            // padding
            // TODO: Maybe the padding is more global and every chunk is padded to 4 byte boundaries?
            while (writer.Position % 4 != 0)
                writer.Write((byte)0);
        }

        internal override void UnserializeChunk(UndertaleReader reader)
        {
            if (!checkedFor2022_3)
                CheckFor2022_3And5(reader);

            base.UnserializeChunk(reader);
            reader.SwitchReaderType(false);

            // texture blobs
            for (int index = 0; index < List.Count; index++)
            {
                UndertaleEmbeddedTexture obj = List[index];

                obj.UnserializeBlob(reader);
                obj.Name = new UndertaleString("Texture " + index.ToString());
            }

            // padding
            // (not "AbsPosition" because of "reader.SwitchReaderType(false)")
            while (reader.Position % 4 != 0)
                if (reader.ReadByte() != 0)
                    throw new IOException("Padding error!");
        }

        internal override uint UnserializeObjectCount(UndertaleReader reader)
        {
            checkedFor2022_3 = false;

            CheckFor2022_3And5(reader);

            uint txtrSize = UndertaleEmbeddedTexture.ChildObjectsSize;
            if (reader.undertaleData.IsVersionAtLeast(2, 3))
                txtrSize += 4; // "GeneratedMips"
            if (reader.undertaleData.IsVersionAtLeast(2022, 3))
                txtrSize += 4; // "TextureBlockSize"
            if (reader.undertaleData.IsVersionAtLeast(2022, 9))
                txtrSize += 12;

            if (txtrSize != UndertaleEmbeddedTexture.ChildObjectsSize)
                reader.SetStaticChildObjectsSize(typeof(UndertaleEmbeddedTexture), txtrSize);

            // Texture blobs are already included in the count
            return base.UnserializeObjectCount(reader);
        }
    }

    public class UndertaleChunkAUDO : UndertaleListChunk<UndertaleEmbeddedAudio>
    {
        public override string Name => "AUDO";

        internal override void SerializeChunk(UndertaleWriter writer)
        {
            base.SerializeChunk(writer);
        }

        internal override void UnserializeChunk(UndertaleReader reader)
        {
            base.UnserializeChunk(reader);

            for (int index = 0; index < List.Count; index++)
            {
                List[index].Name = new UndertaleString("EmbeddedSound " + index.ToString());
            }
        }

        internal override uint UnserializeObjectCount(UndertaleReader reader)
        {
            // Though "UndertaleEmbeddedAudio" has dynamic child objects size, 
            // there's still no need to unserialize the count for each object.
            return reader.ReadUInt32();
        }
    }

    // GMS2 only
    public class UndertaleChunkEMBI : UndertaleSimpleListChunk<UndertaleEmbeddedImage>
    {
        public override string Name => "EMBI";

        internal override void SerializeChunk(UndertaleWriter writer)
        {
            if (!writer.undertaleData.IsGameMaker2())
                throw new InvalidOperationException();
            writer.Write((uint)1); // apparently hardcoded 1, see https://github.com/krzys-h/UndertaleModTool/issues/4#issuecomment-421844420
            base.SerializeChunk(writer);
        }

        internal override void UnserializeChunk(UndertaleReader reader)
        {
            if (!reader.undertaleData.IsGameMaker2())
                throw new InvalidOperationException();
            if (reader.ReadUInt32() != 1)
                throw new Exception("Expected EMBI version 1");
            base.UnserializeChunk(reader);
        }

        internal override uint UnserializeObjectCount(UndertaleReader reader)
        {
            if (!reader.undertaleData.IsGameMaker2())
                throw new InvalidOperationException();

            if (reader.ReadUInt32() != 1)
                throw new Exception("Expected EMBI version 1");

            return base.UnserializeObjectCount(reader);
        }
    }

    // GMS2.2.1+ only
    public class UndertaleChunkTGIN : UndertaleListChunk<UndertaleTextureGroupInfo>
    {
        public override string Name => "TGIN";

        private static bool checkedFor2022_9;
        private void CheckFor2022_9(UndertaleReader reader)
        {
            if (!reader.undertaleData.IsVersionAtLeast(2, 3) || reader.undertaleData.IsVersionAtLeast(2022, 9))
            {
                checkedFor2022_9 = true;
                return;
            }

            // Check for 2022.9
            long returnPosition = reader.AbsPosition;

            uint tginCount = reader.ReadUInt32();
            if (tginCount > 0)
            {
                uint tginPtr = reader.ReadUInt32();
                uint secondTginPtr = (tginCount >= 2) ? reader.ReadUInt32() : (uint)(returnPosition + this.Length);
                reader.AbsPosition = tginPtr + 4;

                // Check to see if the pointer located at this address points within this object
                // If not, then we know we're using a new format!
                uint ptr = reader.ReadUInt32();
                if (ptr < tginPtr || ptr >= secondTginPtr)
                    reader.undertaleData.SetGMS2Version(2022, 9);
            }

            reader.AbsPosition = returnPosition;

            checkedFor2022_9 = true;
        }

        internal override void SerializeChunk(UndertaleWriter writer)
        {
            if (!writer.undertaleData.IsGameMaker2())
                throw new InvalidOperationException();

            writer.Write((uint)1); // Version

            base.SerializeChunk(writer);
        }

        internal override void UnserializeChunk(UndertaleReader reader)
        {
            if (!reader.undertaleData.IsGameMaker2())
                throw new InvalidOperationException();

            if (reader.ReadUInt32() != 1)
                throw new IOException("Expected TGIN version 1");

            if (!checkedFor2022_9)
                CheckFor2022_9(reader);

            base.UnserializeChunk(reader);
        }

        internal override uint UnserializeObjectCount(UndertaleReader reader)
        {
            checkedFor2022_9 = false;

            if (!reader.undertaleData.IsGameMaker2())
                throw new InvalidOperationException();

            if (reader.ReadUInt32() != 1)
                throw new IOException("Expected TGIN version 1");

            CheckFor2022_9(reader);

            return base.UnserializeObjectCount(reader);
        }
    }

    // GMS2.3+ only
    public class UndertaleChunkACRV : UndertaleListChunk<UndertaleAnimationCurve>
    {
        public override string Name => "ACRV";

        private static bool checkedForGMS2_3_1;
        private void CheckForGMS2_3_1(UndertaleReader reader)
        {
            if (reader.undertaleData.IsVersionAtLeast(2, 3, 1))
            {
                checkedForGMS2_3_1 = true;
                return;
            }

            long returnTo = reader.Position;

            uint count = reader.ReadUInt32();
            if (count == 0)
            {
                reader.Position = returnTo;
                checkedForGMS2_3_1 = true;
                return;
            }

            reader.AbsPosition = reader.ReadUInt32(); // go to the first "Point"
            reader.Position += 8;

            if (reader.ReadUInt32() != 0) // in 2.3 a int with the value of 0 would be set here,
            {                             // it cannot be version 2.3 if this value isn't 0
                reader.undertaleData.SetGMS2Version(2, 3, 1);
                reader.Position -= 4;
            }
            else
            {
                if (reader.ReadUInt32() == 0)                      // At all points (besides the first one)
                    reader.undertaleData.SetGMS2Version(2, 3, 1);  // if BezierX0 equals to 0 (the above check)
                reader.Position -= 8;                              // then BezierY0 equals to 0 as well (the current check)
            }

            reader.Position = returnTo;

            checkedForGMS2_3_1 = true;
        }

        internal override void SerializeChunk(UndertaleWriter writer)
        {
            if (!writer.undertaleData.IsGameMaker2())
                throw new InvalidOperationException();

            while (writer.Position % 4 != 0)
                writer.Write((byte)0);

            writer.Write((uint)1); // Version

            base.SerializeChunk(writer);
        }

        internal override void UnserializeChunk(UndertaleReader reader)
        {
            if (!reader.undertaleData.IsGameMaker2())
                throw new InvalidOperationException();

            // Padding
            while (reader.AbsPosition % 4 != 0)
                if (reader.ReadByte() != 0)
                    throw new IOException("Padding error!");

            if (reader.ReadUInt32() != 1)
                throw new IOException("Expected ACRV version 1");

            if (!checkedForGMS2_3_1)
                CheckForGMS2_3_1(reader);

            base.UnserializeChunk(reader);
        }

        internal override uint UnserializeObjectCount(UndertaleReader reader)
        {
            checkedForGMS2_3_1 = false;

            // Padding
            while (reader.AbsPosition % 4 != 0)
                if (reader.ReadByte() != 0)
                    throw new IOException("Padding error!");

            if (reader.ReadUInt32() != 1)
                throw new IOException("Expected ACRV version 1");

            CheckForGMS2_3_1(reader);

            return base.UnserializeObjectCount(reader);
        }
    }

    // GMS2.3+ only
    public class UndertaleChunkSEQN : UndertaleListChunk<UndertaleSequence>
    {
        public override string Name => "SEQN";

        internal override void SerializeChunk(UndertaleWriter writer)
        {
            if (!writer.undertaleData.IsGameMaker2())
                throw new InvalidOperationException();

            while (writer.Position % 4 != 0)
                writer.Write((byte)0);

            writer.Write((uint)1); // Version

            base.SerializeChunk(writer);
        }

        internal override void UnserializeChunk(UndertaleReader reader)
        {
            if (!reader.undertaleData.IsGameMaker2())
                throw new InvalidOperationException();

            // Apparently SEQN can be empty
            if (Length == 0)
                return;

            // Padding
            while (reader.AbsPosition % 4 != 0)
                if (reader.ReadByte() != 0)
                    throw new IOException("Padding error!");

            uint version = reader.ReadUInt32();
            if (version != 1)
                throw new IOException("Expected SEQN version 1, got " + version.ToString());

            base.UnserializeChunk(reader);
        }

        internal override uint UnserializeObjectCount(UndertaleReader reader)
        {
            if (!reader.undertaleData.IsGameMaker2())
                throw new InvalidOperationException();

            // Apparently SEQN can be empty
            if (Length == 0)
                return 0;

            // Padding
            while (reader.AbsPosition % 4 != 0)
                if (reader.ReadByte() != 0)
                    throw new IOException("Padding error!");

            uint version = reader.ReadUInt32();
            if (version != 1)
                throw new IOException("Expected SEQN version 1, got " + version.ToString());

            return base.UnserializeObjectCount(reader);
        }
    }

    // GMS2.3+ only
    public class UndertaleChunkTAGS : UndertaleSingleChunk<UndertaleTags>
    {
        public override string Name => "TAGS";

        internal override void SerializeChunk(UndertaleWriter writer)
        {
            if (!writer.undertaleData.IsGameMaker2())
                throw new InvalidOperationException();

            while (writer.Position % 4 != 0)
                writer.Write((byte)0);

            writer.Write((uint)1); // Version

            base.SerializeChunk(writer);
        }

        internal override void UnserializeChunk(UndertaleReader reader)
        {
            if (!reader.undertaleData.IsGameMaker2())
                throw new InvalidOperationException();

            // Padding
            while (reader.AbsPosition % 4 != 0)
                if (reader.ReadByte() != 0)
                    throw new IOException("Padding error!");

            if (reader.ReadUInt32() != 1)
                throw new IOException("Expected TAGS version 1");

            base.UnserializeChunk(reader);
        }

        internal override uint UnserializeObjectCount(UndertaleReader reader)
        {
            if (!reader.undertaleData.IsGameMaker2())
                throw new InvalidOperationException();

            // Padding
            while (reader.AbsPosition % 4 != 0)
                if (reader.ReadByte() != 0)
                    throw new IOException("Padding error!");

            if (reader.ReadUInt32() != 1)
                throw new IOException("Expected TAGS version 1");

            return base.UnserializeObjectCount(reader);
        }
    }

    // GMS2.3.6+ only
    public class UndertaleChunkFEDS : UndertaleListChunk<UndertaleFilterEffect>
    {
        public override string Name => "FEDS";

        internal override void SerializeChunk(UndertaleWriter writer)
        {
            if (!writer.undertaleData.IsGameMaker2())
                throw new InvalidOperationException();

            while (writer.Position % 4 != 0)
                writer.Write((byte)0);

            writer.Write((uint)1); // Version

            base.SerializeChunk(writer);
        }

        internal override void UnserializeChunk(UndertaleReader reader)
        {
            if (!reader.undertaleData.IsGameMaker2())
                throw new InvalidOperationException();

            // Padding
            while (reader.AbsPosition % 4 != 0)
                if (reader.ReadByte() != 0)
                    throw new IOException("Padding error!");

            if (reader.ReadUInt32() != 1)
                throw new IOException("Expected FEDS version 1");

            base.UnserializeChunk(reader);
        }

        internal override uint UnserializeObjectCount(UndertaleReader reader)
        {
            if (!reader.undertaleData.IsGameMaker2())
                throw new InvalidOperationException();

            // Padding
            while (reader.AbsPosition % 4 != 0)
                if (reader.ReadByte() != 0)
                    throw new IOException("Padding error!");

            uint version = reader.ReadUInt32();
            if (version != 1)
                throw new IOException("Expected FEDS version 1, got " + version.ToString());

            return base.UnserializeObjectCount(reader);
        }
    }

    // GMS2022.8+ only
    public class UndertaleChunkFEAT : UndertaleSingleChunk<UndertaleFeatureFlags>
    {
        public override string Name => "FEAT";

        internal override void SerializeChunk(UndertaleWriter writer)
        {
            if (writer.undertaleData.GeneralInfo.Major < 2)
                throw new InvalidOperationException();

            while (writer.Position % 4 != 0)
                writer.Write((byte)0);

            base.SerializeChunk(writer);
        }

        internal override void UnserializeChunk(UndertaleReader reader)
        {
            if (reader.undertaleData.GeneralInfo.Major < 2)
                throw new InvalidOperationException();

            // Padding
            while (reader.AbsPosition % 4 != 0)
                if (reader.ReadByte() != 0)
                    throw new IOException("Padding error!");

            base.UnserializeChunk(reader);
        }

        internal override uint UnserializeObjectCount(UndertaleReader reader)
        {
            if (!reader.undertaleData.IsGameMaker2())
                throw new InvalidOperationException();

            // Padding
            while (reader.AbsPosition % 4 != 0)
                if (reader.ReadByte() != 0)
                    throw new IOException("Padding error!");

            return base.UnserializeObjectCount(reader);
        }
    }
}<|MERGE_RESOLUTION|>--- conflicted
+++ resolved
@@ -968,93 +968,8 @@
         public override string Name => "TXTR";
         public static bool NoGeneratedMips { get; private set; }
 
-<<<<<<< HEAD
-        internal override void SerializeChunk(UndertaleWriter writer)
-        {
-            base.SerializeChunk(writer);
-
-            // texture blobs
-            if (List.Count > 0)
-            {
-                // Compressed size can't be bigger than maximum decompressed size
-                int maxSize = List.Select(x => x.TextureData.TextureBlob?.Length ?? 0).Max();
-                UndertaleEmbeddedTexture.TexData.InitSharedStream(maxSize);
-
-                bool anythingUsesQoi = false;
-                foreach (var tex in List)
-                {
-                    if (tex.TextureExternal && !tex.TextureLoaded)
-                        continue; // don't accidentally load everything...
-                    if (tex.TextureData.FormatQOI)
-                    {
-                        anythingUsesQoi = true;
-                        break;
-                    }
-                }
-                if (anythingUsesQoi)
-                {
-                    // Calculate maximum size of QOI converter buffer
-                    maxSize = List.Select(x => x.TextureData.Width * x.TextureData.Height).Max()
-                              * QoiConverter.MaxChunkSize + QoiConverter.HeaderSize + (writer.undertaleData.IsVersionAtLeast(2022, 3) ? 0 : 4);
-                    QoiConverter.InitSharedBuffer(maxSize);
-                }
-            }
-            foreach (UndertaleEmbeddedTexture obj in List)
-                obj.SerializeBlob(writer);
-
-            // padding
-            // TODO: Maybe the padding is more global and every chunk is padded to 4 byte boundaries?
-            while (writer.Position % 4 != 0)
-                writer.Write((byte)0);
-        }
-
-        private void CheckForGeneratedMips(UndertaleReader reader)
-        {
-            NoGeneratedMips = false;
-
-            bool atLeastGMS2_0 = reader.undertaleData.IsGameMaker2();
-            bool atLeastGMS2_2 = reader.undertaleData.IsVersionAtLeast(2, 2);
-            if (!atLeastGMS2_0 || atLeastGMS2_2)
-                return;
-
-            uint returnPos = reader.Position;
-
-            uint count = reader.ReadUInt32();
-            if (count == 0)
-            {
-                reader.Position = returnPos;
-                return;
-            }
-
-            if (count >= 2)
-            {
-                uint firstPtr = reader.ReadUInt32();
-                uint secondPtr = reader.ReadUInt32();
-
-                if (atLeastGMS2_0 && !atLeastGMS2_2) // 2 < version < 2.2
-                {
-                    if (secondPtr - firstPtr == 8) // "Scaled" + "_textureData" -> 8
-                        NoGeneratedMips = true;
-                }
-            }
-            else
-            {
-                // Go to the first texture pointer (+ minimal texture entry size)
-                reader.Position = reader.ReadUInt32() + 8;
-
-                // If there is a zero instead of texture data pointer (which cannot be zero)
-                if (reader.ReadUInt32() == 0)
-                    NoGeneratedMips = true;
-            }
-
-            reader.Position = returnPos;
-        }
-
-        internal override void UnserializeChunk(UndertaleReader reader)
-=======
         private static bool checkedFor2022_3;
         private void CheckFor2022_3And5(UndertaleReader reader)
->>>>>>> e922fd7e
         {
             // Detect GM2022.3
             if (reader.undertaleData.IsVersionAtLeast(2, 3) && !reader.undertaleData.IsVersionAtLeast(2022, 3))
@@ -1120,18 +1035,12 @@
                 reader.Position = positionToReturn;
             }
 
-<<<<<<< HEAD
-            CheckForGeneratedMips(reader);
-
-            base.UnserializeChunk(reader);
-=======
             checkedFor2022_3 = true;
         }
 
         internal override void SerializeChunk(UndertaleWriter writer)
         {
             base.SerializeChunk(writer);
->>>>>>> e922fd7e
 
             // texture blobs
             if (List.Count > 0)
@@ -1168,10 +1077,54 @@
                 writer.Write((byte)0);
         }
 
+        private void CheckForGeneratedMips(UndertaleReader reader)
+        {
+            NoGeneratedMips = false;
+
+            bool atLeastGMS2_0 = reader.undertaleData.IsGameMaker2();
+            bool atLeastGMS2_2 = reader.undertaleData.IsVersionAtLeast(2, 2);
+            if (!atLeastGMS2_0 || atLeastGMS2_2)
+                return;
+
+            long returnPos = reader.Position;
+
+            uint count = reader.ReadUInt32();
+            if (count == 0)
+            {
+                reader.Position = returnPos;
+                return;
+            }
+
+            if (count >= 2)
+            {
+                uint firstPtr = reader.ReadUInt32();
+                uint secondPtr = reader.ReadUInt32();
+
+                if (atLeastGMS2_0 && !atLeastGMS2_2) // 2 < version < 2.2
+                {
+                    if (secondPtr - firstPtr == 8) // "Scaled" + "_textureData" -> 8
+                        NoGeneratedMips = true;
+                }
+            }
+            else
+            {
+                // Go to the first texture pointer (+ minimal texture entry size)
+                reader.Position = reader.ReadUInt32() + 8;
+
+                // If there is a zero instead of texture data pointer (which cannot be zero)
+                if (reader.ReadUInt32() == 0)
+                    NoGeneratedMips = true;
+            }
+
+            reader.Position = returnPos;
+        }
+
         internal override void UnserializeChunk(UndertaleReader reader)
         {
             if (!checkedFor2022_3)
                 CheckFor2022_3And5(reader);
+
+            CheckForGeneratedMips(reader);
 
             base.UnserializeChunk(reader);
             reader.SwitchReaderType(false);
@@ -1199,7 +1152,7 @@
             CheckFor2022_3And5(reader);
 
             uint txtrSize = UndertaleEmbeddedTexture.ChildObjectsSize;
-            if (reader.undertaleData.IsVersionAtLeast(2, 3))
+            if (!NoGeneratedMips && reader.undertaleData.IsGameMaker2())
                 txtrSize += 4; // "GeneratedMips"
             if (reader.undertaleData.IsVersionAtLeast(2022, 3))
                 txtrSize += 4; // "TextureBlockSize"
