--- conflicted
+++ resolved
@@ -1,12 +1,7 @@
 <Project Sdk="Microsoft.NET.Sdk">
   <PropertyGroup>
-<<<<<<< HEAD
-    <TargetFramework>net8.0</TargetFramework>
+    <TargetFramework>net10.0</TargetFramework>
     <LangVersion>12.0</LangVersion>
-=======
-    <TargetFramework>net10.0</TargetFramework>
-    <LangVersion>11</LangVersion>
->>>>>>> 3d667c28
     <OutputType>Library</OutputType>
     <!-- AssemblyInfo -->
     <AssemblyTitle>UndertaleModLib</AssemblyTitle>
@@ -33,14 +28,9 @@
       <PrivateAssets>all</PrivateAssets>
       <IncludeAssets>runtime; build; native; contentfiles; analyzers; buildtransitive</IncludeAssets>
     </PackageReference>
-<<<<<<< HEAD
-    <PackageReference Include="Magick.NET-Q8-AnyCPU" Version="14.8.2" />
-    <PackageReference Include="Microsoft.CodeAnalysis.CSharp.Scripting" Version="4.14.0" />
-    <PackageReference Include="Microsoft.CodeAnalysis.Scripting.Common" Version="4.14.0" />
-    <PackageReference Include="Microsoft.CSharp" Version="4.7.0" />
-=======
     <PackageReference Include="Magick.NET-Q8-AnyCPU" Version="14.10.0" />
->>>>>>> 3d667c28
+    <PackageReference Include="Microsoft.CodeAnalysis.CSharp.Scripting" Version="5.0.0" />
+    <PackageReference Include="Microsoft.CodeAnalysis.Scripting.Common" Version="5.0.0" />
     <PackageReference Include="PropertyChanged.Fody" Version="4.1.0" />
     <PackageReference Include="SharpZipLib" Version="1.4.2" />
   </ItemGroup>
