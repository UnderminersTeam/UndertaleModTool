<Project Sdk="Microsoft.NET.Sdk">
  <PropertyGroup>
    <TargetFramework>net8.0</TargetFramework>
    <LangVersion>11</LangVersion>
    <OutputType>Library</OutputType>
    <!-- AssemblyInfo -->
    <AssemblyTitle>UndertaleModLib</AssemblyTitle>
    <ProductName>UndertaleModLib</ProductName>
<<<<<<< HEAD
    <Copyright>Copyright ©  2018-2023, licensed under GPLv3</Copyright>
    <AssemblyVersion>0.5.1.0</AssemblyVersion>
    <FileVersion>0.5.1.0</FileVersion>
    <DebugType>embedded</DebugType>
    <Platforms>AnyCPU;x64</Platforms>
    <RuntimeIdentifiers>win-x64;win-x86</RuntimeIdentifiers>
    <AllowUnsafeBlocks>true</AllowUnsafeBlocks>
=======
    <Copyright>Copyright ©  2018-2025, licensed under GPLv3</Copyright>
    <AssemblyVersion>0.8.2.0</AssemblyVersion>
    <FileVersion>0.8.2.0</FileVersion>
    <DebugType>embedded</DebugType>
    <Platforms>AnyCPU;x64</Platforms>
    <RuntimeIdentifiers>win-x64;win-x86</RuntimeIdentifiers>
>>>>>>> bd374d7a
    <NeutralLanguage>en</NeutralLanguage>
    <ResourceLanguages>en</ResourceLanguages>
    <SatelliteResourceLanguages>en</SatelliteResourceLanguages>
    <!-- Suppress all missing XML comment warnings -->
    <NoWarn>1591</NoWarn>
  </PropertyGroup>
  <PropertyGroup>
    <StartupObject />
    <GeneratePackageOnBuild>true</GeneratePackageOnBuild>
    <GenerateDocumentationFile>True</GenerateDocumentationFile>
  </PropertyGroup>
  <ItemGroup>
<<<<<<< HEAD
    <PackageReference Include="Fody" Version="6.8.1">
=======
    <PackageReference Include="Fody" Version="6.9.2">
>>>>>>> bd374d7a
      <PrivateAssets>all</PrivateAssets>
      <IncludeAssets>runtime; build; native; contentfiles; analyzers; buildtransitive</IncludeAssets>
    </PackageReference>
    <PackageReference Include="Magick.NET-Q8-AnyCPU" Version="14.6.0" />
    <PackageReference Include="Microsoft.CSharp" Version="4.7.0" />
    <PackageReference Include="PropertyChanged.Fody" Version="4.1.0" />
    <PackageReference Include="SharpZipLib" Version="1.4.2" />
<<<<<<< HEAD
    <PackageReference Include="System.Drawing.Common" Version="5.0.3" />
    <PackageReference Include="System.Resources.Extensions" Version="8.0.0" />
  </ItemGroup>
  <ItemGroup>
    <None Remove="BuiltinGameSpecificData\deltarune.json" />
    <None Remove="BuiltinGameSpecificData\empty.json" />
    <None Remove="BuiltinGameSpecificData\gamemaker.json" />
    <None Remove="BuiltinGameSpecificData\undertale.json" />
    <None Remove="Resources\spr_unknown_sprite.png" />
=======
  </ItemGroup>
  <ItemGroup>
    <None Remove="GameSpecificData\Definitions\deltarune.json" />
    <None Remove="GameSpecificData\Definitions\gamemaker.json" />
    <None Remove="GameSpecificData\Definitions\undertale.json" />
    <None Remove="GameSpecificData\deltarune.json" />
    <None Remove="GameSpecificData\empty.json" />
    <None Remove="GameSpecificData\gamemaker.json" />
    <None Remove="GameSpecificData\README.txt" />
    <None Remove="GameSpecificData\undertale.json" />
>>>>>>> bd374d7a
    <None Remove="version.txt" />
  </ItemGroup>
  <ItemGroup>
    <None Remove="gitversion.txt" />
<<<<<<< HEAD
    <EmbeddedResource Include="BuiltinGameSpecificData\deltarune.json" />
    <EmbeddedResource Include="BuiltinGameSpecificData\empty.json" />
    <EmbeddedResource Include="BuiltinGameSpecificData\gamemaker.json" />
    <EmbeddedResource Include="BuiltinGameSpecificData\undertale.json" />
=======
    <Content Include="GameSpecificData\README.txt">
      <CopyToOutputDirectory>PreserveNewest</CopyToOutputDirectory>
    </Content>
    <Content Include="GameSpecificData\Underanalyzer\deltarune.json">
      <CopyToOutputDirectory>PreserveNewest</CopyToOutputDirectory>
    </Content>
    <Content Include="GameSpecificData\Underanalyzer\template.json">
      <CopyToOutputDirectory>PreserveNewest</CopyToOutputDirectory>
    </Content>
    <Content Include="GameSpecificData\Underanalyzer\gamemaker.json">
      <CopyToOutputDirectory>PreserveNewest</CopyToOutputDirectory>
    </Content>
    <Content Include="GameSpecificData\Underanalyzer\undertale.json">
      <CopyToOutputDirectory>PreserveNewest</CopyToOutputDirectory>
    </Content>
    <Content Include="GameSpecificData\Definitions\deltarune.json">
      <CopyToOutputDirectory>PreserveNewest</CopyToOutputDirectory>
    </Content>
    <Content Include="GameSpecificData\Definitions\gamemaker.json">
      <CopyToOutputDirectory>PreserveNewest</CopyToOutputDirectory>
    </Content>
    <Content Include="GameSpecificData\Definitions\undertale.json">
      <CopyToOutputDirectory>PreserveNewest</CopyToOutputDirectory>
    </Content>
>>>>>>> bd374d7a
    <EmbeddedResource Include="gitversion.txt" />
  </ItemGroup>
  <ItemGroup>
    <ProjectReference Include="..\Underanalyzer\Underanalyzer\Underanalyzer.csproj" />
  </ItemGroup>
  <ItemGroup>
<<<<<<< HEAD
    <Resource Include="Resources\spr_unknown_sprite.png" />
  </ItemGroup>
  <ItemGroup>
    <Compile Update="Properties\Resources.Designer.cs">
      <DesignTime>True</DesignTime>
      <AutoGen>True</AutoGen>
      <DependentUpon>Resources.resx</DependentUpon>
    </Compile>
  </ItemGroup>
  <ItemGroup>
    <EmbeddedResource Update="Properties\Resources.resx">
      <Generator>ResXFileCodeGenerator</Generator>
      <LastGenOutput>Resources.Designer.cs</LastGenOutput>
    </EmbeddedResource>
=======
    <AssemblyAttribute Include="System.Runtime.CompilerServices.InternalsVisibleToAttribute">
       <_Parameter1>UndertaleModLibTests</_Parameter1>
    </AssemblyAttribute>
>>>>>>> bd374d7a
  </ItemGroup>
  <!--A prebuild responsible for creating a git commit name and branch name -->
  <Target Name="PreBuild" BeforeTargets="PreBuildEvent">
    <!--Create the gitversion.txt file first, in case any of the later commands fail -->
    <Exec Command="echo &quot;&quot; &gt; &quot;$(ProjectDir)/gitversion.txt&quot;" IgnoreExitCode="true" />

    <!--If on Windows check if git is in PATH-->
    <Exec Condition="$([MSBuild]::IsOsPlatform('Windows'))" Command="where /q git" IgnoreExitCode="true">
      <Output TaskParameter="ExitCode" PropertyName="ErrorCode" />
    </Exec>
    <PropertyGroup>
      <!--Assign the location of git to GitPath. By default it's "git", if the above PATH checked failed, it'll get set to the git path in VS -->
      <GitPath>git</GitPath>
      <GitPath Condition="'$(ErrorCode)'=='1'">$(DevEnvDir)\CommonExtensions\Microsoft\TeamFoundation\Team Explorer\Git\cmd\git</GitPath>
    </PropertyGroup>
    <!-- Use GitPath and put the git commit name and branch name into gitversion.txt which is an embedded resource-->
    <Exec Command="( &quot;$(GitPath)&quot; describe --always --dirty &amp;&amp; &quot;$(GitPath)&quot; rev-parse --abbrev-ref HEAD ) &gt; &quot;$(ProjectDir)/gitversion.txt&quot;" IgnoreExitCode="true" />
  </Target>
</Project><|MERGE_RESOLUTION|>--- conflicted
+++ resolved
@@ -6,22 +6,12 @@
     <!-- AssemblyInfo -->
     <AssemblyTitle>UndertaleModLib</AssemblyTitle>
     <ProductName>UndertaleModLib</ProductName>
-<<<<<<< HEAD
-    <Copyright>Copyright ©  2018-2023, licensed under GPLv3</Copyright>
-    <AssemblyVersion>0.5.1.0</AssemblyVersion>
-    <FileVersion>0.5.1.0</FileVersion>
-    <DebugType>embedded</DebugType>
-    <Platforms>AnyCPU;x64</Platforms>
-    <RuntimeIdentifiers>win-x64;win-x86</RuntimeIdentifiers>
-    <AllowUnsafeBlocks>true</AllowUnsafeBlocks>
-=======
     <Copyright>Copyright ©  2018-2025, licensed under GPLv3</Copyright>
     <AssemblyVersion>0.8.2.0</AssemblyVersion>
     <FileVersion>0.8.2.0</FileVersion>
     <DebugType>embedded</DebugType>
     <Platforms>AnyCPU;x64</Platforms>
     <RuntimeIdentifiers>win-x64;win-x86</RuntimeIdentifiers>
->>>>>>> bd374d7a
     <NeutralLanguage>en</NeutralLanguage>
     <ResourceLanguages>en</ResourceLanguages>
     <SatelliteResourceLanguages>en</SatelliteResourceLanguages>
@@ -34,11 +24,7 @@
     <GenerateDocumentationFile>True</GenerateDocumentationFile>
   </PropertyGroup>
   <ItemGroup>
-<<<<<<< HEAD
-    <PackageReference Include="Fody" Version="6.8.1">
-=======
     <PackageReference Include="Fody" Version="6.9.2">
->>>>>>> bd374d7a
       <PrivateAssets>all</PrivateAssets>
       <IncludeAssets>runtime; build; native; contentfiles; analyzers; buildtransitive</IncludeAssets>
     </PackageReference>
@@ -46,17 +32,8 @@
     <PackageReference Include="Microsoft.CSharp" Version="4.7.0" />
     <PackageReference Include="PropertyChanged.Fody" Version="4.1.0" />
     <PackageReference Include="SharpZipLib" Version="1.4.2" />
-<<<<<<< HEAD
     <PackageReference Include="System.Drawing.Common" Version="5.0.3" />
     <PackageReference Include="System.Resources.Extensions" Version="8.0.0" />
-  </ItemGroup>
-  <ItemGroup>
-    <None Remove="BuiltinGameSpecificData\deltarune.json" />
-    <None Remove="BuiltinGameSpecificData\empty.json" />
-    <None Remove="BuiltinGameSpecificData\gamemaker.json" />
-    <None Remove="BuiltinGameSpecificData\undertale.json" />
-    <None Remove="Resources\spr_unknown_sprite.png" />
-=======
   </ItemGroup>
   <ItemGroup>
     <None Remove="GameSpecificData\Definitions\deltarune.json" />
@@ -67,17 +44,10 @@
     <None Remove="GameSpecificData\gamemaker.json" />
     <None Remove="GameSpecificData\README.txt" />
     <None Remove="GameSpecificData\undertale.json" />
->>>>>>> bd374d7a
     <None Remove="version.txt" />
   </ItemGroup>
   <ItemGroup>
     <None Remove="gitversion.txt" />
-<<<<<<< HEAD
-    <EmbeddedResource Include="BuiltinGameSpecificData\deltarune.json" />
-    <EmbeddedResource Include="BuiltinGameSpecificData\empty.json" />
-    <EmbeddedResource Include="BuiltinGameSpecificData\gamemaker.json" />
-    <EmbeddedResource Include="BuiltinGameSpecificData\undertale.json" />
-=======
     <Content Include="GameSpecificData\README.txt">
       <CopyToOutputDirectory>PreserveNewest</CopyToOutputDirectory>
     </Content>
@@ -102,14 +72,12 @@
     <Content Include="GameSpecificData\Definitions\undertale.json">
       <CopyToOutputDirectory>PreserveNewest</CopyToOutputDirectory>
     </Content>
->>>>>>> bd374d7a
     <EmbeddedResource Include="gitversion.txt" />
   </ItemGroup>
   <ItemGroup>
     <ProjectReference Include="..\Underanalyzer\Underanalyzer\Underanalyzer.csproj" />
   </ItemGroup>
   <ItemGroup>
-<<<<<<< HEAD
     <Resource Include="Resources\spr_unknown_sprite.png" />
   </ItemGroup>
   <ItemGroup>
@@ -124,11 +92,9 @@
       <Generator>ResXFileCodeGenerator</Generator>
       <LastGenOutput>Resources.Designer.cs</LastGenOutput>
     </EmbeddedResource>
-=======
     <AssemblyAttribute Include="System.Runtime.CompilerServices.InternalsVisibleToAttribute">
        <_Parameter1>UndertaleModLibTests</_Parameter1>
     </AssemblyAttribute>
->>>>>>> bd374d7a
   </ItemGroup>
   <!--A prebuild responsible for creating a git commit name and branch name -->
   <Target Name="PreBuild" BeforeTargets="PreBuildEvent">
