﻿using System;
using System.Collections.Generic;
using System.Linq;
using System.Text;
using System.Threading.Tasks;

namespace UndertaleModLib.Scripting
{
    public interface IScriptInterface
    {
        UndertaleData Data { get; }
        string FilePath { get; }
        string ScriptPath { get; }
        object Highlighted { get; }
        object Selected { get; }
        bool CanSave { get; }

        void EnsureDataLoaded();

        void ScriptMessage(string message);
        void SetUMTConsoleText(string message);
        bool ScriptQuestion(string message);
        void ScriptError(string error, string title);
        void ScriptOpenURL(string url);
<<<<<<< HEAD
        string ScriptInputDialog(bool isMultiline, bool preventClose, string title, string label, string button, string cancelButton, string def);
=======
        string ScriptTextInput(string message, string title, string defaultValue, bool allowMultiline);
        void SetFinishedMessage(bool isFinishedMessageEnabled);
>>>>>>> 45663a10
        void UpdateProgressBar(string message, string status, double progressValue, double maxValue);
        void HideProgressBar();

        void ChangeSelection(object newsel);

        string PromptChooseDirectory(string prompt);

        string PromptLoadFile(string defaultExt, string filter);
    }
}<|MERGE_RESOLUTION|>--- conflicted
+++ resolved
@@ -22,12 +22,9 @@
         bool ScriptQuestion(string message);
         void ScriptError(string error, string title);
         void ScriptOpenURL(string url);
-<<<<<<< HEAD
         string ScriptInputDialog(bool isMultiline, bool preventClose, string title, string label, string button, string cancelButton, string def);
-=======
         string ScriptTextInput(string message, string title, string defaultValue, bool allowMultiline);
         void SetFinishedMessage(bool isFinishedMessageEnabled);
->>>>>>> 45663a10
         void UpdateProgressBar(string message, string status, double progressValue, double maxValue);
         void HideProgressBar();
 
