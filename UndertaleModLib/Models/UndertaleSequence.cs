--- conflicted
+++ resolved
@@ -22,8 +22,9 @@
     public float Length { get; set; } = 60;
     public int OriginX { get; set; }
     public int OriginY { get; set; }
-<<<<<<< HEAD
     public float Volume { get; set; } = 1;
+    public float Width { get; set; } // Added in GM 2024.13
+    public float Height { get; set; } // Added in GM 2024.13
     public UndertaleSimpleList<Keyframe<BroadcastMessage>> BroadcastMessages { get; set; } = new();
     public UndertaleSimpleList<Keyframe<Moment>> Moments { get; set; } = new();
     public UndertaleSimpleList<Track> Tracks { get; set; } = new();
@@ -31,15 +32,6 @@
 
     /// <inheritdoc />
     public event PropertyChangedEventHandler PropertyChanged;
-=======
-    public float Volume { get; set; }
-    public float Width { get; set; } // Added in GM 2024.13
-    public float Height { get; set; } // Added in GM 2024.13
-    public UndertaleSimpleList<Keyframe<BroadcastMessage>> BroadcastMessages { get; set; }
-    public UndertaleSimpleList<Keyframe<Moment>> Moments { get; set; }
-    public UndertaleSimpleList<Track> Tracks { get; set; }
-    public Dictionary<int, UndertaleString> FunctionIDs { get; set; }
->>>>>>> a27bb5cf
 
     /// <inheritdoc />
     public void Serialize(UndertaleWriter writer)
