﻿using System;
using System.Collections.Generic;
using System.ComponentModel;
using System.IO;
using UndertaleModLib.Project;
using UndertaleModLib.Project.SerializableAssets;

namespace UndertaleModLib.Models;

[PropertyChanged.AddINotifyPropertyChangedInterface]
<<<<<<< HEAD
public class UndertaleSequence : UndertaleNamedResource, IProjectAsset, IDisposable
=======
public class UndertaleSequence : UndertaleNamedResource, INotifyPropertyChanged, IDisposable
>>>>>>> 482f5597
{
    /// <summary>
    /// Possible playback modes for sequences.
    /// </summary>
    public enum PlaybackType : uint
    {
        /// <summary>
        /// Sequence plays one time and stops.
        /// </summary>
        Oneshot = 0,

        /// <summary>
        /// Sequence loops to the beginning.
        /// </summary>
        Loop = 1,

        /// <summary>
        /// Upon reaching either end, the sequence reverses direction.
        /// </summary>
        Pingpong = 2
    }

    /// <inheritdoc/>
    public UndertaleString Name { get; set; }

    /// <summary>
    /// Playback mode of the sequence.
    /// </summary>
    public PlaybackType Playback { get; set; }

    /// <summary>
    /// Playback speed of the sequence, in the unit specified by <see cref="PlaybackSpeedType"/>.
    /// </summary>
    public float PlaybackSpeed { get; set; }

    /// <summary>
    /// Unit used for <see cref="PlaybackSpeed"/>.
    /// </summary>
    public AnimSpeedType PlaybackSpeedType { get; set; }

    /// <summary>
    /// Length (duration) of the sequence.
    /// </summary>
    public float Length { get; set; }

    /// <summary>
    /// X origin of the sequence.
    /// </summary>
    public int OriginX { get; set; }

    /// <summary>
    /// Y origin of the sequence.
    /// </summary>
    public int OriginY { get; set; }

    /// <summary>
    /// Volume for audio in the sequence.
    /// </summary>
    public float Volume { get; set; }

    /// <summary>
    /// Width of the sequence, used in GameMaker 2024.13 and above.
    /// </summary>
    public float Width { get; set; }

    /// <summary>
    /// Height of the sequence, used in GameMaker 2024.13 and above.
    /// </summary>
    public float Height { get; set; }
    
    /// <summary>
    /// List of broadcast message keyframes in the sequence.
    /// </summary>
    public UndertaleSimpleList<Keyframe<BroadcastMessage>> BroadcastMessages { get; set; }

    /// <summary>
    /// List of moment keyframes in the sequence.
    /// </summary>
    public UndertaleSimpleList<Keyframe<Moment>> Moments { get; set; }

    /// <summary>
    /// List of root-level tracks in the sequence.
    /// </summary>
    public UndertaleSimpleList<Track> Tracks { get; set; }

    /// <summary>
    /// List of function IDs contained in the sequence.
    /// </summary>
    public UndertaleObservableList<FunctionIDEntry> FunctionIDs { get; set; }

    /// <inheritdoc />
#pragma warning disable CS0067 // TODO: remove once Fody is no longer being used
    public event PropertyChangedEventHandler PropertyChanged;
#pragma warning restore CS0067

    /// <inheritdoc />
    public void Serialize(UndertaleWriter writer)
    {
        writer.WriteUndertaleString(Name);
        writer.Write((uint)Playback);
        writer.Write(PlaybackSpeed);
        writer.Write((uint)PlaybackSpeedType);
        writer.Write(Length);
        writer.Write(OriginX);
        writer.Write(OriginY);
        writer.Write(Volume);
        if (writer.undertaleData.IsVersionAtLeast(2024, 13))
        {
            writer.Write(Width);
            writer.Write(Height);
        }

        BroadcastMessages.Serialize(writer);

        Tracks.Serialize(writer);

        writer.Write(FunctionIDs.Count);
        foreach (FunctionIDEntry entry in FunctionIDs)
        {
            entry.Serialize(writer);
        }

        Moments.Serialize(writer);
    }

    /// <inheritdoc />
    public void Unserialize(UndertaleReader reader)
    {
        Name = reader.ReadUndertaleString();
        Playback = (PlaybackType)reader.ReadUInt32();
        PlaybackSpeed = reader.ReadSingle();
        PlaybackSpeedType = (AnimSpeedType)reader.ReadUInt32();
        Length = reader.ReadSingle();
        OriginX = reader.ReadInt32();
        OriginY = reader.ReadInt32();
        Volume = reader.ReadSingle();
        if (reader.undertaleData.IsVersionAtLeast(2024, 13))
        {
            Width = reader.ReadSingle();
            Height = reader.ReadSingle();
        }

        BroadcastMessages = reader.ReadUndertaleObject<UndertaleSimpleList<Keyframe<BroadcastMessage>>>();

        Tracks = reader.ReadUndertaleObject<UndertaleSimpleList<Track>>();

        int functionIdCount = reader.ReadInt32();
        FunctionIDs = new UndertaleObservableList<FunctionIDEntry>(functionIdCount);
        for (int i = 0; i < functionIdCount; i++)
        {
            FunctionIDEntry entry = new();
            entry.Unserialize(reader);
            FunctionIDs.InternalAdd(entry);
        }

        Moments = reader.ReadUndertaleObject<UndertaleSimpleList<Keyframe<Moment>>>();
    }

    /// <inheritdoc cref="UndertaleObject.UnserializeChildObjectCount(UndertaleReader)"/>
    public static uint UnserializeChildObjectCount(UndertaleReader reader)
    {
        uint count = 0;

        reader.Position += reader.undertaleData.IsVersionAtLeast(2024, 13) ? 40 : 32;

        count += 1 + UndertaleSimpleList<Keyframe<BroadcastMessage>>.UnserializeChildObjectCount(reader);

        count += 1 + UndertaleSimpleList<Track>.UnserializeChildObjectCount(reader);

        int funcIDsCount = reader.ReadInt32();
        reader.Position += (uint)funcIDsCount * 8;

        count += 1 + UndertaleSimpleList<Keyframe<Moment>>.UnserializeChildObjectCount(reader);

        return count;
    }

    /// <inheritdoc/>
    public override string ToString()
    {
        return $"Sequence \"{Name.Content}\"";
    }

    /// <inheritdoc/>
    public void Dispose()
    {
        GC.SuppressFinalize(this);

        Name = null;
        BroadcastMessages = null;
        Moments = null;
        Tracks = null;
        FunctionIDs = null;
    }

<<<<<<< HEAD
    /// <inheritdoc/>
    internal ISerializableProjectAsset GenerateSerializableProjectAsset(ProjectContext projectContext)
    {
        SerializableSequence serializable = new();
        serializable.PopulateFromData(projectContext, this);
        return serializable;
    }

    /// <inheritdoc/>
    ISerializableProjectAsset IProjectAsset.GenerateSerializableProjectAsset(ProjectContext projectContext)
    {
        SerializableSequence serializable = new();
        serializable.PopulateFromData(projectContext, this);
        return serializable;
    }

    /// <inheritdoc/>
    public string ProjectName => Name?.Content ?? "<unknown name>";

    /// <inheritdoc/>
    public SerializableAssetType ProjectAssetType => SerializableAssetType.Sequence;

    /// <inheritdoc/>
    public bool ProjectExportable => Name?.Content is not null;

    public class Keyframe<T> : UndertaleObject where T : UndertaleObject, new()
=======
    /// <summary>
    /// A keyframe of data stored within a sequence track, at a given time/duration, and for some number of channels.
    /// </summary>
    /// <typeparam name="T">Type of data this keyframe will hold.</typeparam>
    public sealed class Keyframe<T> : UndertaleObject, INotifyPropertyChanged where T : UndertaleObject, new()
>>>>>>> 482f5597
    {
        /// <summary>
        /// Start time of the keyframe.
        /// </summary>
        public float Key { get; set; }

        /// <summary>
        /// Duration of the keyframe.
        /// </summary>
        public float Length { get; set; }

        /// <summary>
        /// Whether the keyframe has "stretch" enabled. (TODO: unsure what this means.)
        /// </summary>
        public bool Stretch { get; set; }

        /// <summary>
        /// Whether the keyframe is disabled.
        /// </summary>
        public bool Disabled { get; set; }

        /// <summary>
        /// Channels of the keyframe, containing actual values.
        /// </summary>
        /// <remarks>
        /// Usually, there's 1 channel for 1D properties (such as image index/speed), and 2 channels for 2D properties (position, scale), etc.
        /// </remarks>
        public UndertaleSimpleList<KeyframeChannel> Channels { get; set; } = new();

        /// <summary>
        /// A channel for a keyframe, containing the channel number and the value for that channel.
        /// </summary>
        public sealed class KeyframeChannel : UndertaleObject, INotifyPropertyChanged
        {
            /// <summary>
            /// Channel ID to use. Generally starts at 0, and increments per each channel.
            /// </summary>
            public int Channel { get; set; }

            /// <summary>
            /// Value of the keyframe for this channel.
            /// </summary>
            public T Value { get; set; } = new();

            /// <inheritdoc />
#pragma warning disable CS0067 // TODO: remove once Fody is no longer being used
            public event PropertyChangedEventHandler PropertyChanged;
#pragma warning restore CS0067

            /// <inheritdoc />
            public void Serialize(UndertaleWriter writer)
            {
                writer.Write(Channel);
                Value.Serialize(writer);
            }

            /// <inheritdoc />
            public void Unserialize(UndertaleReader reader)
            {
                Channel = reader.ReadInt32();
                Value.Unserialize(reader);
            }
        }

        /// <inheritdoc />
#pragma warning disable CS0067 // TODO: remove once Fody is no longer being used
        public event PropertyChangedEventHandler PropertyChanged;
#pragma warning restore CS0067

        /// <inheritdoc />
        public void Serialize(UndertaleWriter writer)
        {
            writer.Write(Key);
            writer.Write(Length);
            writer.Write(Stretch);
            writer.Write(Disabled);
            Channels.Serialize(writer);
        }

        /// <inheritdoc />
        public void Unserialize(UndertaleReader reader)
        {
            Key = reader.ReadSingle();
            Length = reader.ReadSingle();
            Stretch = reader.ReadBoolean();
            Disabled = reader.ReadBoolean();
            Channels.Unserialize(reader);
        }

        /// <inheritdoc cref="UndertaleObject.UnserializeChildObjectCount(UndertaleReader)"/>
        public static uint UnserializeChildObjectCount(UndertaleReader reader)
        {
            uint count = 0;

            reader.Position += 16;
            int chCount = reader.ReadInt32();

            Type t = typeof(T);
            if (t.IsAssignableTo(typeof(IStaticChildObjectsSize)))
            {
                uint subSize = reader.GetStaticChildObjectsSize(t);
                uint subCount = 0;

                if (t.IsAssignableTo(typeof(IStaticChildObjCount)))
                    subCount = reader.GetStaticChildCount(t);

                reader.Position += (uint)(chCount * 4 + chCount * subSize);

                return (uint)chCount * (1 + subCount);
            }

            var unserializeFunc = reader.GetUnserializeCountFunc(t);
            for (int i = 0; i < chCount; i++)
            {
                reader.Position += 4; // channel ID
                count += 1 + unserializeFunc(reader);
            }

            return count;
        }
    }

    /// <summary>
    /// Broadcast message keyframe data, as used in a sequence.
    /// </summary>
    public sealed class BroadcastMessage : UndertaleObject
    {
        /// <summary>
        /// List of messages being broadcasted by this keyframe.
        /// </summary>
        public UndertaleSimpleListString Messages { get; set; }

        /// <inheritdoc />
        public void Serialize(UndertaleWriter writer)
        {
            Messages.Serialize(writer);
        }

        /// <inheritdoc />
        public void Unserialize(UndertaleReader reader)
        {
            Messages = new UndertaleSimpleListString();
            Messages.Unserialize(reader);
        }

        /// <inheritdoc cref="UndertaleObject.UnserializeChildObjectCount(UndertaleReader)"/>
        public static uint UnserializeChildObjectCount(UndertaleReader reader)
        {
            return UndertaleSimpleListString.UnserializeChildObjectCount(reader);
        }
    }

    /// <summary>
    /// Moment keyframe data, as used in a sequence.
    /// </summary>
    public sealed class Moment : UndertaleObject
    {
        /// <summary>
        /// List of events being triggered by this keyframe.
        /// </summary>
        public UndertaleSimpleListString Events { get; set; }

        /// <inheritdoc />
        public void Serialize(UndertaleWriter writer)
        {
            Events.Serialize(writer);
        }

        /// <inheritdoc />
        public void Unserialize(UndertaleReader reader)
        {
            Events = new UndertaleSimpleListString();
            Events.Unserialize(reader);
        }

        /// <inheritdoc cref="UndertaleObject.UnserializeChildObjectCount(UndertaleReader)"/>
        public static uint UnserializeChildObjectCount(UndertaleReader reader)
        {
            return UndertaleSimpleListString.UnserializeChildObjectCount(reader);
        }
    }

    /// <summary>
    /// A track in a sequence, potentially containing keyframes or sub-tracks.
    /// </summary>
    public sealed class Track : UndertaleObject
    {
        /// <summary>
        /// Some known builtin track names.
        /// </summary>
        public enum TrackBuiltinName
        {
            Gain = 5,
            Pitch = 6,
            Falloff = 7,
            Rotation = 8,
            BlendAdd = 9,
            BlendMultiply = 10,
            Mask = 12,
            Subject = 13,
            Position = 14,
            Scale = 15,
            Origin = 16,
            ImageSpeed = 17,
            ImageIndex = 18,
            ImageAngle = Rotation,
            ImageBlend = BlendMultiply,
            FrameSize = 20,
            CharacterSpacing = 21,
            LineSpacing = 22,
            ParagraphSpacing = 23
        }

        /// <summary>
        /// Some known track traits.
        /// </summary>
        [Flags]
        public enum TrackTraits
        {
            None,
            ChildrenIgnoreOrigin
        }

        /// <summary>
        /// Name for the type/model of track, such as "GMGroupTrack", "GMInstanceTrack", "GMRealTrack", etc.
        /// </summary>
        public UndertaleString ModelName { get; set; }

        /// <summary>
        /// Name of the track. Can be user-assigned or the name of a property or asset.
        /// </summary>
        public UndertaleString Name { get; set; }

        /// <summary>
        /// Builtin name for the track, representing the type of property, or 0 if not applicable.
        /// </summary>
        public TrackBuiltinName BuiltinName { get; set; }

        /// <summary>
        /// Traits for the track.
        /// </summary>
        public TrackTraits Traits { get; set; }

        /// <summary>
        /// Whether the track is a creation track.
        /// </summary>
        // TODO: what does this mean?
        public bool IsCreationTrack { get; set; }

        /// <summary>
        /// Tags for the track.
        /// </summary>
        // TODO: are these used?
        public List<int> Tags { get; set; }

        /// <summary>
        /// List of sub-tracks of this track.
        /// </summary>
        public List<Track> Tracks { get; set; }

        /// <summary>
        /// Keyframe store of this track, or <see langword="null"/> if none is used.
        /// </summary>
        public ITrackKeyframes Keyframes { get; set; }

        /// <summary>
        /// Owned resources of this track (such as animation curves).
        /// </summary>
        public List<UndertaleResource> OwnedResources { get; set; }

        /// <summary>
        /// String used for owned animation curve resources.
        /// </summary>
        private UndertaleString _gmAnimCurveString;

        /// <inheritdoc />
        public void Serialize(UndertaleWriter writer)
        {
            writer.WriteUndertaleString(ModelName);
            writer.WriteUndertaleString(Name);
            writer.Write((int)BuiltinName);
            writer.Write((int)Traits);
            writer.Write(IsCreationTrack);

            writer.Write(Tags.Count);
            writer.Write(OwnedResources.Count);
            writer.Write(Tracks.Count);

            foreach (int i in Tags)
                writer.Write(i);

            foreach (UndertaleResource res in OwnedResources)
            {
                if (res is UndertaleAnimationCurve)
                {
                    writer.WriteUndertaleString(_gmAnimCurveString ??= new UndertaleString("GMAnimCurve"));
                    res.Serialize(writer);
                }
                else
                    throw new IOException("Expected an animation curve");
            }

            foreach (Track t in Tracks)
                writer.WriteUndertaleObject(t);

            // Now, handle specific keyframe/etc. data
            switch (ModelName.Content)
            {
                case "GMAudioTrack":
                    writer.WriteUndertaleObject(Keyframes as AudioKeyframes);
                    break;
                case "GMInstanceTrack":
                    writer.WriteUndertaleObject(Keyframes as InstanceKeyframes);
                    break;
                case "GMGraphicTrack":
                    writer.WriteUndertaleObject(Keyframes as GraphicKeyframes);
                    break;
                case "GMSequenceTrack":
                    writer.WriteUndertaleObject(Keyframes as SequenceKeyframes);
                    break;
                case "GMSpriteFramesTrack":
                    writer.WriteUndertaleObject(Keyframes as SpriteFramesKeyframes);
                    break;
                case "GMAssetTrack": // TODO?
                    throw new NotImplementedException("GMAssetTrack not implemented, report this");
                case "GMBoolTrack":
                    writer.WriteUndertaleObject(Keyframes as BoolKeyframes);
                    break;
                case "GMStringTrack":
                    writer.WriteUndertaleObject(Keyframes as StringKeyframes);
                    break;
                case "GMColourTrack":
                    writer.WriteUndertaleObject(Keyframes as IntKeyframes);
                    break;
                case "GMRealTrack":
                case "GMAudioEffectTrack":
                    writer.WriteUndertaleObject(Keyframes as RealKeyframes);
                    break;
                case "GMTextTrack":     // Introduced in GM 2022.2
                    writer.WriteUndertaleObject(Keyframes as TextKeyframes);
                    break;
                case "GMParticleTrack": // Introduced in GM 2023.2
                    writer.WriteUndertaleObject(Keyframes as ParticleKeyframes);
                    break;
            }
        }

        /// <inheritdoc />
        public void Unserialize(UndertaleReader reader)
        {
            // This reads the string content immediately, if necessary (which it should be)
            UndertaleString ForceReadString()
            {
                UndertaleString res = reader.ReadUndertaleString();
                if (res.Content is not null)
                    return res;

                reader.SwitchReaderType(false);
                long returnTo = reader.Position;
                reader.Position = reader.GetOffsetMapRev()[res];
                reader.ReadUndertaleObject<UndertaleString>();
                reader.Position = returnTo;
                reader.SwitchReaderType(true);

                return res;
            }

            ModelName = ForceReadString();
            Name = reader.ReadUndertaleString();
            BuiltinName = (TrackBuiltinName)reader.ReadInt32();
            Traits = (TrackTraits)reader.ReadInt32();
            IsCreationTrack = reader.ReadBoolean();

            int tagCount = reader.ReadInt32();
            int ownedResCount = reader.ReadInt32();
            int trackCount = reader.ReadInt32();

            Tags = new List<int>(tagCount);
            for (int i = 0; i < tagCount; i++)
                Tags.Add(reader.ReadInt32());

            OwnedResources = new List<UndertaleResource>(ownedResCount);
            for (int i = 0; i < ownedResCount; i++)
            {
                _gmAnimCurveString = ForceReadString();
                if (_gmAnimCurveString.Content != "GMAnimCurve")
                    throw new IOException("Expected GMAnimCurve");
                UndertaleAnimationCurve res = new UndertaleAnimationCurve();
                res.Unserialize(reader);
                OwnedResources.Add(res);
            }

            Tracks = new List<Track>(trackCount);
            for (int i = 0; i < trackCount; i++)
                Tracks.Add(reader.ReadUndertaleObject<Track>());

            // Now, handle specific keyframe/etc. data
            switch (ModelName.Content)
            {
                case "GMAudioTrack":
                    Keyframes = reader.ReadUndertaleObject<AudioKeyframes>();
                    break;
                case "GMInstanceTrack":
                    Keyframes = reader.ReadUndertaleObject<InstanceKeyframes>();
                    break;
                case "GMGraphicTrack":
                    Keyframes = reader.ReadUndertaleObject<GraphicKeyframes>();
                    break;
                case "GMSequenceTrack":
                    Keyframes = reader.ReadUndertaleObject<SequenceKeyframes>();
                    break;
                case "GMSpriteFramesTrack":
                    Keyframes = reader.ReadUndertaleObject<SpriteFramesKeyframes>();
                    break;
                case "GMAssetTrack": // TODO?
                    throw new NotImplementedException("GMAssetTrack not implemented, report this");
                case "GMBoolTrack":
                    Keyframes = reader.ReadUndertaleObject<BoolKeyframes>();
                    break;
                case "GMStringTrack":
                    Keyframes = reader.ReadUndertaleObject<StringKeyframes>();
                    break;
                case "GMColourTrack":
                    Keyframes = reader.ReadUndertaleObject<IntKeyframes>();
                    break;
                case "GMRealTrack":
                case "GMAudioEffectTrack":
                    Keyframes = reader.ReadUndertaleObject<RealKeyframes>();
                    break;
                case "GMTextTrack":     // Introduced in GM 2022.2
                    if (!reader.undertaleData.IsVersionAtLeast(2022, 2))
                        reader.undertaleData.SetGMS2Version(2022, 2);
                    Keyframes = reader.ReadUndertaleObject<TextKeyframes>();
                    break;
                case "GMParticleTrack": // Introduced in GM 2023.2
                    Keyframes = reader.ReadUndertaleObject<ParticleKeyframes>();
                    break;
                
                // "GMGroupTrack" and "GMClipMaskTrack" have null keyframes
            }
        }

        /// <inheritdoc cref="UndertaleObject.UnserializeChildObjectCount(UndertaleReader)"/>
        public static uint UnserializeChildObjectCount(UndertaleReader reader)
        {
            uint count = 0;

            string ForceReadString()
            {
                uint strPtr = reader.ReadUInt32();

                reader.SwitchReaderType(false);
                long returnTo = reader.Position;
                reader.Position = strPtr - 4;
                string res = reader.ReadGMString();
                reader.Position = returnTo;
                reader.SwitchReaderType(true);

                return res;
            }

            string modelName = ForceReadString();
            reader.Position += 16;

            int tagCount = reader.ReadInt32();
            int ownedResCount = reader.ReadInt32();
            int trackCount = reader.ReadInt32();

            reader.Position += (uint)tagCount * 4; // "Tags"

            for (int i = 0; i < ownedResCount; i++)
            {
                reader.Position += 4; // "GMAnimCurveString"
                count += UndertaleAnimationCurve.UnserializeChildObjectCount(reader);
            }

            // "Tracks"
            for (int i = 0; i < trackCount; i++)
                count += 1 + UnserializeChildObjectCount(reader);

            switch (modelName)
            {
                case "GMAudioTrack":
                    count += 1 + AudioKeyframes.UnserializeChildObjectCount(reader);
                    break;
                case "GMInstanceTrack":
                    count += 1 + InstanceKeyframes.UnserializeChildObjectCount(reader);
                    break;
                case "GMGraphicTrack":
                    count += 1 + GraphicKeyframes.UnserializeChildObjectCount(reader);
                    break;
                case "GMSequenceTrack":
                    count += 1 + SequenceKeyframes.UnserializeChildObjectCount(reader);
                    break;
                case "GMSpriteFramesTrack":
                    count += 1 + SpriteFramesKeyframes.UnserializeChildObjectCount(reader);
                    break;
                case "GMAssetTrack": // TODO?
                    throw new NotImplementedException("GMAssetTrack not implemented, report this");
                case "GMBoolTrack":
                    count += 1 + BoolKeyframes.UnserializeChildObjectCount(reader);
                    break;
                case "GMStringTrack":
                    count += 1 + StringKeyframes.UnserializeChildObjectCount(reader);
                    break;
                case "GMColourTrack":
                    count += 1 + IntKeyframes.UnserializeChildObjectCount(reader);
                    break;
                case "GMRealTrack":
                case "GMAudioEffectTrack":
                    count += 1 + RealKeyframes.UnserializeChildObjectCount(reader);
                    break;
                case "GMTextTrack":     // Introduced in GM 2022.2
                    count += 1 + TextKeyframes.UnserializeChildObjectCount(reader);
                    break;
                case "GMParticleTrack": // Introduced in GM 2023.2
                    count += 1 + ParticleKeyframes.UnserializeChildObjectCount(reader);
                    break;

                // "GMGroupTrack" and "GMClipMaskTrack" have null keyframes
            }

            return count;
        }

        /// <inheritdoc/>
        public override string ToString()
        {
            if (BuiltinName != 0)
            {
                if (ModelName.Content == "GMColourTrack")
                    return $"Sequence sub-track - \"Color\" (mode \"{BuiltinName}\")";
                else
                    return $"Sequence sub-track - \"{BuiltinName}\"";
            }
            else
                return $"Sequence track \"{Name.Content}\"";
        }
    }

    /// <summary>
    /// Base interface used for track keyframes.
    /// </summary>
    public interface ITrackKeyframes : UndertaleObject
    {
    }

    /// <summary>
    /// Base implementation of track keyframes, containing a simple list of keyframes.
    /// </summary>
    /// <typeparam name="T">Type used for keyframe data.</typeparam>
    public abstract class TrackKeyframes<T> : ITrackKeyframes where T : UndertaleObject, new()
    {
        /// <summary>
        /// List of keyframes in the track.
        /// </summary>
        public UndertaleSimpleList<Keyframe<T>> List { get; set; }

        /// <inheritdoc />
        public virtual void Serialize(UndertaleWriter writer)
        {
            writer.Align(4);

            List.Serialize(writer);
        }

        /// <inheritdoc />
        public virtual void Unserialize(UndertaleReader reader)
        {
            reader.Align(4);

            List = new UndertaleSimpleList<Keyframe<T>>();
            List.Unserialize(reader);
        }

        /// <inheritdoc cref="UndertaleObject.UnserializeChildObjectCount(UndertaleReader)"/>
        public static uint UnserializeChildObjectCount(UndertaleReader reader)
        {
            while (reader.AbsPosition % 4 != 0)
                reader.Position++;

            return UndertaleSimpleList<Keyframe<T>>.UnserializeChildObjectCount(reader);
        }
    }
    
    /// <summary>
    /// Keyframe data implementation for a resource ID reference.
    /// </summary>
    /// <typeparam name="T">Type of the resource being referenced.</typeparam>
    /// <typeparam name="ChunkT">Type of the chunk for the resource being referenced.</typeparam>
    public abstract class ResourceData<T, ChunkT> : UndertaleObject where T : UndertaleResource, new() where ChunkT : UndertaleListChunk<T>
    {
        /// <summary>
        /// Resource ID reference.
        /// </summary>
        public UndertaleResourceById<T, ChunkT> Resource { get; set; }

        /// <inheritdoc />
        public virtual void Serialize(UndertaleWriter writer)
        {
            Resource.Serialize(writer);
        }

        /// <inheritdoc />
        public virtual void Unserialize(UndertaleReader reader)
        {
            Resource = new();
            Resource.Unserialize(reader);
        }

        /// <inheritdoc cref="UndertaleObject.UnserializeChildObjectCount(UndertaleReader)"/>
        public static uint UnserializeChildObjectCount(UndertaleReader reader)
        {
            reader.Position += 4;
            return 0;
        }
    }

    /// <summary>
    /// Keyframe data implementation for a simple 32-bit integer.
    /// </summary>
    public abstract class SimpleIntData : IStaticChildObjectsSize, UndertaleObject
    {
        /// <inheritdoc cref="IStaticChildObjectsSize.ChildObjectsSize" />
        public static readonly uint ChildObjectsSize = 4;

        /// <summary>
        /// Value of the 32-bit integer.
        /// </summary>
        public int Value { get; set; }

        /// <inheritdoc />
        public void Serialize(UndertaleWriter writer)
        {
            writer.Write(Value);
        }

        /// <inheritdoc />
        public void Unserialize(UndertaleReader reader)
        {
            Value = reader.ReadInt32();
        }
    }

    /// <summary>
    /// Keyframe store for audio keyframes.
    /// </summary>
    public sealed class AudioKeyframes : TrackKeyframes<AudioKeyframes.Data>
    {
        /// <summary>
        /// Audio keyframe data, referencing sound assets.
        /// </summary>
        public sealed class Data : ResourceData<UndertaleSound, UndertaleChunkSOND>
        {
            /// <summary>
            /// Mode for the audio keyframe.
            /// </summary>
            // TODO: what values can this be?
            public int Mode { get; set; }

            /// <inheritdoc />
            public override void Serialize(UndertaleWriter writer)
            {
                base.Serialize(writer);
                writer.Write(0);
                writer.Write(Mode);
            }

            /// <inheritdoc />
            public override void Unserialize(UndertaleReader reader)
            {
                base.Unserialize(reader);
                if (reader.ReadUInt32() != 0)
                    throw new IOException("Expected 0 in Audio keyframe");
                Mode = reader.ReadInt32();
            }

            /// <inheritdoc cref="UndertaleObject.UnserializeChildObjectCount(UndertaleReader)"/>
            public new static uint UnserializeChildObjectCount(UndertaleReader reader)
            {
                reader.Position += 12;
                return 0;
            }
        }
    }

    /// <summary>
    /// Keyframe store for instance keyframes.
    /// </summary>
    public sealed class InstanceKeyframes : TrackKeyframes<InstanceKeyframes.Data>
    {
        /// <summary>
        /// Instance keyframe data, referencing game object assets.
        /// </summary>
        public sealed class Data : ResourceData<UndertaleGameObject, UndertaleChunkOBJT> { }
    }

    /// <summary>
    /// Keyframe store for graphic keyframes.
    /// </summary>
    public sealed class GraphicKeyframes : TrackKeyframes<GraphicKeyframes.Data>
    {
        /// <summary>
        /// Graphic keyframe data, referencing sprite assets.
        /// </summary>
        public sealed class Data : ResourceData<UndertaleSprite, UndertaleChunkSPRT> { }
    }

    /// <summary>
    /// Keyframe store for sequence keyframes (sub-sequences).
    /// </summary>
    public sealed class SequenceKeyframes : TrackKeyframes<SequenceKeyframes.Data>
    {
        /// <summary>
        /// Sequence keyframe data, referencing sequence assets.
        /// </summary>
        public sealed class Data : ResourceData<UndertaleSequence, UndertaleChunkSEQN> { }
    }

    /// <summary>
    /// Keyframe store for sprite frame keyframes.
    /// </summary>
    public sealed class SpriteFramesKeyframes : TrackKeyframes<SpriteFramesKeyframes.Data>
    {
        /// <summary>
        /// Sprite frame keyframe data, which are simple frame indices.
        /// </summary>
        public sealed class Data : SimpleIntData { }
    }

    /// <summary>
    /// Keyframe store for boolean keyframes.
    /// </summary>
    public sealed class BoolKeyframes : TrackKeyframes<BoolKeyframes.Data>
    {
        /// <summary>
        /// Boolean keyframe data, which are simple integers.
        /// </summary>
        public sealed class Data : SimpleIntData { }
    }

    /// <summary>
    /// Keyframe store for string keyframes.
    /// </summary>
    public sealed class StringKeyframes : TrackKeyframes<StringKeyframes.Data>
    {
        /// <summary>
        /// String keyframe data, which are just string references.
        /// </summary>
        public sealed class Data : UndertaleObject, IStaticChildObjectsSize
        {
            /// <inheritdoc cref="IStaticChildObjectsSize.ChildObjectsSize" />
            public static readonly uint ChildObjectsSize = 4;

            /// <summary>
            /// String reference for the keyframe.
            /// </summary>
            public UndertaleString Value { get; set; }

            /// <inheritdoc />
            public void Serialize(UndertaleWriter writer)
            {
                writer.WriteUndertaleString(Value);
            }

            /// <inheritdoc />
            public void Unserialize(UndertaleReader reader)
            {
                Value = reader.ReadUndertaleString();
            }
        }
    }

    /// <summary>
    /// Base implementation for keyframe data that can use animation curves.
    /// </summary>
    public abstract class CurveData : UndertaleObject
    {
        /// <summary>
        /// Whether the referenced curve (if applicable) is an embeddded curve, using <see cref="EmbeddedAnimCurve"/>.
        /// </summary>
        public bool IsCurveEmbedded { get; set; }

        /// <summary>
        /// If <see cref="IsCurveEmbedded"/> is <see langword="true"/>, this represents the embedded animation curve.
        /// </summary>
        public UndertaleAnimationCurve EmbeddedAnimCurve { get; set; }

        /// <summary>
        /// If <see cref="IsCurveEmbedded"/> is <see langword="false"/>, this is a reference to an external animation curve asset.
        /// </summary>
        public UndertaleResourceById<UndertaleAnimationCurve, UndertaleChunkACRV> AssetAnimCurve { get; set; }

        /// <inheritdoc />
        public virtual void Serialize(UndertaleWriter writer)
        {
            writer.Write(IsCurveEmbedded);
            if (IsCurveEmbedded)
            {
                writer.Write(-1);
                EmbeddedAnimCurve.Serialize(writer, false);
            }
            else
            {
                AssetAnimCurve.Serialize(writer);
            }
        }

        /// <inheritdoc />
        public virtual void Unserialize(UndertaleReader reader)
        {
            if (reader.ReadBoolean())
            {
                // The curve data is embedded in this sequence, right here
                IsCurveEmbedded = true;
                if (reader.ReadInt32() != -1)
                    throw new IOException("Expected -1");
                EmbeddedAnimCurve = new UndertaleAnimationCurve();
                EmbeddedAnimCurve.Unserialize(reader, false);
            }
            else
            {
                // The curve data is an asset in the project
                IsCurveEmbedded = false;
                AssetAnimCurve = new UndertaleResourceById<UndertaleAnimationCurve, UndertaleChunkACRV>();
                AssetAnimCurve.Unserialize(reader);
            }
        }

        /// <inheritdoc cref="UndertaleObject.UnserializeChildObjectCount(UndertaleReader)"/>
        public static uint UnserializeChildObjectCount(UndertaleReader reader)
        {
            uint count = 0;
            
            // "IsCurveEmbedded"
            if (reader.ReadBoolean())
            {
                reader.Position += 4;

                count += UndertaleAnimationCurve.UnserializeChildObjectCount(reader, false);
            }
            else
                reader.Position += 4;

            return count;
        }
    }

    /// <summary>
    /// Keyframe data for a 32-bit integer that can be associated with an animation curve.
    /// </summary>
    public sealed class IntData : CurveData
    {
        /// <summary>
        /// 32-bit integer value.
        /// </summary>
        public int Value { get; set; }

        /// <inheritdoc />
        public override void Serialize(UndertaleWriter writer)
        {
            writer.Write(Value);
            base.Serialize(writer);
        }

        /// <inheritdoc />
        public override void Unserialize(UndertaleReader reader)
        {
            Value = reader.ReadInt32();
            base.Unserialize(reader);
        }

        /// <inheritdoc cref="UndertaleObject.UnserializeChildObjectCount(UndertaleReader)"/>
        public new static uint UnserializeChildObjectCount(UndertaleReader reader)
        {
            reader.Position += 4; // "Value"

            return CurveData.UnserializeChildObjectCount(reader);
        }
    }

    /// <summary>
    /// Keyframe store for integer keyframes that can be associated with an animation curve.
    /// </summary>
    public sealed class IntKeyframes : TrackKeyframes<IntData>
    {
        /// <summary>
        /// Interpolation mode; 0 is for no interpolation, 1 is for linear interpolation.
        /// </summary>
        public int Interpolation { get; set; }

        /// <inheritdoc />
        public override void Serialize(UndertaleWriter writer)
        {
            writer.Align(4);

            writer.Write(Interpolation);

            List.Serialize(writer);
        }

        /// <inheritdoc />
        public override void Unserialize(UndertaleReader reader)
        {
            reader.Align(4);

            Interpolation = reader.ReadInt32();

            List = new UndertaleSimpleList<Keyframe<IntData>>();
            List.Unserialize(reader);
        }

        /// <inheritdoc cref="UndertaleObject.UnserializeChildObjectCount(UndertaleReader)"/>
        public new static uint UnserializeChildObjectCount(UndertaleReader reader)
        {
            while (reader.AbsPosition % 4 != 0)
                reader.Position++;

            reader.Position += 4; // "Interpolation"

            return UndertaleSimpleList<Keyframe<IntData>>.UnserializeChildObjectCount(reader);
        }
    }

    /// <summary>
    /// Keyframe data for a 32-bit float that can be associated with an animation curve.
    /// </summary>
    public sealed class RealData : CurveData
    {
        /// <summary>
        /// 32-bit float value.
        /// </summary>
        public float Value { get; set; }

        /// <inheritdoc />
        public override void Serialize(UndertaleWriter writer)
        {
            writer.Write(Value);
            base.Serialize(writer);
        }

        /// <inheritdoc />
        public override void Unserialize(UndertaleReader reader)
        {
            Value = reader.ReadSingle();
            base.Unserialize(reader);
        }

        /// <inheritdoc cref="UndertaleObject.UnserializeChildObjectCount(UndertaleReader)"/>
        public new static uint UnserializeChildObjectCount(UndertaleReader reader)
        {
            reader.Position += 4; // "Value"

            return CurveData.UnserializeChildObjectCount(reader);
        }
    }

    /// <summary>
    /// Keyframe store for float keyframes that can be associated with an animation curve.
    /// </summary>
    public sealed class RealKeyframes : TrackKeyframes<RealData>
    {
        /// <summary>
        /// Interpolation mode; 0 is for no interpolation, 1 is for linear interpolation.
        /// </summary>
        public int Interpolation { get; set; }

        /// <inheritdoc />
        public override void Serialize(UndertaleWriter writer)
        {
            writer.Align(4);

            writer.Write(Interpolation);

            List.Serialize(writer);
        }

        /// <inheritdoc />
        public override void Unserialize(UndertaleReader reader)
        {
            reader.Align(4);

            Interpolation = reader.ReadInt32();

            List = new UndertaleSimpleList<Keyframe<RealData>>();
            List.Unserialize(reader);
        }

        /// <inheritdoc cref="UndertaleObject.UnserializeChildObjectCount(UndertaleReader)"/>
        public new static uint UnserializeChildObjectCount(UndertaleReader reader)
        {
            while (reader.AbsPosition % 4 != 0)
                reader.Position++;

            reader.Position += 4; // "Interpolation"

            return UndertaleSimpleList<Keyframe<RealData>>.UnserializeChildObjectCount(reader);
        }
    }
    
    /// <summary>
    /// Keyframe store for text keyframes.
    /// </summary>
    public sealed class TextKeyframes : TrackKeyframes<TextKeyframes.Data>
    {
        /// <summary>
        /// Text keyframe data, containing various text display properties.
        /// </summary>
        public sealed class Data : UndertaleObject, IStaticChildObjectsSize
        {
            /// <inheritdoc cref="IStaticChildObjectsSize.ChildObjectsSize" />
            public static readonly uint ChildObjectsSize = 16;

            // Backing alignment field, containing vertical and horizontal components
            private int _alignment;

            /// <summary>
            /// Text to be displayed.
            /// </summary>
            public UndertaleString Text { get; set; }

            /// <summary>
            /// Whether line wrapping is enabled.
            /// </summary>
            public bool Wrap { get; set; }
            
            /// <summary>
            /// Vertical alignment.
            /// </summary>
            public int AlignmentV
            {
                get => (_alignment >> 8) & 0xff;
                set => _alignment = (_alignment & 0xff) | (value & 0xff) << 8;
            }

            /// <summary>
            /// Horizontal alignment.
            /// </summary>
            public int AlignmentH
            {
                get => _alignment & 0xff;
                set => _alignment = (_alignment & ~0xff) | (value & 0xff);
            }

            /// <summary>
            /// Font asset index.
            /// </summary>
            public int FontIndex { get; set; }

            /// <inheritdoc />
            public void Serialize(UndertaleWriter writer)
            {
                writer.WriteUndertaleString(Text);
                writer.Write(Wrap);
                writer.Write(_alignment);
                writer.Write(FontIndex);
            }

            /// <inheritdoc />
            public void Unserialize(UndertaleReader reader)
            {
                Text = reader.ReadUndertaleString();
                Wrap = reader.ReadBoolean();
                _alignment = reader.ReadInt32();
                FontIndex = reader.ReadInt32();
            }
        }
    }

    /// <summary>
    /// Keyframe store for particle system keyframes.
    /// </summary>
    public sealed class ParticleKeyframes : TrackKeyframes<ParticleKeyframes.Data>
    {
        /// <summary>
        /// Particle system keyframe data, referencing particle system assets.
        /// </summary>
        public sealed class Data : ResourceData<UndertaleParticleSystem, UndertaleChunkPSYS> { }
    }

    /// <summary>
    /// A function ID entry as used in <see cref="FunctionIDs"/>.
    /// </summary>
    public sealed class FunctionIDEntry : UndertaleObject
    {
        /// <summary>
        /// ID of the function entry.
        /// </summary>
        public int ID { get; set; }

        /// <summary>
        /// Name of the function.
        /// </summary>
        public UndertaleString FunctionName { get; set; }

        /// <inheritdoc/>
        public void Serialize(UndertaleWriter writer)
        {
            writer.Write(ID);
            writer.WriteUndertaleString(FunctionName);
        }

        /// <inheritdoc/>
        public void Unserialize(UndertaleReader reader)
        {
            ID = reader.ReadInt32();
            FunctionName = reader.ReadUndertaleString();
        }
    }
}<|MERGE_RESOLUTION|>--- conflicted
+++ resolved
@@ -8,11 +8,7 @@
 namespace UndertaleModLib.Models;
 
 [PropertyChanged.AddINotifyPropertyChangedInterface]
-<<<<<<< HEAD
-public class UndertaleSequence : UndertaleNamedResource, IProjectAsset, IDisposable
-=======
-public class UndertaleSequence : UndertaleNamedResource, INotifyPropertyChanged, IDisposable
->>>>>>> 482f5597
+public class UndertaleSequence : UndertaleNamedResource, IProjectAsset, INotifyPropertyChanged, IDisposable
 {
     /// <summary>
     /// Possible playback modes for sequences.
@@ -208,7 +204,6 @@
         FunctionIDs = null;
     }
 
-<<<<<<< HEAD
     /// <inheritdoc/>
     internal ISerializableProjectAsset GenerateSerializableProjectAsset(ProjectContext projectContext)
     {
@@ -234,14 +229,11 @@
     /// <inheritdoc/>
     public bool ProjectExportable => Name?.Content is not null;
 
-    public class Keyframe<T> : UndertaleObject where T : UndertaleObject, new()
-=======
     /// <summary>
     /// A keyframe of data stored within a sequence track, at a given time/duration, and for some number of channels.
     /// </summary>
     /// <typeparam name="T">Type of data this keyframe will hold.</typeparam>
     public sealed class Keyframe<T> : UndertaleObject, INotifyPropertyChanged where T : UndertaleObject, new()
->>>>>>> 482f5597
     {
         /// <summary>
         /// Start time of the keyframe.
