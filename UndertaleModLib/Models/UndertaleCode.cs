--- conflicted
+++ resolved
@@ -4,10 +4,6 @@
 using System.IO;
 using System.Text;
 using Underanalyzer;
-<<<<<<< HEAD
-using UndertaleModLib.Compiler;
-=======
->>>>>>> bd374d7a
 using UndertaleModLib.Decompiler;
 using UndertaleModLib.Util;
 
@@ -149,8 +145,6 @@
             _ => kind
         };
 
-<<<<<<< HEAD
-=======
         return kind;
     }
 
@@ -194,7 +188,6 @@
             _ => kind
         };
 
->>>>>>> bd374d7a
         return kind;
     }
 
@@ -435,24 +428,6 @@
                     // Get address of this instruction's reference
                     uint thisAddress = writer.GetAddressForUndertaleObject(instr) + 4;
 
-<<<<<<< HEAD
-        /// <summary>
-        ///  Parse the reference chain. This function assumes that all of the object data was read already, it only fills in the "Target" field of Reference objects
-        /// </summary>
-        public static void ParseReferenceChain(UndertaleReader reader, T obj)
-        {
-            if (reader.undertaleData.UnsupportedBytecodeVersion)
-                return;
-            Reference<T> reference = null;
-            uint addr = reader.GetAddressForUndertaleObject(obj.FirstAddress);
-            for (int i = 0; i < obj.Occurrences; i++)
-            {
-                reference = reader.GetUndertaleObjectAtAddress<UndertaleInstruction>(addr).GetReference<T>(true);
-                if (reference == null)
-                    throw new IOException("Failed to find reference at " + addr);
-                reference.Target = obj;
-                addr += (uint)reference.NextOccurrenceOffset;
-=======
                     // Check to see if we have a previous occurrence to update
                     if (lastReferencedAddressesAndTypes.TryGetValue(obj, out long lastAddressAndType))
                     {
@@ -474,32 +449,11 @@
                         obj.Occurrences++;
                     }
                 }
->>>>>>> bd374d7a
-            }
-        }
-
-<<<<<<< HEAD
-    public Reference<T> GetReference<T>(bool allowResolve = false) where T : class, UndertaleObject, ReferencedObject
-    {
-        Reference<T> res = (Destination as Reference<T>) ?? (Function as Reference<T>) ?? (Value as Reference<T>);
-        if (allowResolve && res == null)
-        {
-            if (Kind == Opcode.Break && Value is short breakType && breakType == -11 /* pushref */)
-            {
-                Function = new Reference<UndertaleFunction>(IntArgument);
-                return Function as Reference<T>;
-            }
-            if (Value is int val)
-            {
-                Value = new Reference<T>(val);
-                return (Reference<T>)Value;
-            }
-        }
-        return res;
-=======
+            }
+        }
+
         // Restore original position
         writer.Position = initialPos;
->>>>>>> bd374d7a
     }
 
     /// <inheritdoc />
@@ -513,48 +467,6 @@
         {
             case InstructionType.SingleTypeInstruction:
             case InstructionType.DoubleTypeInstruction:
-<<<<<<< HEAD
-            case InstructionType.ComparisonInstruction:
-                {
-                    writer.Write(Extra);
-                    if (writer.Bytecode14OrLower && Kind == Opcode.Cmp)
-                        writer.Write((byte)0);
-                    else
-                        writer.Write((byte)ComparisonKind);
-                    byte TypePair = (byte)((byte)Type2 << 4 | (byte)Type1);
-                    writer.Write(TypePair);
-
-                    if (writer.Bytecode14OrLower)
-                    {
-                        byte k = Kind switch
-                        {
-                            Opcode.Conv => 0x03,
-                            Opcode.Mul => 0x04,
-                            Opcode.Div => 0x05,
-                            Opcode.Rem => 0x06,
-                            Opcode.Mod => 0x07,
-                            Opcode.Add => 0x08,
-                            Opcode.Sub => 0x09,
-                            Opcode.And => 0x0A,
-                            Opcode.Or => 0x0B,
-                            Opcode.Xor => 0x0C,
-                            Opcode.Neg => 0x0D,
-                            Opcode.Not => 0x0E,
-                            Opcode.Shl => 0x0F,
-                            Opcode.Shr => 0x10,
-                            Opcode.Dup => 0x82,
-                            Opcode.Cmp => (byte)(ComparisonKind + 0x10),
-                            Opcode.Ret => 0x9D,
-                            Opcode.Exit => 0x9E,
-                            Opcode.Popz => 0x9F,
-                            _ => (byte)Kind,
-                        };
-                        writer.Write(k);
-                    }
-                    else
-                        writer.Write((byte)Kind);
-                }
-=======
             {
                 // Write word, transforming opcode as needed for bytecode 14
                 uint firstWord = _firstWord;
@@ -581,46 +493,10 @@
                     firstWord &= ~0x0000FF00u;
                 }
                 writer.Write(firstWord);
->>>>>>> bd374d7a
                 break;
             }
 
             case InstructionType.GotoInstruction:
-<<<<<<< HEAD
-                {
-                    // See unserialize
-                    if (writer.Bytecode14OrLower)
-                        writer.WriteInt24(JumpOffset);
-                    else if (JumpOffsetPopenvExitMagic)
-                    {
-                        writer.WriteInt24(0xF00000);
-                    }
-                    else
-                    {
-                        uint JumpOffsetFixed = (uint)JumpOffset;
-                        JumpOffsetFixed &= ~0xFF800000;
-                        writer.WriteInt24((int)JumpOffsetFixed);
-                    }
-
-                    if (writer.Bytecode14OrLower)
-                    {
-                        if (Kind == Opcode.B)
-                            writer.Write((byte)0xB7);
-                        else if (Kind == Opcode.Bt)
-                            writer.Write((byte)0xB8);
-                        else if (Kind == Opcode.Bf)
-                            writer.Write((byte)0xB9);
-                        else if (Kind == Opcode.PushEnv)
-                            writer.Write((byte)0xBB);
-                        else if (Kind == Opcode.PopEnv)
-                            writer.Write((byte)0xBC);
-                        else
-                            writer.Write((byte)Kind);
-                    }
-                    else
-                        writer.Write((byte)Kind);
-                }
-=======
             {
                 // Write word
                 uint firstWord = _firstWord;
@@ -642,37 +518,10 @@
                     }
                 }
                 writer.Write(firstWord);
->>>>>>> bd374d7a
                 break;
             }
 
             case InstructionType.PopInstruction:
-<<<<<<< HEAD
-                {
-                    if (Type1 == DataType.Int16)
-                    {
-                        // Special scenario - the swap instruction
-                        // TODO: Figure out the proper syntax, see #129
-                        writer.Write(SwapExtra);
-                        byte TypePair = (byte)((byte)Type2 << 4 | (byte)Type1);
-                        writer.Write(TypePair);
-                        if (writer.Bytecode14OrLower && Kind == Opcode.Pop)
-                            writer.Write((byte)0x41);
-                        else
-                            writer.Write((byte)Kind);
-                    }
-                    else
-                    {
-                        writer.Write((short)TypeInst);
-                        byte TypePair = (byte)((byte)Type2 << 4 | (byte)Type1);
-                        writer.Write(TypePair);
-                        if (writer.Bytecode14OrLower && Kind == Opcode.Pop)
-                            writer.Write((byte)0x41);
-                        else
-                            writer.Write((byte)Kind);
-                        writer.WriteUndertaleObject(Destination);
-                    }
-=======
             {
                 // Write first word, transforming opcode as needed for bytecode 14
                 uint firstWord = _firstWord;
@@ -687,77 +536,11 @@
                     // Write actual variable being stored to (reset next occurrence to string ID for now)
                     ReferenceNextOccurrenceOffset = (uint)(ValueVariable?.NameStringID ?? 0xDEAD);
                     writer.Write(_primitiveValue.AsInt);
->>>>>>> bd374d7a
                 }
                 break;
             }
 
             case InstructionType.PushInstruction:
-<<<<<<< HEAD
-                {
-                    if (Type1 == DataType.Int16)
-                    {
-                        //Debug.Assert(Value.GetType() == typeof(short));
-                        writer.Write((short)Value);
-                    }
-                    else if (Type1 == DataType.Variable)
-                    {
-                        writer.Write((short)TypeInst);
-                    }
-                    else
-                    {
-                        writer.Write((short)0);
-                    }
-                    writer.Write((byte)Type1);
-                    if (writer.Bytecode14OrLower)
-                        writer.Write((byte)0xC0);
-                    else
-                        writer.Write((byte)Kind);
-                    switch (Type1)
-                    {
-                        case DataType.Double:
-                            //Debug.Assert(Value.GetType() == typeof(double));
-                            writer.Write((double)Value);
-                            break;
-                        case DataType.Float:
-                            //Debug.Assert(Value.GetType() == typeof(float));
-                            writer.Write((float)Value);
-                            break;
-                        case DataType.Int32:
-                            if (Value.GetType() == typeof(Reference<UndertaleFunction>))
-                            {
-                                writer.WriteUndertaleObject((Reference<UndertaleFunction>)Value);
-                                break;
-                            }
-                            if (Value.GetType() == typeof(Reference<UndertaleVariable>))
-                            {
-                                writer.WriteUndertaleObject((Reference<UndertaleVariable>)Value);
-                                break;
-                            }
-                            //Debug.Assert(Value.GetType() == typeof(int));
-                            writer.Write((int)Value);
-                            break;
-                        case DataType.Int64:
-                            //Debug.Assert(Value.GetType() == typeof(long));
-                            writer.Write((long)Value);
-                            break;
-                        case DataType.Boolean:
-                            //Debug.Assert(Value.GetType() == typeof(bool));
-                            writer.Write((bool)Value ? 1 : 0);
-                            break;
-                        case DataType.Variable:
-                            //Debug.Assert(Value.GetType() == typeof(Reference<UndertaleVariable>));
-                            writer.WriteUndertaleObject((Reference<UndertaleVariable>)Value);
-                            break;
-                        case DataType.String:
-                            //Debug.Assert(Value.GetType() == typeof(UndertaleResourceById<UndertaleString, UndertaleChunkSTRG>));
-                            writer.WriteUndertaleObject((UndertaleResourceById<UndertaleString, UndertaleChunkSTRG>)Value);
-                            break;
-                        case DataType.Int16:
-                            break;
-                    }
-                }
-=======
             {
                 // Write first word, transforming opcode as needed for bytecode 14
                 uint firstWord = _firstWord;
@@ -806,22 +589,10 @@
                         break;
                 }
 
->>>>>>> bd374d7a
                 break;
             }
 
             case InstructionType.CallInstruction:
-<<<<<<< HEAD
-                {
-                    writer.Write(ArgumentsCount);
-                    writer.Write((byte)Type1);
-                    if (writer.Bytecode14OrLower && Kind == Opcode.Call)
-                        writer.Write((byte)0xDA);
-                    else
-                        writer.Write((byte)Kind);
-                    writer.WriteUndertaleObject(Function);
-                }
-=======
             {
                 // Write first word, transforming opcode as needed for bytecode 14
                 uint firstWord = _firstWord;
@@ -837,24 +608,10 @@
                     ReferenceNextOccurrenceOffset = (uint)function.NameStringID;
                 }
                 writer.Write(_primitiveValue.AsInt);
->>>>>>> bd374d7a
                 break;
             }
 
             case InstructionType.BreakInstruction:
-<<<<<<< HEAD
-                {
-                    //Debug.Assert(Value.GetType() == typeof(short));
-                    writer.Write((short)Value);
-                    writer.Write((byte)Type1);
-                    writer.Write((byte)Kind);
-                    if (Type1 == DataType.Int32)
-                    {
-                        if (Function != null)
-                            writer.WriteUndertaleObject(Function);
-                        else
-                            writer.Write(IntArgument);
-=======
             {
                 // Write first word
                 writer.Write(_firstWord);
@@ -872,7 +629,6 @@
                     else
                     {
                         writer.Write(IntArgument);
->>>>>>> bd374d7a
                     }
                 }
                 break;
@@ -914,68 +670,6 @@
             case InstructionType.SingleTypeInstruction:
             case InstructionType.DoubleTypeInstruction:
             case InstructionType.ComparisonInstruction:
-<<<<<<< HEAD
-                {
-                    Extra = reader.ReadByte();
-#if DEBUG
-                    if (Extra != 0 && Kind != Opcode.Dup && Kind != Opcode.CallV)
-                        throw new IOException("Invalid padding in " + Kind.ToString().ToUpper(CultureInfo.InvariantCulture));
-#endif
-                    ComparisonKind = (ComparisonType)reader.ReadByte();
-                    //if (!bytecode14 && (Kind == Opcode.Cmp) != ((byte)ComparisonKind != 0))
-                    //    throw new IOException("Got unexpected comparison type in " + Kind.ToString().ToUpper(CultureInfo.InvariantCulture) + " (should be only in CMP)");
-                    byte TypePair = reader.ReadByte();
-                    Type1 = (DataType)(TypePair & 0xf);
-                    Type2 = (DataType)(TypePair >> 4);
-#if DEBUG
-                    if (GetInstructionType(Kind) == InstructionType.SingleTypeInstruction && Type2 != (byte)0)
-                        throw new IOException("Second type should be 0 in " + Kind.ToString().ToUpper(CultureInfo.InvariantCulture));
-#endif
-                    //if(reader.ReadByte() != (byte)Kind) throw new Exception("really shouldn't happen");
-                    if (reader.Bytecode14OrLower && Kind == Opcode.Cmp)
-                        ComparisonKind = (ComparisonType)(reader.ReadByte() - 0x10);
-                    else
-                        reader.Position++;
-
-                    if (Kind == Opcode.And || Kind == Opcode.Or)
-                    {
-                        if (Type1 == DataType.Boolean && Type2 == DataType.Boolean)
-                            reader.undertaleData.ShortCircuit = false;
-                    }
-                }
-                break;
-
-            case InstructionType.GotoInstruction:
-                {
-                    if (reader.Bytecode14OrLower)
-                    {
-                        JumpOffset = reader.ReadInt24();
-                        if (JumpOffset == -1048576) // magic? encoded in little endian as 00 00 F0, which is like below
-                            JumpOffsetPopenvExitMagic = true;
-                        reader.Position++;
-                        break;
-                    }
-
-                    uint v = reader.ReadUInt24();
-
-                    JumpOffsetPopenvExitMagic = (v & 0x800000) != 0;
-
-                    // The rest is int23 signed value, so make sure
-                    uint r = v & 0x003FFFFF;
-#if DEBUG
-                    if (JumpOffsetPopenvExitMagic && v != 0xF00000)
-                        throw new Exception("Popenv magic doesn't work, call issue #90 again");
-                    else
-#endif
-                    {
-                        if ((v & 0x00C00000) != 0)
-                            r |= 0xFFC00000;
-                        JumpOffset = (int)r;
-                    }
-
-                    //if(reader.ReadByte() != (byte)Kind) throw new Exception("really shouldn't happen");
-                    reader.Position++;
-=======
             {
                 // Parse instruction components from bytes
                 byte extra = b0;
@@ -1014,32 +708,11 @@
                 if (!bytecode14 && (firstWord & 0xFFFFFF) != 0xF00000 && (firstWord & 0x400000) != 0)
                 {
                     _firstWord |= 0x800000;
->>>>>>> bd374d7a
                 }
                 break;
             }
 
             case InstructionType.PopInstruction:
-<<<<<<< HEAD
-                {
-                    TypeInst = (InstanceType)reader.ReadInt16();
-                    byte TypePair = reader.ReadByte();
-                    Type1 = (DataType)(TypePair & 0xf);
-                    Type2 = (DataType)(TypePair >> 4);
-                    //if(reader.ReadByte() != (byte)Kind) throw new Exception("really shouldn't happen");
-                    reader.Position++;
-                    if (Type1 == DataType.Int16)
-                    {
-                        // Special scenario - the swap instruction
-                        // TODO: Figure out the proper syntax, see #129
-                        SwapExtra = (ushort)TypeInst;
-                        TypeInst = 0;
-                    }
-                    else
-                    {
-                        Destination = reader.ReadUndertaleObject<Reference<UndertaleVariable>>();
-                    }
-=======
             {
                 // Parse instruction components from bytes
                 DataType type1 = (DataType)(b2 & 0xf);
@@ -1047,70 +720,11 @@
                 {
                     // Destination is an actual variable
                     _primitiveValue = new(reader.ReadInt32());
->>>>>>> bd374d7a
                 }
                 break;
             }
 
             case InstructionType.PushInstruction:
-<<<<<<< HEAD
-                {
-                    short val = reader.ReadInt16();
-                    Type1 = (DataType)reader.ReadByte();
-                    if (reader.Bytecode14OrLower)
-                    {
-                        if (Type1 == DataType.Variable)
-                        {
-                            switch (val)
-                            {
-                                case -5:
-                                    Kind = Opcode.PushGlb;
-                                    break;
-                                case -6: // builtin
-                                    Kind = Opcode.PushBltn;
-                                    break;
-                                case -7:
-                                    Kind = Opcode.PushLoc;
-                                    break;
-                            }
-                        }
-                        else if (Type1 == DataType.Int16)
-                        {
-                            Kind = Opcode.PushI;
-                        }
-                    }
-                    //if(reader.ReadByte() != (byte)Kind) throw new Exception("really shouldn't happen");
-                    reader.Position++;
-                    switch (Type1)
-                    {
-                        case DataType.Double:
-                            Value = reader.ReadDouble();
-                            break;
-                        case DataType.Float:
-                            Value = reader.ReadSingle();
-                            break;
-                        case DataType.Int32:
-                            Value = reader.ReadInt32();
-                            break;
-                        case DataType.Int64:
-                            Value = reader.ReadInt64();
-                            break;
-                        case DataType.Boolean:
-                            Value = (reader.ReadUInt32() == 1); // TODO: double check
-                            break;
-                        case DataType.Variable:
-                            TypeInst = (InstanceType)val;
-                            Value = reader.ReadUndertaleObject<Reference<UndertaleVariable>>();
-                            break;
-                        case DataType.String:
-                            Value = reader.ReadUndertaleObject<UndertaleResourceById<UndertaleString, UndertaleChunkSTRG>>();
-                            break;
-                        case DataType.Int16:
-                            Value = val;
-                            break;
-                    }
-                }
-=======
             {
                 // Parse instruction components from bytes
                 DataType type1 = (DataType)b2;
@@ -1138,53 +752,17 @@
                         break;
                 }
 
->>>>>>> bd374d7a
                 break;
             }
 
             case InstructionType.CallInstruction:
-<<<<<<< HEAD
-                {
-                    ArgumentsCount = reader.ReadUInt16();
-                    Type1 = (DataType)reader.ReadByte();
-                    //if(reader.ReadByte() != (byte)Kind) throw new Exception("really shouldn't happen");
-                    reader.Position++;
-                    Function = reader.ReadUndertaleObject<Reference<UndertaleFunction>>();
-                }
-=======
             {
                 // Parse function being called
                 _primitiveValue = new(reader.ReadInt32());
->>>>>>> bd374d7a
                 break;
             }
 
             case InstructionType.BreakInstruction:
-<<<<<<< HEAD
-                {
-                    Value = reader.ReadInt16();
-                    Type1 = (DataType)reader.ReadByte();
-                    if (reader.ReadByte() != (byte)Kind) throw new Exception("really shouldn't happen");
-                    if (Type1 == DataType.Int32)
-                    {
-                        IntArgument = reader.ReadInt32();
-                        if (!reader.undertaleData.IsVersionAtLeast(2023, 8))
-                            reader.undertaleData.SetGMS2Version(2023, 8);
-                        if (!reader.undertaleData.IsVersionAtLeast(2024, 4))
-                        {
-                            if (CheckIfAssetTypeIs2024_4(reader.undertaleData, IntArgument & 0xffffff, IntArgument >> 24))
-                                reader.undertaleData.SetGMS2Version(2024, 4);
-                        }
-                    }
-                    if (reader.undertaleData.IsVersionAtLeast(2, 3))
-                    {
-                        if ((short)Value == -10) // chknullish instruction, added in 2.3.7
-                        {
-                            if (!reader.undertaleData.IsVersionAtLeast(2, 3, 7))
-                                reader.undertaleData.SetGMS2Version(2, 3, 7);
-                        }
-                    }
-=======
             {
                 // Parse instruction components from bytes
                 short value = (short)(b0 | (b1 << 8));
@@ -1219,7 +797,6 @@
                 if (value == -10 && !reader.undertaleData.IsVersionAtLeast(2, 3, 7))
                 {
                     reader.undertaleData.SetGMS2Version(2, 3, 7);
->>>>>>> bd374d7a
                 }
                 break;
             }
@@ -1346,34 +923,6 @@
     /// <summary>
     /// <inheritdoc cref="ToString()"/>
     /// </summary>
-<<<<<<< HEAD
-    /// <param name="code">The <see cref="UndertaleCode"/> code entry for which these instructions belong to.</param>
-    /// <param name="blocks">A list of block addresses for the code entry for which these instructions belong to.</param>
-    /// <returns></returns>
-    public string ToString(UndertaleCode code, List<uint> blocks = null)
-    {
-        StringBuilder sb = new StringBuilder();
-        ToString(sb, code, blocks);
-        return sb.ToString();
-    }
-
-    /// <summary>
-    /// Inserts a string representation of this object at a specified index in a <see cref="StringBuilder"/>.
-    /// </summary>
-    /// <param name="stringBuilder">The <see cref="StringBuilder"/> instance on where to insert the string representation.</param>
-    /// <param name="code"><inheritdoc cref="ToString(UndertaleCode, List{uint})"/></param>
-    /// <param name="blocks"><inheritdoc cref="ToString(UndertaleCode, List{uint})"/></param>
-    /// <param name="index">The index on where to insert the string representation. If this is <see langword="null"/>
-    /// it will use <paramref name="stringBuilder.Length"/> as the index instead.</param>
-    /// <remarks>Note that performance of this function can be drastically different, depending on <paramref name="index"/>.
-    /// For best results, it's recommended to leave it at <see langword="null"/>.</remarks>
-    public void ToString(StringBuilder stringBuilder, UndertaleCode code, List<uint> blocks = null, int? index = null)
-    {
-        if (index is null)
-            index = stringBuilder.Length;
-
-        StringBuilderHelper sbh = new StringBuilderHelper(index.Value);
-=======
     /// <param name="code">The <see cref="UndertaleCode"/> code entry for which the instruction belongs.</param>
     /// <param name="address">Address of the instruction within its code entry.</param>
     /// <param name="blocks">A lookup of block addresses to block indices for the code entry for which the instruction belongs.</param>
@@ -1384,7 +933,6 @@
         ToString(sb, code, address, blocks);
         return sb.ToString();
     }
->>>>>>> bd374d7a
 
     /// <summary>
     /// Inserts a string representation of this object at a specified index in a <see cref="StringBuilder"/>.
@@ -1428,11 +976,7 @@
         {
             case InstructionType.SingleTypeInstruction:
                 sbh.Append(stringBuilder, '.');
-<<<<<<< HEAD
-                sbh.Append(stringBuilder, Type1.ToOpcodeParam());
-=======
                 sbh.Append(stringBuilder, type1.ToOpcodeParam());
->>>>>>> bd374d7a
 
                 if (Kind == Opcode.Dup || Kind == Opcode.CallV)
                 {
@@ -1452,28 +996,16 @@
 
             case InstructionType.DoubleTypeInstruction:
                 sbh.Append(stringBuilder, '.');
-<<<<<<< HEAD
-                sbh.Append(stringBuilder, Type1.ToOpcodeParam());
-                sbh.Append(stringBuilder, '.');
-                sbh.Append(stringBuilder, Type2.ToOpcodeParam());
-=======
                 sbh.Append(stringBuilder, type1.ToOpcodeParam());
                 sbh.Append(stringBuilder, '.');
                 sbh.Append(stringBuilder, type2.ToOpcodeParam());
->>>>>>> bd374d7a
                 break;
 
             case InstructionType.ComparisonInstruction:
                 sbh.Append(stringBuilder, '.');
-<<<<<<< HEAD
-                sbh.Append(stringBuilder, Type1.ToOpcodeParam());
-                sbh.Append(stringBuilder, '.');
-                sbh.Append(stringBuilder, Type2.ToOpcodeParam());
-=======
                 sbh.Append(stringBuilder, type1.ToOpcodeParam());
                 sbh.Append(stringBuilder, '.');
                 sbh.Append(stringBuilder, type2.ToOpcodeParam());
->>>>>>> bd374d7a
                 sbh.Append(stringBuilder, ' ');
                 sbh.Append(stringBuilder, ComparisonKind.ToString());
                 break;
@@ -1481,16 +1013,6 @@
             case InstructionType.GotoInstruction:
                 sbh.Append(stringBuilder, ' ');
                 string targetGoto;
-<<<<<<< HEAD
-                if (code is not null && Address + JumpOffset == code.Length / 4)
-                    targetGoto = "[end]";
-                else if (JumpOffsetPopenvExitMagic)
-                    targetGoto = "<drop>";
-                else if (blocks is not null)
-                    targetGoto = $"[{blocks.IndexOf((uint)(Address + JumpOffset))}]";
-                else
-                    targetGoto = (Address + JumpOffset).ToString("D5");
-=======
                 if (code is not null && address + JumpOffset == code.Length / 4)
                     targetGoto = "[end]";
                 else if (JumpOffsetPopenvExitMagic)
@@ -1499,21 +1021,11 @@
                     targetGoto = $"[{blockIndex}]";
                 else
                     targetGoto = (address + JumpOffset).ToString("D5");
->>>>>>> bd374d7a
                 sbh.Append(stringBuilder, targetGoto);
                 break;
 
             case InstructionType.PopInstruction:
                 sbh.Append(stringBuilder, '.');
-<<<<<<< HEAD
-                sbh.Append(stringBuilder, Type1.ToOpcodeParam());
-                sbh.Append(stringBuilder, '.');
-                sbh.Append(stringBuilder, Type2.ToOpcodeParam());
-                sbh.Append(stringBuilder, ' ');
-                if (Type1 == DataType.Int16)
-                {
-                    // Special scenario - the swap instruction
-=======
                 sbh.Append(stringBuilder, type1.ToOpcodeParam());
                 sbh.Append(stringBuilder, '.');
                 sbh.Append(stringBuilder, type2.ToOpcodeParam());
@@ -1521,18 +1033,13 @@
                 if (type1 == DataType.Int16)
                 {
                     // Special scenario - the swap instruction (see #129)
->>>>>>> bd374d7a
                     sbh.Append(stringBuilder, SwapExtra);
                 }
                 else
                 {
                     if (type1 == DataType.Variable && TypeInst != InstanceType.Undefined)
                     {
-<<<<<<< HEAD
-                        if (Destination.Type == VariableType.Instance)
-=======
                         if (ReferenceType == VariableType.Instance)
->>>>>>> bd374d7a
                         {
                             // Syntax here is a bit ugly (but maintaining compatibility) - this is a room instance ID
                             sbh.Append(stringBuilder, (short)TypeInst);
@@ -1544,39 +1051,12 @@
                         }
                         sbh.Append(stringBuilder, '.');
                     }
-<<<<<<< HEAD
-                    sbh.Append(stringBuilder, Destination);
-=======
                     PrintVariableReference(ref sbh, stringBuilder);
->>>>>>> bd374d7a
                 }
                 break;
 
             case InstructionType.PushInstruction:
                 sbh.Append(stringBuilder, '.');
-<<<<<<< HEAD
-                sbh.Append(stringBuilder, Type1.ToOpcodeParam());
-                sbh.Append(stringBuilder, ' ');
-                if (Type1 == DataType.Variable && TypeInst != InstanceType.Undefined)
-                {
-                    sbh.Append(stringBuilder, TypeInst.ToString().ToLower(CultureInfo.InvariantCulture));
-                    sbh.Append(stringBuilder, '.');
-                }
-                if (Type1 == DataType.Int32)
-                {
-                    if (Value.GetType() == typeof(Reference<UndertaleFunction>))
-                    {
-                        sbh.Append(stringBuilder, "[function]");
-                    }
-                    else if (Value.GetType() == typeof(Reference<UndertaleVariable>))
-                    {
-                        sbh.Append(stringBuilder, "[variable]");
-                        sbh.Append(stringBuilder, (Value as Reference<UndertaleVariable>).Target.Name?.Content ?? "<null>");
-                        break;
-                    }
-                }
-                sbh.Append(stringBuilder, (Value as IFormattable)?.ToString(null, CultureInfo.InvariantCulture) ?? Value.ToString());
-=======
                 sbh.Append(stringBuilder, type1.ToOpcodeParam());
                 sbh.Append(stringBuilder, ' ');
                 if (type1 == DataType.Variable)
@@ -1626,20 +1106,13 @@
                     sbh.Append(stringBuilder, ValueLong.ToString(null, CultureInfo.InvariantCulture));
                     break;
                 }
->>>>>>> bd374d7a
                 break;
 
             case InstructionType.CallInstruction:
                 sbh.Append(stringBuilder, '.');
-<<<<<<< HEAD
-                sbh.Append(stringBuilder, Type1.ToOpcodeParam());
-                sbh.Append(stringBuilder, ' ');
-                sbh.Append(stringBuilder, Function);
-=======
                 sbh.Append(stringBuilder, type1.ToOpcodeParam());
                 sbh.Append(stringBuilder, ' ');
                 sbh.Append(stringBuilder, ValueFunction?.ToString() ?? "(null)");
->>>>>>> bd374d7a
                 sbh.Append(stringBuilder, "(argc=");
                 sbh.Append(stringBuilder, ArgumentsCount);
                 sbh.Append(stringBuilder, ')');
@@ -1647,29 +1120,15 @@
 
             case InstructionType.BreakInstruction:
                 sbh.Append(stringBuilder, '.');
-<<<<<<< HEAD
-                sbh.Append(stringBuilder, Type1.ToOpcodeParam());
-                if (unknownBreak)
-                {
-                    sbh.Append(stringBuilder, ' ');
-                    sbh.Append(stringBuilder, Value);
-=======
                 sbh.Append(stringBuilder, type1.ToOpcodeParam());
                 if (unknownBreak)
                 {
                     sbh.Append(stringBuilder, ' ');
                     sbh.Append(stringBuilder, ExtendedKind);
->>>>>>> bd374d7a
                 }
                 if (type1 == DataType.Int32)
                 {
                     sbh.Append(stringBuilder, ' ');
-<<<<<<< HEAD
-                    if (Function != null)
-                        sbh.Append(stringBuilder, Function);
-                    else
-                        sbh.Append(stringBuilder, IntArgument);
-=======
                     if (ValueFunction is not null)
                     {
                         sbh.Append(stringBuilder, ValueFunction.ToString() ?? "(null)");
@@ -1678,7 +1137,6 @@
                     {
                         sbh.Append(stringBuilder, IntArgument);
                     }
->>>>>>> bd374d7a
                 }
                 break;
         }
@@ -1709,29 +1167,12 @@
     }
 
     // Underanalyzer implementations
-<<<<<<< HEAD
-    int IGMInstruction.Address => (int)Address * 4;
-    IGMInstruction.Opcode IGMInstruction.Kind => (IGMInstruction.Opcode)Kind;
-    IGMInstruction.ExtendedOpcode IGMInstruction.ExtKind => (IGMInstruction.ExtendedOpcode)Value;
-=======
     IGMInstruction.Opcode IGMInstruction.Kind => (IGMInstruction.Opcode)Kind;
     IGMInstruction.ExtendedOpcode IGMInstruction.ExtKind => (IGMInstruction.ExtendedOpcode)ExtendedKind;
->>>>>>> bd374d7a
     IGMInstruction.ComparisonType IGMInstruction.ComparisonKind => (IGMInstruction.ComparisonType)ComparisonKind;
     IGMInstruction.DataType IGMInstruction.Type1 => (IGMInstruction.DataType)Type1;
     IGMInstruction.DataType IGMInstruction.Type2 => (IGMInstruction.DataType)Type2;
     IGMInstruction.InstanceType IGMInstruction.InstType => (IGMInstruction.InstanceType)TypeInst;
-<<<<<<< HEAD
-    IGMVariable IGMInstruction.Variable => Destination?.Target ?? (Value as Reference<UndertaleVariable>)?.Target;
-    IGMFunction IGMInstruction.Function => Function?.Target ?? (Value as Reference<UndertaleFunction>)?.Target;
-    IGMInstruction.VariableType IGMInstruction.ReferenceVarType => (IGMInstruction.VariableType)(Destination?.Type ?? (Value as Reference<UndertaleVariable>)?.Type);
-    double IGMInstruction.ValueDouble => (double)Value;
-    short IGMInstruction.ValueShort => (short)Value;
-    int IGMInstruction.ValueInt => (int)Value;
-    long IGMInstruction.ValueLong => (long)Value;
-    bool IGMInstruction.ValueBool => (bool)Value;
-    IGMString IGMInstruction.ValueString => ((UndertaleResourceById<UndertaleString, UndertaleChunkSTRG>)Value).Resource;
-=======
     IGMVariable IGMInstruction.ResolvedVariable => ValueVariable;
     IGMFunction IGMInstruction.ResolvedFunction => ValueFunction;
     IGMInstruction.VariableType IGMInstruction.ReferenceVarType => (IGMInstruction.VariableType)ReferenceType;
@@ -1740,7 +1181,6 @@
     int IGMInstruction.ValueInt => ValueInt;
     long IGMInstruction.ValueLong => ValueLong;
     IGMString IGMInstruction.ValueString => ValueString?.Resource;
->>>>>>> bd374d7a
     int IGMInstruction.BranchOffset => JumpOffset * 4;
     bool IGMInstruction.PopWithContextExit => JumpOffsetPopenvExitMagic;
     byte IGMInstruction.DuplicationSize => Extra;
@@ -1749,9 +1189,6 @@
     int IGMInstruction.PopSwapSize => SwapExtra;
     int IGMInstruction.AssetReferenceId => IntArgument & 0xffffff;
     AssetType IGMInstruction.GetAssetReferenceType(IGameContext context) => AdaptAssetType((context as GlobalDecompileContext).Data, IntArgument >> 24);
-<<<<<<< HEAD
-
-=======
     
     IGMVariable IGMInstruction.TryFindVariable(IGameContext context)
     {
@@ -1807,7 +1244,6 @@
         return data.Functions.ByName(functionName) ?? new UndertaleFunction() { Name = new UndertaleString(functionName) };
     }
     
->>>>>>> bd374d7a
     /// <summary>
     /// Adapts asset type IDs to the <see cref="Underanalyzer.AssetType"/> enum, across versions.
     /// </summary>
@@ -1856,8 +1292,6 @@
     }
 
     /// <summary>
-<<<<<<< HEAD
-=======
     /// Adapts the <see cref="Underanalyzer.AssetType"/> enum to asset type IDs, across versions.
     /// </summary>
     private static int AdaptAssetTypeId(UndertaleData data, AssetType type)
@@ -1905,7 +1339,6 @@
     }
 
     /// <summary>
->>>>>>> bd374d7a
     /// Checks whether the given pair of ID/type is guaranteed to be 2024.4+.
     /// That is, it does not exist in the game data when using old IDs.
     /// </summary>
@@ -2019,15 +1452,12 @@
     /// </summary>
     public ushort ArgumentsCount { get; set; }
 
-<<<<<<< HEAD
-=======
     /// <summary>
     /// Offset, in bytes, where code should begin executing from within the bytecode of this code entry.
     /// </summary>
     /// <remarks>
     /// Should be 0 for root-level (parent) code entries, and nonzero for child code entries.
     /// </remarks>
->>>>>>> bd374d7a
     public uint Offset { get; set; }
 
     /// <summary>
@@ -2207,18 +1637,8 @@
                 ArgumentsCount &= 0x7FFF;
                 WeirdLocalFlag = true;
             }
-<<<<<<< HEAD
-            int BytecodeRelativeAddress = reader.ReadInt32();
-            _bytecodeAbsoluteAddress = (uint)((int)reader.AbsPosition - 4 + BytecodeRelativeAddress);
-
-            if (Length > 0 && reader.undertaleData.IsVersionAtLeast(2, 3) && reader.GetOffsetMap().TryGetValue(_bytecodeAbsoluteAddress, out var i))
-            {
-                ParentEntry = (i as UndertaleInstruction).Entry;
-                ParentEntry.ChildEntries.Add(this);
-=======
             int bytecodeRelativeAddress = reader.ReadInt32();
             _bytecodeAbsoluteAddress = (uint)((int)reader.AbsPosition - 4 + bytecodeRelativeAddress);
->>>>>>> bd374d7a
 
             // Check if this is a child code entry (which shares the same bytecode address as its parent).
             // Note that we use TryGetValue here to account for 0-length code entries at the very end of the code list.
@@ -2431,11 +1851,7 @@
         Name = null;
         _unsupportedBuffer = null;
     }
-<<<<<<< HEAD
-
-=======
     
->>>>>>> bd374d7a
     // Underanalyzer implementations
     IGMString IGMCode.Name => Name;
     int IGMCode.Length => (int)Length;
