﻿using ICSharpCode.SharpZipLib.BZip2;
using System;
using System.Buffers.Binary;
using System.Collections.Generic;
using System.ComponentModel;
using System.Drawing;
using System.Drawing.Imaging;
using System.IO;
using System.Linq;
using System.Runtime.CompilerServices;
using System.Text;
using UndertaleModLib.Util;

namespace UndertaleModLib.Models;

/// <summary>
/// An embedded texture entry in the data file.
/// </summary>
[PropertyChanged.AddINotifyPropertyChangedInterface]
public class UndertaleEmbeddedTexture : UndertaleNamedResource, IDisposable
{
    /// <summary>
    /// The name of the embedded texture entry.
    /// </summary>
    public UndertaleString Name { get; set; }

    /// <summary>
    /// Whether or not this embedded texture is scaled. TODO: i think this is wrong?
    /// </summary>
    public uint Scaled { get; set; }

    /// <summary>
    /// The amount of generated mipmap levels. <br/>
    /// GameMaker Studio 2 only.
    /// </summary>
    public uint GeneratedMips { get; set; }

    /// <summary>
    /// Size of the texture attached to this texture page in bytes. Only appears in GM 2022.3+.
    /// </summary>
    private uint _textureBlockSize { get; set; }

    /// <summary>
    /// The position of the placeholder <see cref="_textureBlockSize">TextureBlockSize</see> value
    /// to be overwritten in SerializeBlob. <br/>
    /// Only used internally for GM 2022.3+ support.
    /// </summary>
    private uint _textureBlockSizeLocation { get; set; }

    /// <summary>
    /// The texture data in the embedded image.
    /// </summary>
    public TexData TextureData { get { return _textureData ?? (_textureData = LoadExternalTexture()); } set { _textureData = value; } }
    private TexData _textureData = new TexData();


    /// <summary>
    /// Helper variable for whether or not this texture is to be stored externally or not.
    /// </summary>
    public bool TextureExternal { get; set; } = false;


    /// <summary>
    /// Helper variable for whether or not a texture was loaded yet.
    /// </summary>
    public bool TextureLoaded { get; set; } = false;

    /// <summary>
    /// Width of the texture. 2022.9+ only.
    /// </summary>
    public int TextureWidth { get; set; }

    /// <summary>
    /// Height of the texture. 2022.9+ only.
    /// </summary>
    public int TextureHeight { get; set; }

    /// <summary>
    /// Index of the texture in the texture group. 2022.9+ only.
    /// </summary>
    public int IndexInGroup { get; set; }

    /// <summary>
    /// Helper reference to texture group info, if found in the data file.
    /// </summary>
    public UndertaleTextureGroupInfo TextureInfo { get; set; }

    /// <summary>
    /// Helper for 2022.9+ support. Stores copy of the path to the data file.
    /// </summary>
    private string _2022_9_GameDirectory { get; set; }

    /// <inheritdoc />
    public void Serialize(UndertaleWriter writer)
    {
        writer.Write(Scaled);
        if (writer.undertaleData.IsGameMaker2())
            writer.Write(GeneratedMips);
        if (writer.undertaleData.IsVersionAtLeast(2022, 3))
        {
            // We're going to overwrite this later with the actual size
            // of our texture block, so save the position
            _textureBlockSizeLocation = writer.Position;
            writer.Write(_textureBlockSize);
        }
        if (writer.undertaleData.IsVersionAtLeast(2022, 9))
        {
            writer.Write(TextureWidth);
            writer.Write(TextureHeight);
            writer.Write(IndexInGroup);
        }
        if (TextureExternal)
            writer.Write((int)0); // Ensure null pointer is written with external texture
        else
            writer.WriteUndertaleObjectPointer(_textureData);
    }

    /// <inheritdoc />
    public void Unserialize(UndertaleReader reader)
    {
        Scaled = reader.ReadUInt32();
        if (reader.undertaleData.IsGameMaker2())
            GeneratedMips = reader.ReadUInt32();
        if (reader.undertaleData.IsVersionAtLeast(2022, 3))
            _textureBlockSize = reader.ReadUInt32();
        if (reader.undertaleData.IsVersionAtLeast(2022, 9))
        {
            TextureWidth = reader.ReadInt32();
            TextureHeight = reader.ReadInt32();
            IndexInGroup = reader.ReadInt32();
            _2022_9_GameDirectory = reader.Directory;
        }
        _textureData = reader.ReadUndertaleObjectPointer<TexData>();
        TextureExternal = (_textureData == null);
    }

    /// <inheritdoc cref="UndertaleObject.UnserializeChildObjectCount(UndertaleReader)"/>
    public static uint UnserializeChildObjectCount(UndertaleReader reader)
    {
        reader.Position += 4; // "Scaled"
        if (reader.GMS2)
            reader.Position += 4; // "GeneratedMips"
        if (reader.undertaleData.GM2022_3)
            reader.Position += 4; // "TextureBlockSize"
        if (reader.undertaleData.GM2022_9)
            reader.Position += 12;

        // "_textureData"
        return 1;
    }

    /// <summary>
    /// Serializes the in-file texture blob for this texture.
    /// </summary>
    /// <param name="writer">Where to serialize to.</param>
    public void SerializeBlob(UndertaleWriter writer)
    {
        // If external, don't serialize blob
        // Has sanity check for data being null as well, although the external flag should be set
        // FIXME: Implement external texture writing
        // When we implement the above, we should also write the texture's actual size to
        // TextureBlockSize because GM does it
        // (behavior observed in a VM game built with Runtime 2022.11.1.75)
        if (_textureData == null || TextureExternal)
            return;

        // padding
        while (writer.Position % 0x80 != 0)
            writer.Write((byte)0);

        var texStartPos = writer.Position;
        writer.WriteUndertaleObject(_textureData);

        if (writer.undertaleData.IsVersionAtLeast(2022, 3))
        {
            _textureBlockSize = texStartPos - writer.Position;
            // Write the actual size of the texture block in
            // the place of _textureBlockSize
            var posBackup = writer.Position;
            writer.Position = _textureBlockSizeLocation;
            writer.Write(_textureBlockSize);
            writer.Position = posBackup;
        }
    }

    /// <summary>
    /// Deserializes the in-file texture blob for this texture.
    /// </summary>
    /// <param name="reader">Where to deserialize from.</param>
    public void UnserializeBlob(UndertaleReader reader)
    {
        // If external, don't deserialize blob
        // Has sanity check for data being null as well, although the external flag should be set
        if (_textureData == null || TextureExternal)
            return;

        while (reader.AbsPosition % 0x80 != 0)
            if (reader.ReadByte() != 0)
                throw new IOException("Padding error!");

        reader.ReadUndertaleObject(_textureData);
        TextureLoaded = true;
    }

    /// <summary>
    /// Assigns texture group info to every embedded texture in the supplied data file.
    /// </summary>
    public static void FindAllTextureInfo(UndertaleData data)
    {
        if (data.TextureGroupInfo != null)
        {
            foreach (var info in data.TextureGroupInfo)
            {
                foreach (var tex in info.TexturePages)
                    tex.Resource.TextureInfo = info;
            }
        }
    }

    // 1x1 black pixel in PNG format
    private static TexData _placeholderTexture = new()
    {
        TextureBlob = new byte[]
        {
            0x89, 0x50, 0x4E, 0x47, 0x0D, 0x0A, 0x1A, 0x0A, 0x00, 0x00, 0x00, 0x0D, 0x49, 0x48, 0x44, 0x52, 0x00, 0x00, 0x00, 0x01, 
            0x00, 0x00, 0x00, 0x01, 0x08, 0x02, 0x00, 0x00, 0x00, 0x90, 0x77, 0x53, 0xDE, 0x00, 0x00, 0x00, 0x01, 0x73, 0x52, 0x47, 
            0x42, 0x00, 0xAE, 0xCE, 0x1C, 0xE9, 0x00, 0x00, 0x00, 0x04, 0x67, 0x41, 0x4D, 0x41, 0x00, 0x00, 0xB1, 0x8F, 0x0B, 0xFC, 
            0x61, 0x05, 0x00, 0x00, 0x00, 0x09, 0x70, 0x48, 0x59, 0x73, 0x00, 0x00, 0x0E, 0xC3, 0x00, 0x00, 0x0E, 0xC3, 0x01, 0xC7, 
            0x6F, 0xA8, 0x64, 0x00, 0x00, 0x00, 0x0C, 0x49, 0x44, 0x41, 0x54, 0x18, 0x57, 0x63, 0x60, 0x60, 0x60, 0x00, 0x00, 0x00, 
            0x04, 0x00, 0x01, 0x5C, 0xCD, 0xFF, 0x69, 0x00, 0x00, 0x00, 0x00, 0x49, 0x45, 0x4E, 0x44, 0xAE, 0x42, 0x60, 0x82
        }
    };
    private static object _textureLoadLock = new();

    /// <summary>
    /// Attempts to load the corresponding external texture. Should only happen in 2022.9 and above.
    /// </summary>
    /// <returns></returns>
    public TexData LoadExternalTexture()
    {
        lock (_textureLoadLock)
        {
            if (TextureLoaded)
                return _textureData;

            TexData texData;

            if (_2022_9_GameDirectory == null)
                return _placeholderTexture;

            // Try to find file on disk
            string path = Path.Combine(_2022_9_GameDirectory, TextureInfo.Directory.Content,
                                       TextureInfo.Name.Content + "_" + IndexInGroup.ToString() + TextureInfo.Extension.Content);
            if (!File.Exists(path))
                return _placeholderTexture;

            // Load file!
            try
            {
                using FileStream fs = new(path, FileMode.Open);
                using FileBinaryReader fbr = new(fs);
                texData = new TexData();
                texData.Unserialize(fbr, true);
                TextureLoaded = true;
            }
            catch (IOException)
            {
                return _placeholderTexture;
            }

            return texData;
        }
    }

    /// <inheritdoc />
    public override string ToString()
    {
        if (Name != null)
            return Name.Content + " (" + GetType().Name + ")";
        else
            Name = new UndertaleString("Texture Unknown Index");
        return Name.Content + " (" + GetType().Name + ")";
    }

    /// <inheritdoc/>
    public void Dispose()
    {
        GC.SuppressFinalize(this);

        _textureData?.Dispose();
        _textureData = null;
        Name = null;
        TextureInfo = null;
    }

    /// <summary>
    /// Texture data in an <see cref="UndertaleEmbeddedTexture"/>.
    /// </summary>
    public class TexData : UndertaleObject, INotifyPropertyChanged, IDisposable
    {
        private byte[] _textureBlob;
        private static MemoryStream sharedStream;

        /// <summary>
        /// The image data of the texture.
        /// </summary>
        public byte[] TextureBlob
        {
            get => _textureBlob;
            set
            {
                _textureBlob = value;
                OnPropertyChanged();
            }
        }

        /// <summary>
        /// The width of the texture.
        /// In case of an invalid texture data, this will be <c>-1</c>.
        /// </summary>
        public int Width
        {
            get
            {
                if (_textureBlob is null || _textureBlob.Length < 24)
                    return -1;

                ReadOnlySpan<byte> span = _textureBlob.AsSpan();
                return BinaryPrimitives.ReadInt32BigEndian(span[16..20]);
            }
        }
        /// <summary>
        /// The height of the texture.
        /// In case of an invalid texture data, this will be <c>-1</c>.
        /// </summary>
        public int Height
        {
            get
            {
                if (_textureBlob is null || _textureBlob.Length < 24)
                    return -1;

                ReadOnlySpan<byte> span = _textureBlob.AsSpan();
                return BinaryPrimitives.ReadInt32BigEndian(span[20..24]);
            }
        }

        /// <summary>
        /// Whether this texture uses QOI format.
        /// </summary>
        public bool FormatQOI { get; set; } = false;

        /// <summary>
        /// Whether this texture uses BZ2 format. (Always used in combination with QOI.)
        /// </summary>
        public bool FormatBZ2 { get; set; } = false;

        /// <inheritdoc />
        public event PropertyChangedEventHandler PropertyChanged;
        protected void OnPropertyChanged([CallerMemberName] string name = null)
        {
            PropertyChanged?.Invoke(this, new PropertyChangedEventArgs(name));
        }

        /// <summary>
        /// Header used for PNG files.
        /// </summary>
        public static readonly byte[] PNGHeader = { 137, 80, 78, 71, 13, 10, 26, 10 };

        /// <summary>
        /// Header used for GameMaker QOI + BZ2 files.
        /// </summary>
        public static readonly byte[] QOIAndBZip2Header = { 50, 122, 111, 113 };

        /// <summary>
        /// Header used for GameMaker QOI files.
        /// </summary>
        public static readonly byte[] QOIHeader = { 102, 105, 111, 113 };

        /// <summary>
        /// Frees up <see cref="sharedStream"/> from memory.
        /// </summary>
        public static void ClearSharedStream()
        {
            sharedStream?.Dispose();
            sharedStream = null;
        }

        /// <summary>
        /// Initializes <see cref="sharedStream"/> with a specified initial size.
        /// </summary>
        /// <param name="size">Initial size of <see cref="sharedStream"/> in bytes</param>
        public static void InitSharedStream(int size) => sharedStream = new(size);

        /// <inheritdoc />
        public void Serialize(UndertaleWriter writer)
        {
            Serialize(writer, writer.undertaleData.IsVersionAtLeast(2022, 3), writer.undertaleData.IsVersionAtLeast(2022, 5));
        }

        /// <summary>
        /// Serializes the texture to any type of writer (can be any destination file).
        /// </summary>
        public void Serialize(FileBinaryWriter writer, bool gm2022_3, bool gm2022_5)
        {
            if (FormatQOI)
            {
                if (FormatBZ2)
                {
                    writer.Write(QOIAndBZip2Header);

                    // Encode the PNG data back to QOI+BZip2
                    using Bitmap bmp = TextureWorker.GetImageFromByteArray(TextureBlob);
                    writer.Write((short)bmp.Width);
                    writer.Write((short)bmp.Height);
                    byte[] qoiData = QoiConverter.GetArrayFromImage(bmp, gm2022_3 ? 0 : 4);
                    using MemoryStream input = new MemoryStream(qoiData);
                    if (sharedStream.Length != 0)
                        sharedStream.Seek(0, SeekOrigin.Begin);
                    BZip2.Compress(input, sharedStream, false, 9);
                    if (gm2022_5)
                        writer.Write((uint)qoiData.Length);
                    writer.Write(sharedStream.GetBuffer().AsSpan()[..(int)sharedStream.Position]);
                }
                else
                {
                    // Encode the PNG data back to QOI
                    using Bitmap bmp = TextureWorker.GetImageFromByteArray(TextureBlob);
                    writer.Write(QoiConverter.GetSpanFromImage(bmp, gm2022_3 ? 0 : 4));
                }
            }
            else
                writer.Write(TextureBlob);
        }

        /// <inheritdoc />
        public void Unserialize(UndertaleReader reader)
        {
            Unserialize(reader, reader.undertaleData.IsVersionAtLeast(2022, 5));
        }

        /// <summary>
        /// Unserializes the texture from any type of reader (can be from any source).
        /// </summary>
<<<<<<< HEAD
        public void Unserialize(IBinaryReader reader, bool is_2022_5)
=======
        public void Unserialize(FileBinaryReader reader, bool gm2022_5)
>>>>>>> 417dc358
        {
            sharedStream ??= new();

            long startAddress = reader.Position;

            byte[] header = reader.ReadBytes(8);
            if (!header.SequenceEqual(PNGHeader))
            {
                reader.Position = startAddress;

                if (header.Take(4).SequenceEqual(QOIAndBZip2Header))
                {
                    FormatQOI = true;
                    FormatBZ2 = true;

                    // Don't really care about the width/height, so skip them, as well as header
                    reader.Position += (uint)(gm2022_5 ? 12 : 8);

                    // Need to fully decompress and convert the QOI data to PNG for compatibility purposes (at least for now)
                    if (sharedStream.Length != 0)
                        sharedStream.Seek(0, SeekOrigin.Begin);
                    BZip2.Decompress(reader.Stream, sharedStream, false);
                    ReadOnlySpan<byte> decompressed = sharedStream.GetBuffer().AsSpan()[..(int)sharedStream.Position];
                    using Bitmap bmp = QoiConverter.GetImageFromSpan(decompressed);
                    sharedStream.Seek(0, SeekOrigin.Begin);
                    bmp.Save(sharedStream, ImageFormat.Png);
                    TextureBlob = new byte[(int)sharedStream.Position];
                    sharedStream.Seek(0, SeekOrigin.Begin);
                    sharedStream.Read(TextureBlob, 0, TextureBlob.Length);
                    return;
                }
                else if (header.Take(4).SequenceEqual(QOIHeader))
                {
                    FormatQOI = true;
                    FormatBZ2 = false;

                    // Need to convert the QOI data to PNG for compatibility purposes (at least for now)
                    using Bitmap bmp = QoiConverter.GetImageFromStream(reader.Stream);
                    if (sharedStream.Length != 0)
                        sharedStream.Seek(0, SeekOrigin.Begin);
                    bmp.Save(sharedStream, ImageFormat.Png);
                    TextureBlob = new byte[(int)sharedStream.Position];
                    sharedStream.Seek(0, SeekOrigin.Begin);
                    sharedStream.Read(TextureBlob, 0, TextureBlob.Length);
                    return;
                }
                else
                    throw new IOException("Didn't find PNG or QOI+BZip2 header");
            }

            // There is no length for the PNG anywhere as far as I can see
            // The only thing we can do is parse the image to find the end
            while (true)
            {
                // PNG is big endian and BinaryRead can't handle that (damn)
                uint len = (uint)reader.ReadByte() << 24 | (uint)reader.ReadByte() << 16 | (uint)reader.ReadByte() << 8 | (uint)reader.ReadByte();
                uint type = reader.ReadUInt32();
                reader.Position += len + 4;
                if (type == 0x444e4549) // 0x444e4549 -> "IEND"
                    break;
            }

            long length = reader.Position - startAddress;
            reader.Position = startAddress;
            TextureBlob = reader.ReadBytes((int)length);
        }


        /// <inheritdoc/>
        public void Dispose()
        {
            GC.SuppressFinalize(this);

            _textureBlob = null;
            ClearSharedStream();
        }
    }
}<|MERGE_RESOLUTION|>--- conflicted
+++ resolved
@@ -442,11 +442,7 @@
         /// <summary>
         /// Unserializes the texture from any type of reader (can be from any source).
         /// </summary>
-<<<<<<< HEAD
-        public void Unserialize(IBinaryReader reader, bool is_2022_5)
-=======
-        public void Unserialize(FileBinaryReader reader, bool gm2022_5)
->>>>>>> 417dc358
+        public void Unserialize(IBinaryReader reader, bool gm2022_5)
         {
             sharedStream ??= new();
 
