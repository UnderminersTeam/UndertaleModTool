﻿using ICSharpCode.SharpZipLib.BZip2;
using System;
using System.Collections.Generic;
using System.ComponentModel;
using System.Drawing;
using System.Drawing.Imaging;
using System.IO;
using System.Linq;
using System.Text;
using System.Threading.Tasks;
using UndertaleModLib.Util;

namespace UndertaleModLib.Models
{
    /// <summary>
    /// An embedded texture entry in the data file.
    /// </summary>
    [PropertyChanged.AddINotifyPropertyChangedInterface]
    public class UndertaleEmbeddedTexture : UndertaleNamedResource
    {
        /// <summary>
        /// The name of the embedded texture entry.
        /// </summary>
        public UndertaleString Name { get; set; }

        /// <summary>
        /// Whether or not this embedded texture is scaled.
        /// </summary>
        public uint Scaled { get; set; } = 0;

        /// <summary>
        /// The amount of generated mipmap levels.
        /// </summary>
        public uint GeneratedMips { get; set; }
<<<<<<< HEAD

        /// <summary>
        /// The texture data in the embedded image.
        /// </summary>
=======
        public uint TextureBlockSize { get; set; }
>>>>>>> 55bb7bc9
        public TexData TextureData { get; set; } = new TexData();

        public void Serialize(UndertaleWriter writer)
        {
            writer.Write(Scaled);
            if (writer.undertaleData.GeneralInfo.Major >= 2)
                writer.Write(GeneratedMips);
            if (writer.undertaleData.GM2022_3)
                writer.Write(TextureBlockSize);
            writer.WriteUndertaleObjectPointer(TextureData);
        }

        public void Unserialize(UndertaleReader reader)
        {
            Scaled = reader.ReadUInt32();
            if (reader.undertaleData.GeneralInfo.Major >= 2)
                GeneratedMips = reader.ReadUInt32();
            if (reader.undertaleData.GM2022_3)
                TextureBlockSize = reader.ReadUInt32();
            TextureData = reader.ReadUndertaleObjectPointer<TexData>();
        }

        /// <summary>
        /// TODO!
        /// </summary>
        /// <param name="writer">Where to serialize to.</param>
        public void SerializeBlob(UndertaleWriter writer)
        {
            // padding
            while (writer.Position % 0x80 != 0)
                writer.Write((byte)0);

            writer.WriteUndertaleObject(TextureData);
        }

        /// <summary>
        /// TODO!
        /// </summary>
        /// <param name="reader">Where to deserialize from.</param>
        public void UnserializeBlob(UndertaleReader reader)
        {
            while (reader.Position % 0x80 != 0)
                if (reader.ReadByte() != 0)
                    throw new IOException("Padding error!");

            reader.ReadUndertaleObject(TextureData);
        }

        public override string ToString()
        {
            if (Name != null)
                return Name.Content + " (" + GetType().Name + ")";
            else
                Name = new UndertaleString("Texture Unknown Index");
            return Name.Content + " (" + GetType().Name + ")";
        }

        /// <summary>
        /// Texture data in an <see cref="UndertaleEmbeddedTexture"/>.
        /// </summary>
        public class TexData : UndertaleObject, INotifyPropertyChanged
        {
            private byte[] _TextureBlob;

            /// <summary>
            /// The image data of the texture.
            /// </summary>
            public byte[] TextureBlob { get => _TextureBlob; set { _TextureBlob = value; PropertyChanged?.Invoke(this, new PropertyChangedEventArgs(nameof(TextureBlob))); } }

            public event PropertyChangedEventHandler PropertyChanged;

            private static readonly byte[] PNGHeader = new byte[8] { 137, 80, 78, 71, 13, 10, 26, 10 };
            private static readonly byte[] QOIandBZipHeader = new byte[4] { 50, 122, 111, 113 };
            private static readonly byte[] QOIHeader = new byte[4] { 102, 105, 111, 113 };

            public void Serialize(UndertaleWriter writer)
            {
                if (writer.undertaleData.UseQoiFormat)
                {
                    if (writer.undertaleData.UseBZipFormat)
                    {
                        writer.Write(QOIandBZipHeader);

                        // Encode the PNG data back to QOI+BZip2
                        Bitmap bmp = TextureWorker.GetImageFromByteArray(TextureBlob);
                        writer.Write((short)bmp.Width);
                        writer.Write((short)bmp.Height);
                        byte[] data = QoiConverter.GetArrayFromImage(bmp);
                        using MemoryStream input = new MemoryStream(data);
                        using MemoryStream output = new MemoryStream(1024);
                        BZip2.Compress(input, output, false, 9);
                        writer.Write(output.ToArray());
                        bmp.Dispose();
                    }
                    else
                    {
                        // Encode the PNG data back to QOI
                        writer.Write(QoiConverter.GetArrayFromImage(TextureWorker.GetImageFromByteArray(TextureBlob)));
                    }
                }
                else
                    writer.Write(TextureBlob);
            }

            public void Unserialize(UndertaleReader reader)
            {
                uint startAddress = reader.Position;

                byte[] header = reader.ReadBytes(8);
                if (!header.SequenceEqual(PNGHeader))
                {
                    reader.Position = startAddress;

                    if (header.Take(4).SequenceEqual(QOIandBZipHeader))
                    {
                        reader.undertaleData.UseQoiFormat = true;
                        reader.undertaleData.UseBZipFormat = true;

                        // Don't really care about the width/height, so skip them, as well as header
                        reader.Position += 8;

                        // Need to fully decompress and convert the QOI data to PNG for compatibility purposes (at least for now)
                        using MemoryStream bufferWrapper = new MemoryStream(reader.Buffer);
                        bufferWrapper.Seek(reader.Offset, SeekOrigin.Begin);
                        using MemoryStream result = new MemoryStream(1024);
                        BZip2.Decompress(bufferWrapper, result, false);
                        reader.Position = (uint)bufferWrapper.Position;
                        result.Seek(0, SeekOrigin.Begin);
                        Bitmap bmp = QoiConverter.GetImageFromStream(result);
                        using MemoryStream final = new MemoryStream();
                        bmp.Save(final, ImageFormat.Png);
                        TextureBlob = final.ToArray();
                        bmp.Dispose();
                        return;
                    }
                    else if (header.Take(4).SequenceEqual(QOIHeader))
                    {
                        reader.undertaleData.UseQoiFormat = true;
                        reader.undertaleData.UseBZipFormat = false;

                        // Need to convert the QOI data to PNG for compatibility purposes (at least for now)
                        using MemoryStream ms = new MemoryStream(reader.Buffer);
                        ms.Seek(reader.Offset, SeekOrigin.Begin);
                        Bitmap bmp = QoiConverter.GetImageFromStream(ms);
                        reader.Offset = (int)ms.Position;
                        using MemoryStream final = new MemoryStream();
                        bmp.Save(final, ImageFormat.Png);
                        TextureBlob = final.ToArray();
                        bmp.Dispose();
                        return;
                    }
                    else
                        throw new IOException("Didn't find PNG or QOI+BZip2 header");
                }

                // There is no length for the PNG anywhere as far as I can see
                // The only thing we can do is parse the image to find the end
                while (true)
                {
                    // PNG is big endian and BinaryRead can't handle that (damn)
                    uint len = (uint)reader.ReadByte() << 24 | (uint)reader.ReadByte() << 16 | (uint)reader.ReadByte() << 8 | (uint)reader.ReadByte();
                    string type = Encoding.UTF8.GetString(reader.ReadBytes(4));
                    reader.Position += len + 4;
                    if (type == "IEND")
                        break;
                }

                uint length = reader.Position - startAddress;
                reader.Position = startAddress;
                TextureBlob = reader.ReadBytes((int)length);
            }
        }
    }
}<|MERGE_RESOLUTION|>--- conflicted
+++ resolved
@@ -32,14 +32,13 @@
         /// The amount of generated mipmap levels.
         /// </summary>
         public uint GeneratedMips { get; set; }
-<<<<<<< HEAD
+
+
+        public uint TextureBlockSize { get; set; }
 
         /// <summary>
         /// The texture data in the embedded image.
         /// </summary>
-=======
-        public uint TextureBlockSize { get; set; }
->>>>>>> 55bb7bc9
         public TexData TextureData { get; set; } = new TexData();
 
         public void Serialize(UndertaleWriter writer)
