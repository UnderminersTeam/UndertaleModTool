﻿using System;
using System.IO;

namespace UndertaleModLib.Models;

/// <summary>
/// An embedded audio entry in a data file.
/// </summary>
[PropertyChanged.AddINotifyPropertyChangedInterface]
public class UndertaleEmbeddedAudio : UndertaleNamedResource, PaddedObject, IDisposable
{
    /// <summary>
    /// The name of the embedded audio entry.
    /// </summary>
<<<<<<< HEAD
    /// <remarks>This is an UTMT only attribute. GameMaker does not store names for them.</remarks>
=======
    /// <remarks>This is a UTMT only attribute. GameMaker does not store names for them.</remarks>
>>>>>>> bd374d7a
    public UndertaleString Name { get; set; }

    /// <summary>
    /// The audio data of the embedded audio entry.
    /// </summary>
    public byte[] Data { get; set; } = Array.Empty<byte>();

    /// <inheritdoc />
    public void Serialize(UndertaleWriter writer)
    {
        writer.Write((uint)Data.Length);
        writer.Write(Data);
    }

    /// <inheritdoc />
    public void SerializePadding(UndertaleWriter writer)
    {
        while (writer.Position % 4 != 0)
            writer.Write((byte)0);
    }

    /// <inheritdoc />
    public void Unserialize(UndertaleReader reader)
    {
        uint len = reader.ReadUInt32();
        Data = reader.ReadBytes((int)len);
        Util.DebugUtil.Assert(Data.Length == len);
    }

    /// <inheritdoc />
    public void UnserializePadding(UndertaleReader reader)
    {
        while (reader.AbsPosition % 4 != 0)
            if (reader.ReadByte() != 0)
                throw new IOException("Padding error!");
    }

    /// <inheritdoc />
    public override string ToString()
    {
        try
        {
            // TODO: Does only the GUI set this?
<<<<<<< HEAD
            return Name.Content + " (" + GetType().Name + ")";
=======
            return $"{Name.Content} ({GetType().Name})";
>>>>>>> bd374d7a
        }
        catch
        {
            Name = new UndertaleString("EmbeddedSound Unknown Index");
        }
        return $"{Name.Content} ({GetType().Name})";
    }

    /// <inheritdoc/>
    public void Dispose()
    {
        GC.SuppressFinalize(this);

        Name = null;
        Data = Array.Empty<byte>();
    }
}<|MERGE_RESOLUTION|>--- conflicted
+++ resolved
@@ -12,11 +12,7 @@
     /// <summary>
     /// The name of the embedded audio entry.
     /// </summary>
-<<<<<<< HEAD
-    /// <remarks>This is an UTMT only attribute. GameMaker does not store names for them.</remarks>
-=======
     /// <remarks>This is a UTMT only attribute. GameMaker does not store names for them.</remarks>
->>>>>>> bd374d7a
     public UndertaleString Name { get; set; }
 
     /// <summary>
@@ -60,11 +56,7 @@
         try
         {
             // TODO: Does only the GUI set this?
-<<<<<<< HEAD
-            return Name.Content + " (" + GetType().Name + ")";
-=======
             return $"{Name.Content} ({GetType().Name})";
->>>>>>> bd374d7a
         }
         catch
         {
