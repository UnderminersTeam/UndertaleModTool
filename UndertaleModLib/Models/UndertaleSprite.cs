--- conflicted
+++ resolved
@@ -212,17 +212,13 @@
     public int SWFVersion { get => _SWFVersion; set { _SWFVersion = value; PropertyChanged?.Invoke(this, new PropertyChangedEventArgs(nameof(SWFVersion))); } }
     public UndertaleYYSWF YYSWF { get => _YYSWF; set { _YYSWF = value; PropertyChanged?.Invoke(this, new PropertyChangedEventArgs(nameof(YYSWF))); } }
 
-<<<<<<< HEAD
-    public UndertaleSequence V2Sequence { get; set; }
-=======
     public int VectorVersion { get; set; }
     public UndertaleShapeData<UndertaleVectorSubShapeData> VectorShape { get; set; }
     public int VectorCollisionMaskWidth { get; set; }
     public int VectorCollisionMaskHeight { get; set; }
     public byte[] VectorCollisionMaskRLEData { get; set; }
 
-    public UndertaleSequence V2Sequence;
->>>>>>> a27bb5cf
+    public UndertaleSequence V2Sequence { get; set; }
 
     public NineSlice V3NineSlice { get; set; }
 
