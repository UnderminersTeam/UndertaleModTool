﻿using System;
using System.Collections.Generic;
using System.Collections.ObjectModel;
using System.ComponentModel;
using System.IO;
using System.Linq;
using System.Text;

namespace UndertaleModLib.Models;

public enum AnimSpeedType : uint
{
    FramesPerSecond = 0,
    FramesPerGameFrame = 1
}

<<<<<<< HEAD
[PropertyChanged.AddINotifyPropertyChangedInterface]
public class UndertaleSpineTextureEntry : UndertaleObject, IDisposable
{
    /// <summary>
    /// The width of the Spine atlas in pixels.
    /// </summary>
    public int PageWidth { get; set; }

    /// <summary>
    /// The height of the Spine atlas in pixels.
    /// </summary>
    public int PageHeight { get; set; }

    /// <summary>
    /// The atlas as raw bytes, can be a GameMaker QOI texture or a PNG file. Null for versions >= 2023.1.
    /// </summary>
    public byte[] TexBlob { get; set; }

    /// <summary>
    /// The length of the corresponding sprite texture entry for versions >= 2023.1.
    /// </summary>
    public int TextureEntryLength { get; set; }

    /// <summary>
    /// Indicates whether <see cref="TexBlob"/> contains a GameMaker QOI texture (the header is qoif reversed).
    /// </summary>
    public bool IsQOI => TexBlob != null && TexBlob.Length > 7 && TexBlob[0] == 102/*f*/ && TexBlob[1] == 105/*i*/ && TexBlob[2] == 111/*o*/ && TexBlob[3] == 113/*q*/;

    /// <inheritdoc />
    public void Serialize(UndertaleWriter writer)
    {
        writer.Write(PageWidth);
        writer.Write(PageHeight);
        if (writer.undertaleData.IsVersionAtLeast(2023, 1))
        {
            writer.Write(TextureEntryLength);
        }
        else
        {
            writer.Write(TexBlob.Length);
            writer.Write(TexBlob);
        }
    }

    /// <inheritdoc />
    public void Unserialize(UndertaleReader reader)
    {
        PageWidth = reader.ReadInt32();
        PageHeight = reader.ReadInt32();
        if (reader.undertaleData.IsVersionAtLeast(2023, 1))
            TextureEntryLength = reader.ReadInt32();
        else
            TexBlob = reader.ReadBytes(reader.ReadInt32());
    }

    /// <inheritdoc cref="UndertaleObject.UnserializeChildObjectCount(UndertaleReader)"/>
    public static uint UnserializeChildObjectCount(UndertaleReader reader)
    {
        reader.Position += 8;                        // Size
        if (reader.undertaleData.IsVersionAtLeast(2023, 1))
            reader.Position += 4; // "TextureEntryLength"
        else
            reader.Position += (uint)reader.ReadInt32(); // "TexBlob"

        return 0;
    }

    /// <inheritdoc />
    public override string ToString()
    {
        return $"UndertaleSpineTextureEntry ({PageWidth};{PageHeight})";
    }

    /// <inheritdoc/>
    public void Dispose()
    {
        GC.SuppressFinalize(this);

        TexBlob = null;
    }
}

=======
>>>>>>> bd374d7a
/// <summary>
/// Sprite entry in the data file.
/// </summary>
public class UndertaleSprite : UndertaleNamedResource, PrePaddedObject, INotifyPropertyChanged, IDisposable
{
    /// <summary>
    /// The name of the sprite.
    /// </summary>
    public UndertaleString Name { get; set; }

    /// <summary>
    /// The width of the sprite.
    /// </summary>
    public uint Width { get; set; }

    /// <summary>
    /// The height of the sprite.
    /// </summary>
    public uint Height { get; set; }

    /// <summary>
    /// The left margin of the sprite.
    /// </summary>
    public int MarginLeft { get; set; }

    /// <summary>
    /// The right margin of the sprite.
    /// </summary>
    public int MarginRight { get; set; }

    /// <summary>
    /// The bottom margin of the sprite.
    /// </summary>
    public int MarginBottom { get; set; }

    /// <summary>
    /// The top margin of the sprite.
    /// </summary>
    public int MarginTop { get; set; }

    /// <summary>
    /// Whether the sprite should be transparent.
    /// </summary>
    public bool Transparent { get; set; }

    /// <summary>
    /// Whether the sprite should get smoothed.
    /// </summary>
    public bool Smooth { get; set; }

    /// <summary>
    /// Whether the sprite should get preloaded.
    /// </summary>
    public bool Preload { get; set; }

    /// <summary>
    /// The bounding box mode of the sprite. TODO: double check if the possible values here are automatic, full image and manual
    /// </summary>
    public uint BBoxMode { get; set; }

    /// <summary>
    /// The separation mask type this sprite has.
    /// </summary>
    public SepMaskType SepMasks { get; set; }


    /// <summary>
    /// The x-coordinate of the origin of the sprite.
    /// </summary>
    public int OriginX { get; set; }

    /// <summary>
    /// The y-coordinate of the origin of the sprite.
    /// </summary>
    public int OriginY { get; set; }

    /// <summary>
    /// A <see cref="OriginX"/> wrapper that also sets <see cref="V2Sequence"/> accordingly.
    /// </summary>
    /// <remarks>
    /// This attribute is used only in UndertaleModTool and doesn't exist in GameMaker.
    /// </remarks>
    public int OriginXWrapper
    {
        get => OriginX;
        set
        {
            OriginX = value;

            if (IsSpecialType && SVersion > 1 && V2Sequence is not null)
                V2Sequence.OriginX = value;
        }
    }

    /// <summary>
    /// A <see cref="OriginY"/> wrapper that also sets <see cref="V2Sequence"/> accordingly.
    /// </summary>
    /// <remarks>
    /// This attribute is used only in UndertaleModTool and doesn't exist in GameMaker.
    /// </remarks>
    public int OriginYWrapper
    {
        get => OriginY;
        set
        {
            OriginY = value;

            if (IsSpecialType && SVersion > 1 && V2Sequence is not null)
                V2Sequence.OriginY = value;
        }
    }

    /// <summary>
    /// The frames of the sprite.
    /// </summary>
    public UndertaleSimpleList<TextureEntry> Textures { get; set; } = new UndertaleSimpleList<TextureEntry>();

    /// <summary>
    /// The collision masks of the sprite.
    /// </summary>
    public ObservableCollection<MaskEntry> CollisionMasks { get; set; } = new ObservableCollection<MaskEntry>();

    // Special sprite types (always used in GMS2)
    public uint SVersion { get; set; } = 1;
    public SpriteType SSpriteType { get; set; }
    public float GMS2PlaybackSpeed { get; set; } = 15.0f;
    public AnimSpeedType GMS2PlaybackSpeedType { get; set; } = 0;
    public bool IsSpecialType { get; set; } = false;

    public int SpineVersion { get; set; }
    public int SpineCacheVersion { get; set; }
    public string SpineJSON { get; set; }
    public string SpineAtlas { get; set; }
    public UndertaleSimpleList<UndertaleSpineTextureEntry> SpineTextures { get; set; }

    public bool IsSpineSprite { get => SpineJSON != null && SpineAtlas != null && SpineTextures != null; }
    public bool SpineHasTextureData { get; set; } = true;
    public bool IsYYSWFSprite { get => YYSWF != null; }

    private int _SWFVersion;
    private UndertaleYYSWF _YYSWF;

    public int SWFVersion { get => _SWFVersion; set { _SWFVersion = value; PropertyChanged?.Invoke(this, new PropertyChangedEventArgs(nameof(SWFVersion))); } }
    public UndertaleYYSWF YYSWF { get => _YYSWF; set { _YYSWF = value; PropertyChanged?.Invoke(this, new PropertyChangedEventArgs(nameof(YYSWF))); } }

    public int VectorVersion { get; set; }
    public UndertaleShapeData<UndertaleVectorSubShapeData> VectorShape { get; set; }
    public int VectorCollisionMaskWidth { get; set; }
    public int VectorCollisionMaskHeight { get; set; }
    public byte[] VectorCollisionMaskRLEData { get; set; }

    public UndertaleSequence V2Sequence;

    public NineSlice V3NineSlice;

    /// <inheritdoc />
    public event PropertyChangedEventHandler PropertyChanged;

    /// <inheritdoc />
    public override string ToString()
    {
        return Name?.Content + " (" + GetType().Name + ")";
    }

    /// <inheritdoc/>
    public void Dispose()
    {
        GC.SuppressFinalize(this);

        foreach (TextureEntry entry in Textures)
            entry?.Dispose();
        foreach (MaskEntry entry in CollisionMasks)
            entry?.Dispose();
        if (SpineTextures is not null)
        {
            foreach (var spineEntry in SpineTextures)
                spineEntry?.Dispose();
        }

        Textures = new();
        CollisionMasks.Clear();
        SpineTextures = null;
        _YYSWF = null;
        V2Sequence = null;
        V3NineSlice = null;
    }

    /// <summary>
    /// Creates a new mask entry for this sprite.
    /// </summary>
    /// <param name="data">Data that this sprite is part of, for checking the GameMaker version.</param>
    /// <returns>The new mask entry.</returns>
    public MaskEntry NewMaskEntry(UndertaleData data = null)
    {
        int width, height;
        if (data is not null)
        {
            // Support for 2024.6+ (modern code path)
            (width, height) = CalculateMaskDimensions(data);
        }
        else
        {
            // Legacy code path (for scripts that haven't been updated to support 2024.6+ yet)
            (width, height) = ((int)Width, (int)Height);
        }

        uint len = (uint)((width + 7) / 8 * height);
        return new MaskEntry(new byte[len], width, height);
    }

    /// <summary>
    /// Different formats a sprite can have.
    /// </summary>
    public enum SpriteType : uint
    {
        /// <summary>
        /// Normal format.
        /// </summary>
        Normal = 0,
        /// <summary>
        /// SWF format.
        /// </summary>
        SWF = 1,
        /// <summary>
        /// Spine format.
        /// </summary>
        Spine = 2,
        /// <summary>
        /// Vector format (e.g., SVGs).
        /// </summary>
        Vector = 3
    }

    /// <summary>
    /// Different Separation mask types a sprite can have.
    /// </summary>
    public enum SepMaskType : uint
    {
        AxisAlignedRect = 0,
        Precise = 1,
        RotatedRect = 2
    }

    [PropertyChanged.AddINotifyPropertyChangedInterface]
    public class TextureEntry : UndertaleObject, IStaticChildObjectsSize, IDisposable
    {
        /// <inheritdoc cref="IStaticChildObjectsSize.ChildObjectsSize" />
        public static readonly uint ChildObjectsSize = 4;

        public UndertaleTexturePageItem Texture { get; set; }

        /// <inheritdoc />
        public void Serialize(UndertaleWriter writer)
        {
            writer.WriteUndertaleObjectPointer(Texture);
        }

        /// <inheritdoc />
        public void Unserialize(UndertaleReader reader)
        {
            Texture = reader.ReadUndertaleObjectPointer<UndertaleTexturePageItem>();
        }

        /// <inheritdoc/>
        public void Dispose()
        {
            GC.SuppressFinalize(this);

            Texture = null;
        }
    }

    [PropertyChanged.AddINotifyPropertyChangedInterface]
    public class MaskEntry : IDisposable
    {
        public byte[] Data { get; set; }

        /// <summary>
        /// Width of this sprite mask. UTMT only.
        /// </summary>
        public int Width { get; set; }
        /// <summary>
        /// Height of this sprite mask. UTMT only.
        /// </summary>
        public int Height { get; set; }

        public MaskEntry()
        {
        }

        public MaskEntry(byte[] data, int width, int height)
        {
            this.Data = data;
            this.Width = width;
            this.Height = height;
        }

        /// <inheritdoc/>
        public void Dispose()
        {
            GC.SuppressFinalize(this);

            Data = null;
        }
    }

    /// <inheritdoc />
    public void Serialize(UndertaleWriter writer)
    {
        writer.WriteUndertaleString(Name);
        writer.Write(Width);
        writer.Write(Height);
        writer.Write(MarginLeft);
        writer.Write(MarginRight);
        writer.Write(MarginBottom);
        writer.Write(MarginTop);
        writer.Write(Transparent);
        writer.Write(Smooth);
        writer.Write(Preload);
        writer.Write(BBoxMode);
        writer.Write((uint)SepMasks);
        writer.Write(OriginX);
        writer.Write(OriginY);
        if (IsSpecialType)
        {
            uint sequencePatchPos = 0;
            uint nineSlicePatchPos = 0;

            writer.Write(-1);
            writer.Write(SVersion);
            writer.Write((uint)SSpriteType);
            if (writer.undertaleData.GeneralInfo?.Major >= 2)
            {
                writer.Write(GMS2PlaybackSpeed);
                writer.Write((uint)GMS2PlaybackSpeedType);
                if (SVersion >= 2)
                {
                    sequencePatchPos = writer.Position;
                    writer.Write(0);
                    if (SVersion >= 3)
                    {
                        nineSlicePatchPos = writer.Position;
                        writer.Write(0);
                    }
                }
            }

            switch (SSpriteType)
            {
                case SpriteType.Normal:
                    writer.WriteUndertaleObject(Textures);
                    WriteMaskData(writer);
                    break;
                case SpriteType.SWF:
                    writer.Write(SWFVersion);
                    if (SWFVersion == 8) writer.WriteUndertaleObject(Textures);
                    writer.WriteUndertaleObject(YYSWF);
                    break;
                case SpriteType.Spine:
                    writer.Align(4);

                    byte[] encodedJson = EncodeSpineBlob(Encoding.UTF8.GetBytes(SpineJSON));
                    byte[] encodedAtlas = EncodeSpineBlob(Encoding.UTF8.GetBytes(SpineAtlas));

                    if (writer.undertaleData.IsVersionAtLeast(2023, 1))
                        writer.WriteUndertaleObject(Textures);

                    // the header.
                    writer.Write(SpineVersion);
                    if (SpineVersion >= 3) writer.Write(SpineCacheVersion);
                    writer.Write(encodedJson.Length);
                    writer.Write(encodedAtlas.Length);

                    switch (SpineVersion)
                    {
                        case 1:
                            {
                                UndertaleSpineTextureEntry atlas = SpineTextures.First(); // will throw an exception if the list is null, what I want!
                                writer.Write(atlas.TexBlob.Length);
                                writer.Write(atlas.PageWidth);
                                writer.Write(atlas.PageHeight);

                                // the data.
                                writer.Write(encodedJson);
                                writer.Write(encodedAtlas);

                                // the one and only atlas.
                                writer.Write(atlas.TexBlob);

                                break;
                            }
                        case 2:
                        case 3:
                            {
                                writer.Write(SpineTextures.Count);

                                // the data.
                                writer.Write(encodedJson);
                                writer.Write(encodedAtlas);

                                // the length is stored in the header, so we can't use the list's method.
                                foreach (var tex in SpineTextures)
                                {
                                    writer.WriteUndertaleObject(tex);
                                }

                                break;
                            }
                    }

                    break;
                case SpriteType.Vector:
                    writer.Write(VectorVersion);

                    writer.WriteUndertaleObject(Textures);

                    writer.Align(4);
                    writer.Write(3); // shape version
                    writer.WriteUndertaleObject(VectorShape);

                    if (VectorCollisionMaskRLEData is not null)
                    {
                        writer.Write(1);
                        writer.Write(VectorCollisionMaskWidth);
                        writer.Write(VectorCollisionMaskHeight);
                        writer.Write(VectorCollisionMaskRLEData.Length);
                        writer.Write(VectorCollisionMaskRLEData);
                        writer.Align(4);
                    }
                    else
                    {
                        writer.Write(0);
                        writer.Write(0);
                        writer.Write(0);
                    }

                    break;
            }

            // Sequence + nine slice
            if (sequencePatchPos != 0 && V2Sequence != null) // Normal compiler also checks for sprite type to be normal, but whatever!
            {
                uint returnTo = writer.Position;
                writer.Position = sequencePatchPos;
                writer.Write(returnTo);
                writer.Position = returnTo;
                writer.Write(1);
                writer.WriteUndertaleObject(V2Sequence);
            }
            if (nineSlicePatchPos != 0 && V3NineSlice != null)
            {
                uint returnTo = writer.Position;
                writer.Position = nineSlicePatchPos;
                writer.Write(returnTo);
                writer.Position = returnTo;
                writer.WriteUndertaleObject(V3NineSlice);
            }
        }
        else
        {
            writer.WriteUndertaleObject(Textures);
            WriteMaskData(writer);
        }
    }

    private void WriteMaskData(UndertaleWriter writer)
    {
        writer.Write((uint)CollisionMasks.Count);
        uint total = 0;
        foreach (var mask in CollisionMasks)
        {
            writer.Write(mask.Data);
            total += (uint)mask.Data.Length;
        }

        while (total % 4 != 0)
        {
            writer.Write((byte)0);
            total++;
        }

        (int width, int height) = CalculateMaskDimensions(writer.undertaleData);
        Util.DebugUtil.Assert(total == CalculateMaskDataSize(width, height, (uint)CollisionMasks.Count), "Invalid mask data for sprite");
    }

    private static byte[] DecodeSpineBlob(byte[] blob)
    {
        // don't ask.
        uint k = 42;
        for (int i = 0; i < blob.Length; i++)
        {
            blob[i] -= (byte)k;
            k *= k + 1;
        }
        return blob;
    }

    private static byte[] EncodeSpineBlob(byte[] blob)
    {
        // don't ask.
        uint k = 42;
        for (int i = 0; i < blob.Length; i++)
        {
            blob[i] += (byte)k;
            k *= k + 1;
        }
        return blob;
    }

    /// <inheritdoc />
    public void Unserialize(UndertaleReader reader)
    {
        Name = reader.ReadUndertaleString();
        Width = reader.ReadUInt32();
        Height = reader.ReadUInt32();
        MarginLeft = reader.ReadInt32();
        MarginRight = reader.ReadInt32();
        MarginBottom = reader.ReadInt32();
        MarginTop = reader.ReadInt32();
        Transparent = reader.ReadBoolean();
        Smooth = reader.ReadBoolean();
        Preload = reader.ReadBoolean();
        BBoxMode = reader.ReadUInt32();
        SepMasks = (SepMaskType)reader.ReadUInt32();
        OriginX = reader.ReadInt32();
        OriginY = reader.ReadInt32();
        if (reader.ReadInt32() == -1) // technically this seems to be able to occur on older versions, for special sprite types
        {
            int sequenceOffset = 0;
            int nineSliceOffset = 0;

            IsSpecialType = true;
            SVersion = reader.ReadUInt32();
            SSpriteType = (SpriteType)reader.ReadUInt32();
            if (reader.undertaleData.IsGameMaker2())
            {
                GMS2PlaybackSpeed = reader.ReadSingle();
                GMS2PlaybackSpeedType = (AnimSpeedType)reader.ReadUInt32();
                if (SVersion >= 2)
                {
                    sequenceOffset = reader.ReadInt32();
                    if (SVersion >= 3)
                    {
                        if (!reader.undertaleData.IsVersionAtLeast(2, 3, 2))
                            reader.undertaleData.SetGMS2Version(2, 3, 2);
                        nineSliceOffset = reader.ReadInt32();
                    }
                }
            }

            switch (SSpriteType)
            {
                case SpriteType.Normal:
                    Textures = reader.ReadUndertaleObject<UndertaleSimpleList<TextureEntry>>();
                    ReadMaskData(reader);
                    break;
                case SpriteType.SWF:
                    {
                        //// TODO: This code does not work all the time for some reason. ////

                        SWFVersion = reader.ReadInt32();
                        Util.DebugUtil.Assert(SWFVersion == 8 || SWFVersion == 7, "Invalid SWF sprite format, expected 7 or 8, got " + SWFVersion);

                        if (SWFVersion == 8)
                        {
                            Textures = reader.ReadUndertaleObject<UndertaleSimpleList<TextureEntry>>();
                        }

                        YYSWF = reader.ReadUndertaleObjectNoPool<UndertaleYYSWF>();
                    }
                    break;
                case SpriteType.Spine:
<<<<<<< HEAD
=======
                {
                    reader.Align(4);

                    if (reader.undertaleData.IsVersionAtLeast(2023, 1))
                    {
                        Textures = reader.ReadUndertaleObject<UndertaleSimpleList<TextureEntry>>();
                        SpineHasTextureData = false;
                    }

                    SpineVersion = reader.ReadInt32();
                    if (SpineVersion >= 3)
>>>>>>> bd374d7a
                    {
                        reader.Align(4);

                        if (reader.undertaleData.IsVersionAtLeast(2023, 1))
                        {
                            Textures = reader.ReadUndertaleObject<UndertaleSimpleList<TextureEntry>>();
                            SpineHasTextureData = false;
                        }

                        SpineVersion = reader.ReadInt32();
                        if (SpineVersion >= 3)
                        {
                            SpineCacheVersion = reader.ReadInt32();
                            Util.DebugUtil.Assert(SpineCacheVersion == 1, "Invalid Spine cache format version number, expected 1, got " + SpineCacheVersion);
                        }
                        Util.DebugUtil.Assert(SpineVersion <= 3 && SpineVersion >= 1,
                                              "Invalid Spine format version number, expected 3, 2 or 1, got " + SpineVersion);
                        int jsonLength = reader.ReadInt32();
                        int atlasLength = reader.ReadInt32();
                        int textures = reader.ReadInt32(); // count in v2(and newer) and size in bytes in v1.
                        SpineTextures = new UndertaleSimpleList<UndertaleSpineTextureEntry>();

                        switch (SpineVersion)
                        {
                            // Version 1 - only one single PNG atlas.
                            // Version 2 - can be multiple atlases.
                            // Version 3 - an atlas can be a QOI blob.
                            case 1:
                                {
                                    UndertaleSpineTextureEntry atlas = new UndertaleSpineTextureEntry();
                                    int atlasWidth = reader.ReadInt32();
                                    int atlasHeight = reader.ReadInt32();
                                    SpineJSON = Encoding.UTF8.GetString(DecodeSpineBlob(reader.ReadBytes(jsonLength)));
                                    SpineAtlas = Encoding.UTF8.GetString(DecodeSpineBlob(reader.ReadBytes(atlasLength)));

                                    atlas.PageWidth = atlasWidth;
                                    atlas.PageHeight = atlasHeight;
                                    atlas.TexBlob = reader.ReadBytes(textures);
                                    SpineTextures.InternalAdd(atlas);
                                    break;
                                }
                            case 2:
                            case 3:
                                {
                                    SpineJSON = Encoding.UTF8.GetString(DecodeSpineBlob(reader.ReadBytes(jsonLength)));
                                    SpineAtlas = Encoding.UTF8.GetString(DecodeSpineBlob(reader.ReadBytes(atlasLength)));

                                    SpineTextures.SetCapacity(textures);

                                    // the length is stored before json and atlases so we can't use ReadUndertaleObjectList
                                    // same goes for serialization.
                                    for (int t = 0; t < textures; t++)
                                    {
                                        SpineTextures.InternalAdd(reader.ReadUndertaleObject<UndertaleSpineTextureEntry>());
                                    }

                                    break;
                                }
                        }
                    }
                    break;
                case SpriteType.Vector:
                {
                    VectorVersion = reader.ReadInt32();
                    Util.DebugUtil.Assert(VectorVersion == 3, "Invalid vector format version number, expected 3, got " + VectorVersion);

                    Textures = reader.ReadUndertaleObject<UndertaleSimpleList<TextureEntry>>();

                    reader.Align(4);
                    int shapeVersion = reader.ReadInt32();
                    Util.DebugUtil.Assert(shapeVersion == 3, "Invalid shape format version number, expected 3, got " + shapeVersion);
                    VectorShape = reader.ReadUndertaleObjectNoPool<UndertaleShapeData<UndertaleVectorSubShapeData>>();

                    bool collisionMaskExists = reader.ReadBoolean();
                    VectorCollisionMaskWidth = reader.ReadInt32();
                    VectorCollisionMaskHeight = reader.ReadInt32();
                    if (collisionMaskExists)
                    {
                        int dataLength = reader.ReadInt32();
                        VectorCollisionMaskRLEData = reader.ReadBytes(dataLength);
                        reader.Align(4);
                    }

                    break;
                }
            }

            if (sequenceOffset != 0)
            {
                if (reader.ReadInt32() != 1)
                    throw new UndertaleSerializationException("Sequence data unserialization error - expected 1");
                V2Sequence = reader.ReadUndertaleObject<UndertaleSequence>();
            }

            if (nineSliceOffset != 0)
            {
                V3NineSlice = reader.ReadUndertaleObject<NineSlice>();
            }
        }
        else
        {
            reader.Position -= 4;
            Textures = reader.ReadUndertaleObject<UndertaleSimpleList<TextureEntry>>();
            ReadMaskData(reader);
        }
    }

    /// <inheritdoc cref="UndertaleObject.UnserializeChildObjectCount(UndertaleReader)"/>
    public static uint UnserializeChildObjectCount(UndertaleReader reader)
    {
        reader.Align(4);

        uint count = 0;

        reader.Position += 4; // "Name"
        uint width = reader.ReadUInt32();
        uint height = reader.ReadUInt32();
        int marginLeft = reader.ReadInt32();
        int marginRight = reader.ReadInt32();
        int marginBottom = reader.ReadInt32();
        int marginTop = reader.ReadInt32();

        reader.Position += 28;

        if (reader.ReadInt32() == -1)
        {
            int sequenceOffset = 0;
            int nineSliceOffset = 0;

            uint sVersion = reader.ReadUInt32();
            SpriteType sSpriteType = (SpriteType)reader.ReadUInt32();
            if (reader.undertaleData.IsGameMaker2())
            {
                reader.Position += 8; // playback speed values

                if (sVersion >= 2)
                {
                    sequenceOffset = reader.ReadInt32();
                    if (sVersion >= 3)
                    {
                        if (!reader.undertaleData.IsVersionAtLeast(2, 3, 2))
                            reader.undertaleData.SetGMS2Version(2, 3, 2);
                        nineSliceOffset = reader.ReadInt32();
                    }
                }
            }

            switch (sSpriteType)
            {
                case SpriteType.Normal:
                    count += 1 + UndertaleSimpleList<TextureEntry>.UnserializeChildObjectCount(reader);
<<<<<<< HEAD
                    SkipMaskData(reader, width, height, marginRight, marginLeft, marginBottom, marginTop);
=======
                    SkipMaskData(reader, (int)width, (int)height, marginRight, marginLeft, marginBottom, marginTop);
>>>>>>> bd374d7a
                    break;

                case SpriteType.SWF:
                    int swfVersion = reader.ReadInt32();
                    if (swfVersion == 8)
                        count += 1 + UndertaleSimpleList<TextureEntry>.UnserializeChildObjectCount(reader);

                    // "YYSWF" classes are not in the pool
                    return count;

                case SpriteType.Spine:
                    {
                        reader.Align(4);

<<<<<<< HEAD
                        if (reader.undertaleData.IsVersionAtLeast(2023, 1))
                            count += 1 + UndertaleSimpleList<TextureEntry>.UnserializeChildObjectCount(reader);
=======
                    if (reader.undertaleData.IsVersionAtLeast(2023, 1))
                        count += 1 + UndertaleSimpleList<TextureEntry>.UnserializeChildObjectCount(reader);

                    int spineVersion = reader.ReadInt32();
                    if (spineVersion >= 3)
                        reader.Position += 4; // "SpineCacheVersion"
                    Util.DebugUtil.Assert(spineVersion <= 3 && spineVersion >= 1,
                                          "Invalid Spine format version number, expected 3, 2 or 1, got " + spineVersion);
>>>>>>> bd374d7a

                        int spineVersion = reader.ReadInt32();
                        if (spineVersion >= 3)
                            reader.Position += 4; // "SpineCacheVersion"
                        Util.DebugUtil.Assert(spineVersion <= 3 && spineVersion >= 1,
                                              "Invalid Spine format version number, expected 3, 2 or 1, got " + spineVersion);

<<<<<<< HEAD
                        int jsonLength = reader.ReadInt32();
                        int atlasLength = reader.ReadInt32();
                        int textures = reader.ReadInt32();
=======
                    switch (spineVersion)
                    {
                        case 1:
                            reader.Position += 8 + (uint)jsonLength + (uint)atlasLength + (uint)textures;
                            break;
>>>>>>> bd374d7a

                        switch (spineVersion)
                        {
<<<<<<< HEAD
                            case 1:
                                reader.Position += 8 + jsonLength + atlasLength + textures;
                                break;

                            case 2:
                            case 3:
                                {
                                    reader.Position += jsonLength + atlasLength;

                                    // TODO: make this return count instead if spine sprite
                                    // couldn't have sequence or nine slices data.
                                    for (int i = 0; i < textures; i++)
                                        UndertaleSpineTextureEntry.UnserializeChildObjectCount(reader);

                                    count += (uint)textures;
                                }
                                break;
=======
                            reader.Position += (uint)jsonLength + (uint)atlasLength;

                            // TODO: make this return count instead if spine sprite
                            // couldn't have sequence or nine slices data.
                            for (int i = 0; i < textures; i++)
                                UndertaleSpineTextureEntry.UnserializeChildObjectCount(reader);

                            count += (uint)textures;
>>>>>>> bd374d7a
                        }
                    }
                    break;

                case SpriteType.Vector:
                    reader.Position += 4; // skip version
                    count += 1 + UndertaleSimpleList<TextureEntry>.UnserializeChildObjectCount(reader);
                    break;
            }

            if (sequenceOffset != 0)
            {
                if (reader.ReadInt32() != 1)
                    throw new UndertaleSerializationException($"Sequence data count unserialization error - expected 1");
                count += 1 + UndertaleSequence.UnserializeChildObjectCount(reader);
            }

            if (nineSliceOffset != 0)
            {
                reader.Position += NineSlice.ChildObjectsSize;
                count++;
            }
        }
        else
        {
            reader.Position -= 4;
            count += 1 + UndertaleSimpleList<TextureEntry>.UnserializeChildObjectCount(reader);
<<<<<<< HEAD
            SkipMaskData(reader, width, height, marginRight, marginLeft, marginBottom, marginTop);
=======
            SkipMaskData(reader, (int)width, (int)height, marginRight, marginLeft, marginBottom, marginTop);
>>>>>>> bd374d7a
        }

        return count;
    }

    /// <summary>
    /// Returns the width and height of the collision mask for this sprite, which changes depending on GameMaker version.
    /// </summary>
<<<<<<< HEAD
    public (uint Width, uint Height) CalculateMaskDimensions(UndertaleData data)
=======
    public (int Width, int Height) CalculateMaskDimensions(UndertaleData data)
>>>>>>> bd374d7a
    {
        if (data.IsVersionAtLeast(2024, 6))
        {
            return CalculateBboxMaskDimensions(MarginRight, MarginLeft, MarginBottom, MarginTop);
        }
<<<<<<< HEAD
        return CalculateFullMaskDimensions(Width, Height);
=======
        return CalculateFullMaskDimensions((int)Width, (int)Height);
>>>>>>> bd374d7a
    }

    /// <summary>
    /// Calculates the width and height of a collision mask from the given margin/bounding box.
    /// This method is used to calculate collision mask dimensions in GameMaker 2024.6 and above.
    /// </summary>
<<<<<<< HEAD
    public static (uint Width, uint Height) CalculateBboxMaskDimensions(int marginRight, int marginLeft, int marginBottom, int marginTop)
    {
        return ((uint)(marginRight - marginLeft + 1), (uint)(marginBottom - marginTop + 1));
=======
    public static (int Width, int Height) CalculateBboxMaskDimensions(int marginRight, int marginLeft, int marginBottom, int marginTop)
    {
        return (marginRight - marginLeft + 1, marginBottom - marginTop + 1);
>>>>>>> bd374d7a
    }

    /// <summary>
    /// Calculates the width and height of a collision mask from a given sprite's full width and height.
    /// This method is used to calculate collision mask dimensions prior to GameMaker 2024.6.
    /// </summary>
    /// <remarks>
    /// This simply returns the width and height supplied, but is intended for clarity in the code.
    /// </remarks>
<<<<<<< HEAD
    public static (uint Width, uint Height) CalculateFullMaskDimensions(uint width, uint height)
=======
    public static (int Width, int Height) CalculateFullMaskDimensions(int width, int height)
>>>>>>> bd374d7a
    {
        return (width, height);
    }

    private void ReadMaskData(UndertaleReader reader)
    {
        // Initialize mask list
        uint maskCount = reader.ReadUInt32();
        List<MaskEntry> newMasks = new((int)maskCount);

        // Read in mask data
<<<<<<< HEAD
        (uint width, uint height) = CalculateMaskDimensions(reader.undertaleData);
        uint len = (width + 7) / 8 * height;
=======
        (int width, int height) = CalculateMaskDimensions(reader.undertaleData);
        uint len = (uint)((width + 7) / 8 * height);
>>>>>>> bd374d7a
        uint total = 0;
        for (uint i = 0; i < maskCount; i++)
        {
            newMasks.Add(new MaskEntry(reader.ReadBytes((int)len), width, height));
            total += len;
        }

        while ((total % 4) != 0)
        {
            if (reader.ReadByte() != 0)
            {
                throw new IOException("Mask padding");
            }
            total++;
        }
        if (total != CalculateMaskDataSize(width, height, maskCount))
        {
            throw new IOException("Mask data size incorrect");
        }

        // Assign masks to sprite
        CollisionMasks = new(newMasks);
    }

<<<<<<< HEAD
    private static void SkipMaskData(UndertaleReader reader, uint width, uint height, int marginRight, int marginLeft, int marginBottom, int marginTop)
=======
    private static void SkipMaskData(UndertaleReader reader, int width, int height, int marginRight, int marginLeft, int marginBottom, int marginTop)
>>>>>>> bd374d7a
    {
        uint maskCount = reader.ReadUInt32();
        if (reader.undertaleData.IsVersionAtLeast(2024, 6))
        {
            (width, height) = CalculateBboxMaskDimensions(marginRight, marginLeft, marginBottom, marginTop);
        }
        else
        {
            (width, height) = CalculateFullMaskDimensions(width, height);
        }
<<<<<<< HEAD
        uint len = (width + 7) / 8 * height;
=======
        uint len = (uint)((width + 7) / 8 * height);
>>>>>>> bd374d7a

        uint total = 0;
        for (uint i = 0; i < maskCount; i++)
        {
            reader.Position += len; // "new MaskEntry()"
            total += len;
        }

        // Skip padding
        int skipSize = 0;
        while (total % 4 != 0)
        {
            skipSize++;
            total++;
        }
        reader.Position += skipSize;
    }

    private uint CalculateMaskDataSize(int width, int height, uint maskCount)
    {
        uint roundedWidth = (uint)((width + 7) / 8 * 8); // round to multiple of 8
        uint dataBits = (uint)(roundedWidth * height * maskCount);
        uint dataBytes = ((dataBits + 31) / 32 * 32) / 8; // round to multiple of 4 bytes
        return dataBytes;
    }

    /// <inheritdoc />
    public void SerializePrePadding(UndertaleWriter writer)
    {
        writer.Align(4);
    }

    /// <inheritdoc />
    public void UnserializePrePadding(UndertaleReader reader)
    {
        // If you are modifying this, you must also modify "UnserializeChildObjectCount()"
        reader.Align(4);
    }

    [PropertyChanged.AddINotifyPropertyChangedInterface]
    public class NineSlice : UndertaleObject, IStaticChildObjectsSize
    {
        /// <inheritdoc cref="IStaticChildObjectsSize.ChildObjectsSize" />
        public static readonly uint ChildObjectsSize = 40;

        public int Left { get; set; }
        public int Top { get; set; }
        public int Right { get; set; }
        public int Bottom { get; set; }
        public bool Enabled { get; set; }
        public TileMode[] TileModes { get; set; } = new TileMode[5];

        public enum TileMode
        {
            Stretch = 0,
            Repeat = 1,
            Mirror = 2,
            BlankRepeat = 3,
            Hide = 4
        }

        /// <inheritdoc />
        public void Serialize(UndertaleWriter writer)
        {
            writer.Write(Left);
            writer.Write(Top);
            writer.Write(Right);
            writer.Write(Bottom);
            writer.Write(Enabled);
            for (int i = 0; i < 5; i++)
                writer.Write((int)TileModes[i]);
        }

        /// <inheritdoc />
        public void Unserialize(UndertaleReader reader)
        {
            Left = reader.ReadInt32();
            Top = reader.ReadInt32();
            Right = reader.ReadInt32();
            Bottom = reader.ReadInt32();
            Enabled = reader.ReadBoolean();
            for (int i = 0; i < 5; i++)
                TileModes[i] = (TileMode)reader.ReadInt32();
        }
    }
}

[PropertyChanged.AddINotifyPropertyChangedInterface]
public class UndertaleSpineTextureEntry : UndertaleObject, IDisposable
{
    /// <summary>
    /// The width of the Spine atlas in pixels.
    /// </summary>
    public int PageWidth { get; set; }

    /// <summary>
    /// The height of the Spine atlas in pixels.
    /// </summary>
    public int PageHeight { get; set; }

    /// <summary>
    /// The atlas as raw bytes, can be a GameMaker QOI texture or a PNG file. Null for versions >= 2023.1.
    /// </summary>
    public byte[] TexBlob { get; set; }

    /// <summary>
    /// The length of the corresponding sprite texture entry for versions >= 2023.1.
    /// </summary>
    public int TextureEntryLength { get; set; }

    /// <summary>
    /// Indicates whether <see cref="TexBlob"/> contains a GameMaker QOI texture (the header is qoif reversed).
    /// </summary>
    public bool IsQOI => TexBlob != null && TexBlob.Length > 7 && TexBlob[0] == 102/*f*/ && TexBlob[1] == 105/*i*/ && TexBlob[2] == 111/*o*/ && TexBlob[3] == 113/*q*/;

    /// <inheritdoc />
    public void Serialize(UndertaleWriter writer)
    {
        writer.Write(PageWidth);
        writer.Write(PageHeight);
        if (writer.undertaleData.IsVersionAtLeast(2023, 1))
        {
            writer.Write(TextureEntryLength);
        }
        else
        {
            writer.Write(TexBlob.Length);
            writer.Write(TexBlob);
        }
    }

    /// <inheritdoc />
    public void Unserialize(UndertaleReader reader)
    {
        PageWidth = reader.ReadInt32();
        PageHeight = reader.ReadInt32();
        if (reader.undertaleData.IsVersionAtLeast(2023, 1))
            TextureEntryLength = reader.ReadInt32();
        else
            TexBlob = reader.ReadBytes(reader.ReadInt32());
    }

    /// <inheritdoc cref="UndertaleObject.UnserializeChildObjectCount(UndertaleReader)"/>
    public static uint UnserializeChildObjectCount(UndertaleReader reader)
    {
        reader.Position += 8;                        // Size
        if (reader.undertaleData.IsVersionAtLeast(2023, 1))
            reader.Position += 4; // "TextureEntryLength"
        else
            reader.Position += (uint)reader.ReadInt32(); // "TexBlob"

        return 0;
    }

    /// <inheritdoc />
    public override string ToString()
    {
        return $"UndertaleSpineTextureEntry ({PageWidth};{PageHeight})";
    }

    /// <inheritdoc/>
    public void Dispose()
    {
        GC.SuppressFinalize(this);

        TexBlob = null;
    }
}

// TODO: make all these classes "IDisposable"

[PropertyChanged.AddINotifyPropertyChangedInterface]
public class UndertaleYYSWFMatrixColor : UndertaleObject
{
    private const int MATRIX_SIZE = 4;

    public int[] Additive { get; set; }
    public int[] Multiply { get; set; }

    /// <inheritdoc />
    public void Serialize(UndertaleWriter writer)
    {
        foreach (int v in Additive)
            writer.Write(v);
        foreach (int v in Multiply)
            writer.Write(v);
    }

    /// <inheritdoc />
    public void Unserialize(UndertaleReader reader)
    {
        Additive = new int[MATRIX_SIZE];
        Multiply = new int[MATRIX_SIZE];
        for (int i = 0; i < Additive.Length; i++)
            Additive[i] = reader.ReadInt32();
        for (int i = 0; i < Multiply.Length; i++)
            Multiply[i] = reader.ReadInt32();
    }
}

[PropertyChanged.AddINotifyPropertyChangedInterface]
public class UndertaleVectorMatrix33 : UndertaleObject
{
    private const int MATRIX_SIZE = 9;
    public float[] Values { get; set; }

    /// <inheritdoc />
    public void Serialize(UndertaleWriter writer)
    {
        foreach (float v in Values)
            writer.Write(v);
    }

    /// <inheritdoc />
    public void Unserialize(UndertaleReader reader)
    {
        Values = new float[MATRIX_SIZE];
        for (int i = 0; i < Values.Length; i++)
            Values[i] = reader.ReadSingle();
    }
}

[PropertyChanged.AddINotifyPropertyChangedInterface]
public class UndertaleYYSWFTimelineObject : UndertaleObject
{
    public int CharID { get; set; }
    public int CharIndex { get; set; }
    public int Depth { get; set; }
    public int ClippingDepth { get; set; }
    public UndertaleVectorMatrix33 TransformationMatrix { get; set; }
    public UndertaleYYSWFMatrixColor ColorMatrix { get; set; }
    public float MinX { get; set; }
    public float MaxX { get; set; }
    public float MinY { get; set; }
    public float MaxY { get; set; }

    /// <inheritdoc />
    public void Serialize(UndertaleWriter writer)
    {
        writer.Write(CharID);
        writer.Write(CharIndex);
        writer.Write(Depth);
        writer.Write(ClippingDepth);
        writer.WriteUndertaleObject(ColorMatrix);
        writer.Write(MinX);
        writer.Write(MaxX);
        writer.Write(MinY);
        writer.Write(MaxY);
        writer.WriteUndertaleObject(TransformationMatrix);
    }

    /// <inheritdoc />
    public void Unserialize(UndertaleReader reader)
    {
        CharID = reader.ReadInt32();
        CharIndex = reader.ReadInt32();
        Depth = reader.ReadInt32();
        ClippingDepth = reader.ReadInt32();
        ColorMatrix = reader.ReadUndertaleObjectNoPool<UndertaleYYSWFMatrixColor>();
        MinX = reader.ReadSingle();
        MaxX = reader.ReadSingle();
        MinY = reader.ReadSingle();
        MaxY = reader.ReadSingle();
        TransformationMatrix = reader.ReadUndertaleObjectNoPool<UndertaleVectorMatrix33>();
    }
}

[PropertyChanged.AddINotifyPropertyChangedInterface]
public class UndertaleYYSWFTimelineFrame : UndertaleObject
{
    public UndertaleObservableList<UndertaleYYSWFTimelineObject> FrameObjects { get; set; }
    public float MinX { get; set; }
    public float MaxX { get; set; }
    public float MinY { get; set; }
    public float MaxY { get; set; }

    /// <inheritdoc />
    public void Serialize(UndertaleWriter writer)
    {
        writer.Write(FrameObjects.Count);
        writer.Write(MinX);
        writer.Write(MaxX);
        writer.Write(MinY);
        writer.Write(MaxY);
        foreach (var frameObject in FrameObjects)
        {
            writer.WriteUndertaleObject(frameObject);
        }
    }

    /// <inheritdoc />
    public void Unserialize(UndertaleReader reader)
    {
        int ii = reader.ReadInt32();
        MinX = reader.ReadSingle();
        MaxX = reader.ReadSingle();
        MinY = reader.ReadSingle();
        MaxY = reader.ReadSingle();
        FrameObjects = new UndertaleObservableList<UndertaleYYSWFTimelineObject>(ii);
        for (int i = 0; i < ii; i++)
        {
            FrameObjects.InternalAdd(reader.ReadUndertaleObjectNoPool<UndertaleYYSWFTimelineObject>());
        }
    }
}

[PropertyChanged.AddINotifyPropertyChangedInterface]
public class UndertaleYYSWFCollisionMask : UndertaleObject
{
    public byte[] RLEData { get; set; } // heavily compressed and pre-processed!

    /// <inheritdoc />
    public void Serialize(UndertaleWriter writer)
    {
        /*
         * uhhh, it'd make sense if it wrote zero if the RLE table is empty?????
         * but I guess padding bytes work as zeroes too?!?!?
         * even though it is unreliable??
         * but like, how can you even make a sprite with RLEData==null? so it makes sense??
         * argh.
         */

        if (RLEData != null)
        {
            writer.Write(RLEData.Length);
            writer.Write(RLEData);
        }

        writer.Align(4);
    }

    /// <inheritdoc />
    public void Unserialize(UndertaleReader reader)
    {
        int rlelen = reader.ReadInt32();
        if (rlelen > 0)
        {
            RLEData = reader.ReadBytes(rlelen);
        }

        // why it's not aligned before the data is beyond my brain.
        reader.Align(4);
    }
}

public enum UndertaleYYSWFItemType
{
    ItemInvalid,
    ItemShape,
    ItemBitmap,
    ItemFont,
    ItemTextField,
    ItemSprite
}

public enum UndertaleVectorFillType
{
    FillInvalid,
    FillSolid,
    FillGradient,
    FillBitmap
}

public enum UndertaleVectorBitmapFillType
{
    FillRepeat,
    FillClamp,
    FillRepeatPoint,
    FillClampPoint
}

public enum UndertaleVectorGradientFillType
{
    FillLinear,
    FillRadial
}

[PropertyChanged.AddINotifyPropertyChangedInterface]
public class UndertaleVectorSolidFillData : UndertaleObject
{
    public byte Red { get; set; }
    public byte Green { get; set; }
    public byte Blue { get; set; }
    public byte Alpha { get; set; }

    /// <inheritdoc />
    public void Serialize(UndertaleWriter writer)
    {
        writer.Write(Red);
        writer.Write(Green);
        writer.Write(Blue);
        writer.Write(Alpha);
    }

    /// <inheritdoc />
    public void Unserialize(UndertaleReader reader)
    {
        Red = reader.ReadByte();
        Green = reader.ReadByte();
        Blue = reader.ReadByte();
        Alpha = reader.ReadByte();
    }
}

[PropertyChanged.AddINotifyPropertyChangedInterface]
public class UndertaleVectorGradientRecord : UndertaleObject
{
    public int Ratio { get; set; }
    public byte Red { get; set; }
    public byte Green { get; set; }
    public byte Blue { get; set; }
    public byte Alpha { get; set; }

    /// <inheritdoc />
    public void Serialize(UndertaleWriter writer)
    {
        writer.Write(Ratio);
        writer.Write(Red);
        writer.Write(Green);
        writer.Write(Blue);
        writer.Write(Alpha);
    }

    /// <inheritdoc />
    public void Unserialize(UndertaleReader reader)
    {
        Ratio = reader.ReadInt32();
        Red = reader.ReadByte();
        Green = reader.ReadByte();
        Blue = reader.ReadByte();
        Alpha = reader.ReadByte();
    }
}

[PropertyChanged.AddINotifyPropertyChangedInterface]
public class UndertaleVectorGradientFillData : UndertaleObject
{
    public UndertaleVectorGradientFillType GradientFillType { get; set; }
    public UndertaleVectorMatrix33 TransformationMatrix { get; set; }
    public UndertaleSimpleList<UndertaleVectorGradientRecord> Records { get; set; }

    /// <summary>
    /// Unknown purpose. Probably to accomodate for new texture formats.
    /// </summary>
    /// <remarks>
    /// Presumably present in GM 2022.1+.
    /// </remarks>
    public int TPEIndex { get; set; } = -1;

    /// <inheritdoc />
    public void Serialize(UndertaleWriter writer)
    {
        writer.Write((int)GradientFillType);
        if (writer.undertaleData.IsVersionAtLeast(2022, 1))
        {
            writer.Write(TPEIndex);
        }
        writer.WriteUndertaleObject(TransformationMatrix);
        writer.WriteUndertaleObject(Records);
    }

    /// <inheritdoc />
    public void Unserialize(UndertaleReader reader)
    {
        GradientFillType = (UndertaleVectorGradientFillType)reader.ReadInt32();
        if (reader.undertaleData.IsVersionAtLeast(2022, 1))
        {
            TPEIndex = reader.ReadInt32();
        }
        TransformationMatrix = reader.ReadUndertaleObjectNoPool<UndertaleVectorMatrix33>();

        int count = reader.ReadInt32();
        Records = new UndertaleSimpleList<UndertaleVectorGradientRecord>();
        Records.SetCapacity(count);
        for (int i = 0; i < count; i++)
        {
            Records.InternalAdd(reader.ReadUndertaleObjectNoPool<UndertaleVectorGradientRecord>());
        }
    }
}

[PropertyChanged.AddINotifyPropertyChangedInterface]
public class UndertaleVectorBitmapFillData : UndertaleObject
{
    public UndertaleVectorBitmapFillType BitmapFillType { get; set; }
    public int CharID { get; set; }
    public UndertaleVectorMatrix33 TransformationMatrix { get; set; }

    /// <inheritdoc />
    public void Serialize(UndertaleWriter writer)
    {
        writer.Write((int)BitmapFillType);
        writer.Write(CharID);
        writer.WriteUndertaleObject(TransformationMatrix);
    }

    /// <inheritdoc />
    public void Unserialize(UndertaleReader reader)
    {
        BitmapFillType = (UndertaleVectorBitmapFillType)reader.ReadInt32();
        CharID = reader.ReadInt32();
        TransformationMatrix = reader.ReadUndertaleObjectNoPool<UndertaleVectorMatrix33>();
    }
}

[PropertyChanged.AddINotifyPropertyChangedInterface]
public class UndertaleVectorFillData : UndertaleObject
{
    public UndertaleVectorFillType Type { get; set; }
    public UndertaleVectorBitmapFillData BitmapFillData { get; set; }
    public UndertaleVectorGradientFillData GradientFillData { get; set; }
    public UndertaleVectorSolidFillData SolidFillData { get; set; }

    /// <inheritdoc />
    public void Serialize(UndertaleWriter writer)
    {
        writer.Write((int)Type);
        switch (Type)
        {
<<<<<<< HEAD
            case UndertaleYYSWFFillType.FillBitmap:
                {
                    writer.WriteUndertaleObject(BitmapFillData);
                    break;
                }

            case UndertaleYYSWFFillType.FillGradient:
                {
                    writer.WriteUndertaleObject(GradientFillData);
                    break;
                }

            case UndertaleYYSWFFillType.FillSolid:
                {
                    writer.WriteUndertaleObject(SolidFillData);
                    break;
                }

            case UndertaleYYSWFFillType.FillInvalid:
                {
                    // throw an exception maybe?
                    break;
                }
=======
            case UndertaleVectorFillType.FillBitmap:
            {
                writer.WriteUndertaleObject(BitmapFillData);
                break;
            }

            case UndertaleVectorFillType.FillGradient:
            {
                writer.WriteUndertaleObject(GradientFillData);
                break;
            }

            case UndertaleVectorFillType.FillSolid:
            {
                writer.WriteUndertaleObject(SolidFillData);
                break;
            }

            case UndertaleVectorFillType.FillInvalid:
            {
                // throw an exception maybe?
                break;
            }
>>>>>>> bd374d7a
        }
    }

    /// <inheritdoc />
    public void Unserialize(UndertaleReader reader)
    {
        Type = (UndertaleVectorFillType)reader.ReadInt32();
        switch (Type)
        {
<<<<<<< HEAD
            case UndertaleYYSWFFillType.FillBitmap:
                {
                    BitmapFillData = reader.ReadUndertaleObjectNoPool<UndertaleYYSWFBitmapFillData>();
                    break;
                }

            case UndertaleYYSWFFillType.FillGradient:
                {
                    GradientFillData = reader.ReadUndertaleObjectNoPool<UndertaleYYSWFGradientFillData>();
                    break;
                }

            case UndertaleYYSWFFillType.FillSolid:
                {
                    SolidFillData = reader.ReadUndertaleObjectNoPool<UndertaleYYSWFSolidFillData>();
                    break;
                }
=======
            case UndertaleVectorFillType.FillBitmap:
            {
                BitmapFillData = reader.ReadUndertaleObjectNoPool<UndertaleVectorBitmapFillData>();
                break;
            }

            case UndertaleVectorFillType.FillGradient:
            {
                GradientFillData = reader.ReadUndertaleObjectNoPool<UndertaleVectorGradientFillData>();
                break;
            }

            case UndertaleVectorFillType.FillSolid:
            {
                SolidFillData = reader.ReadUndertaleObjectNoPool<UndertaleVectorSolidFillData>();
                break;
            }
>>>>>>> bd374d7a

            case UndertaleVectorFillType.FillInvalid:
            default:
                {
                    reader.SubmitWarning("Tried to read invalid fill data.");
                    break;
                }
        }
    }
}

[PropertyChanged.AddINotifyPropertyChangedInterface]
public class UndertaleVectorLineStyleData : UndertaleObject
{
    public byte Red { get; set; }
    public byte Green { get; set; }
    public byte Blue { get; set; }
    public byte Alpha { get; set; }

    /// <inheritdoc />
    public void Serialize(UndertaleWriter writer)
    {
        writer.Write(Red);
        writer.Write(Green);
        writer.Write(Blue);
        writer.Write(Alpha);
    }

    /// <inheritdoc />
    public void Unserialize(UndertaleReader reader)
    {
        Red = reader.ReadByte();
        Green = reader.ReadByte();
        Blue = reader.ReadByte();
        Alpha = reader.ReadByte();
    }

    /// <inheritdoc />
    public override string ToString()
    {
        return $"UndertaleVectorLineStyleData ({Red};{Green};{Blue};{Alpha})";
    }
}

[PropertyChanged.AddINotifyPropertyChangedInterface]
public class UndertaleVector2 : UndertaleObject
{
    public int X { get; set; }
    public int Y { get; set; }

    /// <inheritdoc />
    public void Serialize(UndertaleWriter writer)
    {
        writer.Write(X);
        writer.Write(Y);
    }

    /// <inheritdoc />
    public void Unserialize(UndertaleReader reader)
    {
        X = reader.ReadInt32();
        Y = reader.ReadInt32();
    }

    /// <inheritdoc />
    public override string ToString()
    {
        return $"UndertaleVector2 ({X};{Y})";
    }
}

[PropertyChanged.AddINotifyPropertyChangedInterface]
public class UndertaleVector2F : UndertaleObject
{
    public float X { get; set; }
    public float Y { get; set; }

    /// <inheritdoc />
    public void Serialize(UndertaleWriter writer)
    {
        writer.Write(X);
        writer.Write(Y);
    }

    /// <inheritdoc />
    public void Unserialize(UndertaleReader reader)
    {
        X = reader.ReadSingle();
        Y = reader.ReadSingle();
    }

    /// <inheritdoc />
    public override string ToString()
    {
        return $"UndertaleVector2F ({X};{Y})";
    }
}

[PropertyChanged.AddINotifyPropertyChangedInterface]
public class UndertaleYYSWFSubShapeData : UndertaleObject
{
    public int FillStyleOne { get; set; }
    public int FillStyleTwo { get; set; }
    public int LineStyle { get; set; }

    public UndertaleObservableList<UndertaleVector2F> Points { get; set; }
    public UndertaleObservableList<UndertaleVector2> Lines { get; set; }
    public UndertaleObservableList<int> Triangles { get; set; }

    public UndertaleObservableList<UndertaleVector2F> LinePoints { get; set; }
    public UndertaleObservableList<int> LineTriangles { get; set; }

    public UndertaleObservableList<UndertaleVector2> AALines { get; set; }
    public UndertaleObservableList<UndertaleVector2F> AAVectors { get; set; }

    public UndertaleObservableList<UndertaleVector2> LineAALines { get; set; }
    public UndertaleObservableList<UndertaleVector2F> LineAAVectors { get; set; }

    /// <inheritdoc />
    public void Serialize(UndertaleWriter writer)
    {
        writer.Write(FillStyleOne);
        writer.Write(FillStyleTwo);
        writer.Write(LineStyle);
        writer.Write(Points.Count);
        writer.Write(Lines.Count);
        writer.Write(Triangles.Count / 3);
        writer.Write(LinePoints.Count);
        writer.Write(LineTriangles.Count / 3);
        writer.Write(AALines.Count);
        writer.Write(AAVectors.Count);
        writer.Write(LineAALines.Count);
        writer.Write(LineAAVectors.Count);

        foreach (var vec in Points)
        {
            writer.WriteUndertaleObject(vec);
        }

        foreach (var vec in Lines)
        {
            writer.WriteUndertaleObject(vec);
        }

        foreach (var tri in Triangles)
        {
            writer.Write(tri);
        }

        foreach (var vec in LinePoints)
        {
            writer.WriteUndertaleObject(vec);
        }

        foreach (var tri in LineTriangles)
        {
            writer.Write(tri);
        }

        foreach (var vec in AALines)
        {
            writer.WriteUndertaleObject(vec);
        }

        foreach (var vec in AAVectors)
        {
            writer.WriteUndertaleObject(vec);
        }

        foreach (var vec in LineAALines)
        {
            writer.WriteUndertaleObject(vec);
        }

        foreach (var vec in LineAAVectors)
        {
            writer.WriteUndertaleObject(vec);
        }
    }

    /// <inheritdoc />
    public void Unserialize(UndertaleReader reader)
    {
        FillStyleOne = reader.ReadInt32();
        FillStyleTwo = reader.ReadInt32();
        LineStyle = reader.ReadInt32();

        int points = reader.ReadInt32();
        int lines = reader.ReadInt32();
        int triangles = reader.ReadInt32() * 3;
        int linepoints = reader.ReadInt32();
        int linetriangles = reader.ReadInt32() * 3;
        int aalines = reader.ReadInt32();
        int aavectors = reader.ReadInt32();
        int lineaalines = reader.ReadInt32();
        int lineaavectors = reader.ReadInt32();

        Points = new UndertaleObservableList<UndertaleVector2F>(points);
        for (int i = 0; i < points; i++)
        {
            Points.InternalAdd(reader.ReadUndertaleObjectNoPool<UndertaleVector2F>());
        }

        Lines = new UndertaleObservableList<UndertaleVector2>(lines);
        for (int i = 0; i < lines; i++)
        {
            Lines.InternalAdd(reader.ReadUndertaleObjectNoPool<UndertaleVector2>());
        }

        Triangles = new UndertaleObservableList<int>(triangles);
        for (int i = 0; i < triangles; i++)
        {
            Triangles.InternalAdd(reader.ReadInt32());
        }

        LinePoints = new UndertaleObservableList<UndertaleVector2F>(linepoints);
        for (int i = 0; i < linepoints; i++)
        {
            LinePoints.InternalAdd(reader.ReadUndertaleObjectNoPool<UndertaleVector2F>());
        }

        LineTriangles = new UndertaleObservableList<int>(linetriangles);
        for (int i = 0; i < linetriangles; i++)
        {
            LineTriangles.InternalAdd(reader.ReadInt32());
        }

        AALines = new UndertaleObservableList<UndertaleVector2>(aalines);
        for (int i = 0; i < aalines; i++)
        {
            AALines.InternalAdd(reader.ReadUndertaleObjectNoPool<UndertaleVector2>());
        }

        AAVectors = new UndertaleObservableList<UndertaleVector2F>(aavectors);
        for (int i = 0; i < aavectors; i++)
        {
            AAVectors.InternalAdd(reader.ReadUndertaleObjectNoPool<UndertaleVector2F>());
        }

        LineAALines = new UndertaleObservableList<UndertaleVector2>(lineaalines);
        for (int i = 0; i < lineaalines; i++)
        {
            LineAALines.InternalAdd(reader.ReadUndertaleObjectNoPool<UndertaleVector2>());
        }

        LineAAVectors = new UndertaleObservableList<UndertaleVector2F>(lineaavectors);
        for (int i = 0; i < lineaavectors; i++)
        {
            LineAAVectors.InternalAdd(reader.ReadUndertaleObjectNoPool<UndertaleVector2F>());
        }
    }
}

[PropertyChanged.AddINotifyPropertyChangedInterface]
public class UndertaleVectorSubShapeData : UndertaleObject
{
    public int FillStyleOne { get; set; }
    public int FillStyleTwo { get; set; }
    public int LineStyle { get; set; }

    public UndertaleObservableList<UndertaleVector2F> Points { get; set; }
    public UndertaleObservableList<uint> PointColors { get; set; }
    public UndertaleObservableList<int> Triangles { get; set; }

    public UndertaleObservableList<UndertaleVector2> AALines { get; set; }
    public UndertaleObservableList<UndertaleVector2F> AAVectors { get; set; }

    /// <inheritdoc />
    public void Serialize(UndertaleWriter writer)
    {
        writer.Write(FillStyleOne);
        writer.Write(FillStyleTwo);
        writer.Write(LineStyle);
        writer.Write(Points.Count);
        writer.Write(PointColors.Count);
        writer.Write(0);
        writer.Write(Triangles.Count / 3);
        writer.Write(0);
        writer.Write(0);
        writer.Write(AALines.Count);
        writer.Write(AAVectors.Count);
        writer.Write(0);
        writer.Write(0);

        foreach (var vec in Points)
        {
            writer.WriteUndertaleObject(vec);
        }

        foreach (uint color in PointColors)
        {
            writer.Write(color);
        }

        foreach (int tri in Triangles)
        {
            writer.Write(tri);
        }

        foreach (var vec in AALines)
        {
            writer.WriteUndertaleObject(vec);
        }

        foreach (var vec in AAVectors)
        {
            writer.WriteUndertaleObject(vec);
        }
    }

    /// <inheritdoc />
    public void Unserialize(UndertaleReader reader)
    {
        FillStyleOne = reader.ReadInt32();
        FillStyleTwo = reader.ReadInt32();
        LineStyle = reader.ReadInt32();

        int points = reader.ReadInt32();
        int pointcolors = reader.ReadInt32();
        reader.ReadInt32();
        int triangles = reader.ReadInt32() * 3;
        reader.ReadInt32();
        reader.ReadInt32();
        int aalines = reader.ReadInt32();
        int aavectors = reader.ReadInt32();
        reader.ReadInt32();
        reader.ReadInt32();

        Points = new UndertaleObservableList<UndertaleVector2F>(points);
        for (int i = 0; i < points; i++)
        {
            Points.InternalAdd(reader.ReadUndertaleObjectNoPool<UndertaleVector2F>());
        }

        PointColors = new UndertaleObservableList<uint>(pointcolors);
        for (int i = 0; i < pointcolors; i++)
        {
            PointColors.InternalAdd(reader.ReadUInt32());
        }

        Triangles = new UndertaleObservableList<int>(triangles);
        for (int i = 0; i < triangles; i++)
        {
            Triangles.InternalAdd(reader.ReadInt32());
        }

        AALines = new UndertaleObservableList<UndertaleVector2>(aalines);
        for (int i = 0; i < aalines; i++)
        {
            AALines.InternalAdd(reader.ReadUndertaleObjectNoPool<UndertaleVector2>());
        }

        AAVectors = new UndertaleObservableList<UndertaleVector2F>(aavectors);
        for (int i = 0; i < aavectors; i++)
        {
            AAVectors.InternalAdd(reader.ReadUndertaleObjectNoPool<UndertaleVector2F>());
        }
    }
}

[PropertyChanged.AddINotifyPropertyChangedInterface]
public class UndertaleShapeData<T> : UndertaleObject where T : UndertaleObject, new()
{
    public float MinX { get; set; }
    public float MaxX { get; set; }
    public float MinY { get; set; }
    public float MaxY { get; set; }
    public UndertaleSimpleList<UndertaleStyleGroup<T>> StyleGroups { get; set; }


    /// <inheritdoc />
    public void Serialize(UndertaleWriter writer)
    {
        writer.Write(MinX);
        writer.Write(MaxX);
        writer.Write(MinY);
        writer.Write(MaxY);
        writer.WriteUndertaleObject(StyleGroups);
    }

    /// <inheritdoc />
    public void Unserialize(UndertaleReader reader)
    {
        MinX = reader.ReadSingle();
        MaxX = reader.ReadSingle();
        MinY = reader.ReadSingle();
        MaxY = reader.ReadSingle();
        StyleGroups = new UndertaleSimpleList<UndertaleStyleGroup<T>>();
        int s = reader.ReadInt32();
        for (int i = 0; i < s; i++)
        {
            StyleGroups.InternalAdd(reader.ReadUndertaleObjectNoPool<UndertaleStyleGroup<T>>());
        }
    }
}

[PropertyChanged.AddINotifyPropertyChangedInterface]
public class UndertaleStyleGroup<T> : UndertaleObject where T : UndertaleObject, new()
{
    public UndertaleObservableList<UndertaleVectorFillData> FillStyles { get; set; }
    public UndertaleObservableList<UndertaleVectorLineStyleData> LineStyles { get; set; }
    public UndertaleObservableList<T> Subshapes { get; set; }

    /// <inheritdoc />
    public void Serialize(UndertaleWriter writer)
    {
        writer.Write(FillStyles.Count);
        writer.Write(LineStyles.Count);
        writer.Write(Subshapes.Count);

        foreach (var fill in FillStyles)
        {
            writer.WriteUndertaleObject(fill);
        }

        foreach (var line in LineStyles)
        {
            writer.WriteUndertaleObject(line);
        }

        foreach (var shape in Subshapes)
        {
            writer.WriteUndertaleObject(shape);
        }
    }

    /// <inheritdoc />
    public void Unserialize(UndertaleReader reader)
    {
        int f = reader.ReadInt32();
        int l = reader.ReadInt32();
        int s = reader.ReadInt32();

        FillStyles = new UndertaleObservableList<UndertaleVectorFillData>(f);
        LineStyles = new UndertaleObservableList<UndertaleVectorLineStyleData>(l);
        Subshapes = new UndertaleObservableList<T>(s);

        for (int i = 0; i < f; i++)
        {
            FillStyles.InternalAdd(reader.ReadUndertaleObjectNoPool<UndertaleVectorFillData>());
        }

        for (int i = 0; i < l; i++)
        {
            LineStyles.InternalAdd(reader.ReadUndertaleObjectNoPool<UndertaleVectorLineStyleData>());
        }

        for (int i = 0; i < s; i++)
        {
            Subshapes.InternalAdd(reader.ReadUndertaleObjectNoPool<T>());
        }
    }
}

public enum UndertaleYYSWFBitmapType
{
    TypeJPEGNoHeader,
    TypeJPEG,
    TypeJPEGWithAlpha,
    TypePNG,
    TypeGIF,
    TypeLossless8bit,
    TypeLossless15bit,
    TypeLossless24bit,
    TypeLossless8bitA,
    TypeLossless32bit
}

[PropertyChanged.AddINotifyPropertyChangedInterface]
public class UndertaleYYSWFBitmapData : UndertaleObject
{
    public UndertaleYYSWFBitmapType Type { get; set; }
    public int Width { get; set; }
    public int Height { get; set; }
    /// <summary>
    /// Unknown purpose. Probably to accomodate for new texture formats.
    /// </summary>
    /// <remarks>
    /// Presumably present in GM 2022.1+.
    /// </remarks>
    public int? TPEIndex { get; set; }
    public byte[] ImageData { get; set; }
    public byte[] AlphaData { get; set; }
    public byte[] ColorPaletteData { get; set; }


    /// <inheritdoc />
    public void Serialize(UndertaleWriter writer)
    {
        writer.Write((int)Type);
        writer.Write(Width);
        writer.Write(Height);

        if (TPEIndex is null)
        {
            writer.Write(ImageData is null ? 0 : ImageData.Length);
            writer.Write(AlphaData is null ? 0 : AlphaData.Length);
            writer.Write(ColorPaletteData is null ? 0 : ColorPaletteData.Length);

            if (ImageData != null)
                writer.Write(ImageData);
            if (AlphaData != null)
                writer.Write(AlphaData);
            if (ColorPaletteData != null)
                writer.Write(ColorPaletteData);

            writer.Align(4);
        }
        else
        {
            writer.Write(TPEIndex.Value);
        }
    }

    /// <inheritdoc />
    public void Unserialize(UndertaleReader reader)
    {
        Type = (UndertaleYYSWFBitmapType)reader.ReadInt32();
        Width = reader.ReadInt32();
        Height = reader.ReadInt32();

        if (reader.undertaleData.IsVersionAtLeast(2022, 1))
        {
            TPEIndex = reader.ReadInt32();
        }
        else
        {
            int iL = reader.ReadInt32();
            int aL = reader.ReadInt32();
            int cL = reader.ReadInt32();

            if (iL > 0)
                ImageData = reader.ReadBytes(iL);
            if (aL > 0)
                AlphaData = reader.ReadBytes(aL);
            if (cL > 0)
                ColorPaletteData = reader.ReadBytes(cL);

            reader.Align(4);
        }
    }
}

[PropertyChanged.AddINotifyPropertyChangedInterface]
public class UndertaleYYSWFItem : UndertaleObject
{
    public int ID { get; set; }
    public UndertaleYYSWFItemType ItemType { get; set; }
    public UndertaleShapeData<UndertaleYYSWFSubShapeData> ShapeData { get; set; }
    public UndertaleYYSWFBitmapData BitmapData { get; set; }

    public UndertaleYYSWFItem()
    {
        ItemType = UndertaleYYSWFItemType.ItemInvalid;
        ID = -1;
    }

    /// <inheritdoc />
    public void Serialize(UndertaleWriter writer)
    {
        writer.Write((int)ItemType);
        writer.Write(ID);

        switch (ItemType)
        {
            case UndertaleYYSWFItemType.ItemShape:
                {
                    writer.WriteUndertaleObject(ShapeData);
                    break;
                }

            case UndertaleYYSWFItemType.ItemBitmap:
                {
                    writer.WriteUndertaleObject(BitmapData);
                    break;
                }
        }
    }

    /// <inheritdoc />
    public void Unserialize(UndertaleReader reader)
    {
        ItemType = (UndertaleYYSWFItemType)reader.ReadInt32();
        ID = reader.ReadInt32();

        // I know, right?
        switch (ItemType)
        {
            case UndertaleYYSWFItemType.ItemShape:
<<<<<<< HEAD
                {
                    ShapeData = reader.ReadUndertaleObjectNoPool<UndertaleYYSWFShapeData>();
                    break;
                }
=======
            {
                ShapeData = reader.ReadUndertaleObjectNoPool<UndertaleShapeData<UndertaleYYSWFSubShapeData>>();
                break;
            }
>>>>>>> bd374d7a

            case UndertaleYYSWFItemType.ItemBitmap:
                {
                    BitmapData = reader.ReadUndertaleObjectNoPool<UndertaleYYSWFBitmapData>();
                    break;
                }

            case UndertaleYYSWFItemType.ItemFont:
            case UndertaleYYSWFItemType.ItemInvalid:
            case UndertaleYYSWFItemType.ItemTextField:
            case UndertaleYYSWFItemType.ItemSprite:
            default:
                {
                    reader.SubmitWarning("Tried to read unknown YYSWFItem, " + ItemType);
                    break;
                }
        }
    }

    /// <inheritdoc />
    public override string ToString()
    {
        return $"UndertaleYYSWFItem ({ItemType}, {ID})";
    }
}

[PropertyChanged.AddINotifyPropertyChangedInterface]
public class UndertaleYYSWFTimeline : UndertaleObject
{
    public int Framerate { get; set; }
    public float MinX { get; set; }
    public float MaxX { get; set; }
    public float MinY { get; set; }
    public float MaxY { get; set; }
    public int MaskWidth { get; set; }
    public int MaskHeight { get; set; }
    public UndertaleSimpleList<UndertaleYYSWFItem> UsedItems { get; set; }
    public UndertaleObservableList<UndertaleYYSWFTimelineFrame> Frames { get; set; }
    public UndertaleObservableList<UndertaleYYSWFCollisionMask> CollisionMasks { get; set; }

    /// <inheritdoc />
    public void Serialize(UndertaleWriter writer)
    {
        writer.WriteUndertaleObject(UsedItems);
        writer.Write(Framerate);
        writer.Write(Frames.Count);
        writer.Write(MinX);
        writer.Write(MaxX);
        writer.Write(MinY);
        writer.Write(MaxY);
        writer.Write(CollisionMasks.Count);
        writer.Write(MaskWidth);
        writer.Write(MaskHeight);

        foreach (var yyswfFrame in Frames)
        {
            writer.WriteUndertaleObject(yyswfFrame);
        }

        foreach (var yyswfMask in CollisionMasks)
        {
            writer.WriteUndertaleObject(yyswfMask);
        }
    }

    /// <inheritdoc />
    public void Unserialize(UndertaleReader reader)
    {
        int uc = reader.ReadInt32();
        UsedItems = new UndertaleSimpleList<UndertaleYYSWFItem>();
        UsedItems.SetCapacity(uc);
        for (int i = 0; i < uc; i++)
        {
            UsedItems.InternalAdd(reader.ReadUndertaleObjectNoPool<UndertaleYYSWFItem>());
        }

        Framerate = reader.ReadInt32();
        int fc = reader.ReadInt32();
        MinX = reader.ReadSingle();
        MaxX = reader.ReadSingle();
        MinY = reader.ReadSingle();
        MaxY = reader.ReadSingle();
        int mc = reader.ReadInt32();
        MaskWidth = reader.ReadInt32();
        MaskHeight = reader.ReadInt32();

        Frames = new UndertaleObservableList<UndertaleYYSWFTimelineFrame>(fc);
        for (int f = 0; f < fc; f++)
        {
            Frames.InternalAdd(reader.ReadUndertaleObjectNoPool<UndertaleYYSWFTimelineFrame>());
        }

        CollisionMasks = new UndertaleObservableList<UndertaleYYSWFCollisionMask>(mc);
        for (int m = 0; m < mc; m++)
        {
            CollisionMasks.InternalAdd(reader.ReadUndertaleObjectNoPool<UndertaleYYSWFCollisionMask>());
        }
    }
}

[PropertyChanged.AddINotifyPropertyChangedInterface]
public class UndertaleYYSWF : UndertaleObject
{
    public byte[] JPEGTable { get; set; }
    public int Version { get; set; }
    public UndertaleYYSWFTimeline Timeline { get; set; }

    /// <inheritdoc />
    public void Serialize(UndertaleWriter writer)
    {
        writer.Align(4);
        int len = (JPEGTable?.Length ?? 0) | Int32.MinValue;

        writer.Write(len);
        writer.Write(Version);
        if (JPEGTable != null)
        {
            writer.Write(JPEGTable);
        }

        writer.Align(4);
        writer.WriteUndertaleObject(Timeline);
    }

    /// <inheritdoc />
    public void Unserialize(UndertaleReader reader)
    {
        reader.Align(4);
        int jpeglen = reader.ReadInt32() & (~Int32.MinValue); // the length is ORed with int.MinValue.
        Version = reader.ReadInt32();
        Util.DebugUtil.Assert(Version == 8 || Version == 7, "Invalid YYSWF version data! Expected 7 or 8, got " + Version);

        if (jpeglen > 0)
        {
            JPEGTable = reader.ReadBytes(jpeglen);
        }

        reader.Align(4);
        Timeline = reader.ReadUndertaleObjectNoPool<UndertaleYYSWFTimeline>();
    }

    /// <inheritdoc />
    public override string ToString()
    {
        return $"UndertaleYYSWF ({Version})";
    }
}<|MERGE_RESOLUTION|>--- conflicted
+++ resolved
@@ -14,91 +14,6 @@
     FramesPerGameFrame = 1
 }
 
-<<<<<<< HEAD
-[PropertyChanged.AddINotifyPropertyChangedInterface]
-public class UndertaleSpineTextureEntry : UndertaleObject, IDisposable
-{
-    /// <summary>
-    /// The width of the Spine atlas in pixels.
-    /// </summary>
-    public int PageWidth { get; set; }
-
-    /// <summary>
-    /// The height of the Spine atlas in pixels.
-    /// </summary>
-    public int PageHeight { get; set; }
-
-    /// <summary>
-    /// The atlas as raw bytes, can be a GameMaker QOI texture or a PNG file. Null for versions >= 2023.1.
-    /// </summary>
-    public byte[] TexBlob { get; set; }
-
-    /// <summary>
-    /// The length of the corresponding sprite texture entry for versions >= 2023.1.
-    /// </summary>
-    public int TextureEntryLength { get; set; }
-
-    /// <summary>
-    /// Indicates whether <see cref="TexBlob"/> contains a GameMaker QOI texture (the header is qoif reversed).
-    /// </summary>
-    public bool IsQOI => TexBlob != null && TexBlob.Length > 7 && TexBlob[0] == 102/*f*/ && TexBlob[1] == 105/*i*/ && TexBlob[2] == 111/*o*/ && TexBlob[3] == 113/*q*/;
-
-    /// <inheritdoc />
-    public void Serialize(UndertaleWriter writer)
-    {
-        writer.Write(PageWidth);
-        writer.Write(PageHeight);
-        if (writer.undertaleData.IsVersionAtLeast(2023, 1))
-        {
-            writer.Write(TextureEntryLength);
-        }
-        else
-        {
-            writer.Write(TexBlob.Length);
-            writer.Write(TexBlob);
-        }
-    }
-
-    /// <inheritdoc />
-    public void Unserialize(UndertaleReader reader)
-    {
-        PageWidth = reader.ReadInt32();
-        PageHeight = reader.ReadInt32();
-        if (reader.undertaleData.IsVersionAtLeast(2023, 1))
-            TextureEntryLength = reader.ReadInt32();
-        else
-            TexBlob = reader.ReadBytes(reader.ReadInt32());
-    }
-
-    /// <inheritdoc cref="UndertaleObject.UnserializeChildObjectCount(UndertaleReader)"/>
-    public static uint UnserializeChildObjectCount(UndertaleReader reader)
-    {
-        reader.Position += 8;                        // Size
-        if (reader.undertaleData.IsVersionAtLeast(2023, 1))
-            reader.Position += 4; // "TextureEntryLength"
-        else
-            reader.Position += (uint)reader.ReadInt32(); // "TexBlob"
-
-        return 0;
-    }
-
-    /// <inheritdoc />
-    public override string ToString()
-    {
-        return $"UndertaleSpineTextureEntry ({PageWidth};{PageHeight})";
-    }
-
-    /// <inheritdoc/>
-    public void Dispose()
-    {
-        GC.SuppressFinalize(this);
-
-        TexBlob = null;
-    }
-}
-
-=======
->>>>>>> bd374d7a
 /// <summary>
 /// Sprite entry in the data file.
 /// </summary>
@@ -671,8 +586,6 @@
                     }
                     break;
                 case SpriteType.Spine:
-<<<<<<< HEAD
-=======
                 {
                     reader.Align(4);
 
@@ -684,7 +597,6 @@
 
                     SpineVersion = reader.ReadInt32();
                     if (SpineVersion >= 3)
->>>>>>> bd374d7a
                     {
                         reader.Align(4);
 
@@ -836,11 +748,7 @@
             {
                 case SpriteType.Normal:
                     count += 1 + UndertaleSimpleList<TextureEntry>.UnserializeChildObjectCount(reader);
-<<<<<<< HEAD
-                    SkipMaskData(reader, width, height, marginRight, marginLeft, marginBottom, marginTop);
-=======
                     SkipMaskData(reader, (int)width, (int)height, marginRight, marginLeft, marginBottom, marginTop);
->>>>>>> bd374d7a
                     break;
 
                 case SpriteType.SWF:
@@ -852,13 +760,9 @@
                     return count;
 
                 case SpriteType.Spine:
-                    {
-                        reader.Align(4);
-
-<<<<<<< HEAD
-                        if (reader.undertaleData.IsVersionAtLeast(2023, 1))
-                            count += 1 + UndertaleSimpleList<TextureEntry>.UnserializeChildObjectCount(reader);
-=======
+                {
+                    reader.Align(4);
+
                     if (reader.undertaleData.IsVersionAtLeast(2023, 1))
                         count += 1 + UndertaleSimpleList<TextureEntry>.UnserializeChildObjectCount(reader);
 
@@ -867,7 +771,19 @@
                         reader.Position += 4; // "SpineCacheVersion"
                     Util.DebugUtil.Assert(spineVersion <= 3 && spineVersion >= 1,
                                           "Invalid Spine format version number, expected 3, 2 or 1, got " + spineVersion);
->>>>>>> bd374d7a
+
+                    int jsonLength = reader.ReadInt32();
+                    int atlasLength = reader.ReadInt32();
+                    int textures = reader.ReadInt32();
+
+                    switch (spineVersion)
+                    {
+                        case 1:
+                            reader.Position += 8 + (uint)jsonLength + (uint)atlasLength + (uint)textures;
+                            break;
+
+                        if (reader.undertaleData.IsVersionAtLeast(2023, 1))
+                            count += 1 + UndertaleSimpleList<TextureEntry>.UnserializeChildObjectCount(reader);
 
                         int spineVersion = reader.ReadInt32();
                         if (spineVersion >= 3)
@@ -875,24 +791,13 @@
                         Util.DebugUtil.Assert(spineVersion <= 3 && spineVersion >= 1,
                                               "Invalid Spine format version number, expected 3, 2 or 1, got " + spineVersion);
 
-<<<<<<< HEAD
                         int jsonLength = reader.ReadInt32();
                         int atlasLength = reader.ReadInt32();
                         int textures = reader.ReadInt32();
-=======
-                    switch (spineVersion)
-                    {
-                        case 1:
-                            reader.Position += 8 + (uint)jsonLength + (uint)atlasLength + (uint)textures;
-                            break;
->>>>>>> bd374d7a
 
                         switch (spineVersion)
                         {
-<<<<<<< HEAD
-                            case 1:
-                                reader.Position += 8 + jsonLength + atlasLength + textures;
-                                break;
+                            reader.Position += (uint)jsonLength + (uint)atlasLength;
 
                             case 2:
                             case 3:
@@ -907,16 +812,6 @@
                                     count += (uint)textures;
                                 }
                                 break;
-=======
-                            reader.Position += (uint)jsonLength + (uint)atlasLength;
-
-                            // TODO: make this return count instead if spine sprite
-                            // couldn't have sequence or nine slices data.
-                            for (int i = 0; i < textures; i++)
-                                UndertaleSpineTextureEntry.UnserializeChildObjectCount(reader);
-
-                            count += (uint)textures;
->>>>>>> bd374d7a
                         }
                     }
                     break;
@@ -944,11 +839,7 @@
         {
             reader.Position -= 4;
             count += 1 + UndertaleSimpleList<TextureEntry>.UnserializeChildObjectCount(reader);
-<<<<<<< HEAD
-            SkipMaskData(reader, width, height, marginRight, marginLeft, marginBottom, marginTop);
-=======
             SkipMaskData(reader, (int)width, (int)height, marginRight, marginLeft, marginBottom, marginTop);
->>>>>>> bd374d7a
         }
 
         return count;
@@ -957,36 +848,22 @@
     /// <summary>
     /// Returns the width and height of the collision mask for this sprite, which changes depending on GameMaker version.
     /// </summary>
-<<<<<<< HEAD
-    public (uint Width, uint Height) CalculateMaskDimensions(UndertaleData data)
-=======
     public (int Width, int Height) CalculateMaskDimensions(UndertaleData data)
->>>>>>> bd374d7a
     {
         if (data.IsVersionAtLeast(2024, 6))
         {
             return CalculateBboxMaskDimensions(MarginRight, MarginLeft, MarginBottom, MarginTop);
         }
-<<<<<<< HEAD
-        return CalculateFullMaskDimensions(Width, Height);
-=======
         return CalculateFullMaskDimensions((int)Width, (int)Height);
->>>>>>> bd374d7a
     }
 
     /// <summary>
     /// Calculates the width and height of a collision mask from the given margin/bounding box.
     /// This method is used to calculate collision mask dimensions in GameMaker 2024.6 and above.
     /// </summary>
-<<<<<<< HEAD
-    public static (uint Width, uint Height) CalculateBboxMaskDimensions(int marginRight, int marginLeft, int marginBottom, int marginTop)
-    {
-        return ((uint)(marginRight - marginLeft + 1), (uint)(marginBottom - marginTop + 1));
-=======
     public static (int Width, int Height) CalculateBboxMaskDimensions(int marginRight, int marginLeft, int marginBottom, int marginTop)
     {
         return (marginRight - marginLeft + 1, marginBottom - marginTop + 1);
->>>>>>> bd374d7a
     }
 
     /// <summary>
@@ -996,11 +873,7 @@
     /// <remarks>
     /// This simply returns the width and height supplied, but is intended for clarity in the code.
     /// </remarks>
-<<<<<<< HEAD
-    public static (uint Width, uint Height) CalculateFullMaskDimensions(uint width, uint height)
-=======
     public static (int Width, int Height) CalculateFullMaskDimensions(int width, int height)
->>>>>>> bd374d7a
     {
         return (width, height);
     }
@@ -1012,13 +885,8 @@
         List<MaskEntry> newMasks = new((int)maskCount);
 
         // Read in mask data
-<<<<<<< HEAD
-        (uint width, uint height) = CalculateMaskDimensions(reader.undertaleData);
-        uint len = (width + 7) / 8 * height;
-=======
         (int width, int height) = CalculateMaskDimensions(reader.undertaleData);
         uint len = (uint)((width + 7) / 8 * height);
->>>>>>> bd374d7a
         uint total = 0;
         for (uint i = 0; i < maskCount; i++)
         {
@@ -1043,11 +911,7 @@
         CollisionMasks = new(newMasks);
     }
 
-<<<<<<< HEAD
-    private static void SkipMaskData(UndertaleReader reader, uint width, uint height, int marginRight, int marginLeft, int marginBottom, int marginTop)
-=======
     private static void SkipMaskData(UndertaleReader reader, int width, int height, int marginRight, int marginLeft, int marginBottom, int marginTop)
->>>>>>> bd374d7a
     {
         uint maskCount = reader.ReadUInt32();
         if (reader.undertaleData.IsVersionAtLeast(2024, 6))
@@ -1058,11 +922,7 @@
         {
             (width, height) = CalculateFullMaskDimensions(width, height);
         }
-<<<<<<< HEAD
-        uint len = (width + 7) / 8 * height;
-=======
         uint len = (uint)((width + 7) / 8 * height);
->>>>>>> bd374d7a
 
         uint total = 0;
         for (uint i = 0; i < maskCount; i++)
@@ -1582,31 +1442,6 @@
         writer.Write((int)Type);
         switch (Type)
         {
-<<<<<<< HEAD
-            case UndertaleYYSWFFillType.FillBitmap:
-                {
-                    writer.WriteUndertaleObject(BitmapFillData);
-                    break;
-                }
-
-            case UndertaleYYSWFFillType.FillGradient:
-                {
-                    writer.WriteUndertaleObject(GradientFillData);
-                    break;
-                }
-
-            case UndertaleYYSWFFillType.FillSolid:
-                {
-                    writer.WriteUndertaleObject(SolidFillData);
-                    break;
-                }
-
-            case UndertaleYYSWFFillType.FillInvalid:
-                {
-                    // throw an exception maybe?
-                    break;
-                }
-=======
             case UndertaleVectorFillType.FillBitmap:
             {
                 writer.WriteUndertaleObject(BitmapFillData);
@@ -1630,7 +1465,6 @@
                 // throw an exception maybe?
                 break;
             }
->>>>>>> bd374d7a
         }
     }
 
@@ -1640,25 +1474,6 @@
         Type = (UndertaleVectorFillType)reader.ReadInt32();
         switch (Type)
         {
-<<<<<<< HEAD
-            case UndertaleYYSWFFillType.FillBitmap:
-                {
-                    BitmapFillData = reader.ReadUndertaleObjectNoPool<UndertaleYYSWFBitmapFillData>();
-                    break;
-                }
-
-            case UndertaleYYSWFFillType.FillGradient:
-                {
-                    GradientFillData = reader.ReadUndertaleObjectNoPool<UndertaleYYSWFGradientFillData>();
-                    break;
-                }
-
-            case UndertaleYYSWFFillType.FillSolid:
-                {
-                    SolidFillData = reader.ReadUndertaleObjectNoPool<UndertaleYYSWFSolidFillData>();
-                    break;
-                }
-=======
             case UndertaleVectorFillType.FillBitmap:
             {
                 BitmapFillData = reader.ReadUndertaleObjectNoPool<UndertaleVectorBitmapFillData>();
@@ -1676,7 +1491,6 @@
                 SolidFillData = reader.ReadUndertaleObjectNoPool<UndertaleVectorSolidFillData>();
                 break;
             }
->>>>>>> bd374d7a
 
             case UndertaleVectorFillType.FillInvalid:
             default:
@@ -2266,17 +2080,10 @@
         switch (ItemType)
         {
             case UndertaleYYSWFItemType.ItemShape:
-<<<<<<< HEAD
-                {
-                    ShapeData = reader.ReadUndertaleObjectNoPool<UndertaleYYSWFShapeData>();
-                    break;
-                }
-=======
             {
                 ShapeData = reader.ReadUndertaleObjectNoPool<UndertaleShapeData<UndertaleYYSWFSubShapeData>>();
                 break;
             }
->>>>>>> bd374d7a
 
             case UndertaleYYSWFItemType.ItemBitmap:
                 {
