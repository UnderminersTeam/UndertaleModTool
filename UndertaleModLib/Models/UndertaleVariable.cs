--- conflicted
+++ resolved
@@ -7,11 +7,7 @@
 /// A variable entry in a GameMaker data file.
 /// </summary>
 // TODO: INotifyPropertyChanged
-<<<<<<< HEAD
-public class UndertaleVariable : UndertaleNamedResource, ISearchable, UndertaleInstruction.ReferencedObject, IDisposable, IGMVariable
-=======
 public class UndertaleVariable : UndertaleNamedResource, ISearchable, UndertaleInstruction.IReferencedObject, IDisposable, IGMVariable
->>>>>>> bd374d7a
 {
     /// The name of the Variable.
     public UndertaleString Name { get; set; }
