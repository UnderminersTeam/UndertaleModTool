--- conflicted
+++ resolved
@@ -547,14 +547,11 @@
         /// The y coordinate of the background in the room.
         /// </summary>
         public int Y { get => _y; set { _y = value; OnPropertyChanged(); UpdateStretch(); } }
-<<<<<<< HEAD
 
         /// <summary>
         /// Whether this background is tiled horizontally.<br/>
         /// <c>0</c> - <see langword="false"/>, <c>1</c> - <see langword="true"/>.
         /// </summary>
-=======
->>>>>>> a1694a62
         public int TileX { get; set; } = 1;
 
         /// <summary>
@@ -782,7 +779,6 @@
             SpeedX = reader.ReadInt32();
             SpeedY = reader.ReadInt32();
             _objectId = reader.ReadUndertaleObject<UndertaleResourceById<UndertaleGameObject, UndertaleChunkOBJT>>();
-<<<<<<< HEAD
         }
 
         /// <inheritdoc/>
@@ -791,8 +787,6 @@
             GC.SuppressFinalize(this);
 
             _objectId.Dispose();
-=======
->>>>>>> a1694a62
         }
     }
 
