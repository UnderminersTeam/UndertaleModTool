﻿using System;
using System.Collections.Generic;
using System.IO;
using System.Text;
using UndertaleModLib.Compiler;
using UndertaleModLib.Decompiler;

namespace UndertaleModLib.Models;

/// <summary>
/// General info about a data file.
/// </summary>
[PropertyChanged.AddINotifyPropertyChangedInterface]
public class UndertaleGeneralInfo : UndertaleObject, IDisposable
{
    /// <summary>
    /// Information flags a data file can use.
    /// </summary>
    [Flags]
    public enum InfoFlags : uint
    {
        /// <summary>
        /// Start the game as fullscreen.
        /// </summary>
        Fullscreen = 0x0001,
        /// <summary>
        /// Use synchronization to avoid tearing.
        /// </summary>
        SyncVertex1 = 0x0002,
        /// <summary>
        /// Use synchronization to avoid tearing. TODO: difference?
        /// </summary>
        SyncVertex2 = 0x0004,
        /// <summary>
        /// Interpolate colours between pixels.
        /// </summary>
        Interpolate = 0x0008,
        /// <summary>
        /// Keep aspect ratio during scaling.
        /// </summary>
        Scale = 0x0010,
        /// <summary>
        /// Display mouse cursor.
        /// </summary>
        ShowCursor = 0x0020,
        /// <summary>
        /// Allows window to be resized.
        /// </summary>
        Sizeable = 0x0040,
        /// <summary>
        /// Allows fullscreen switching TODO: ???
        /// </summary>
        ScreenKey = 0x0080,

        SyncVertex3 = 0x0100,
        StudioVersionB1 = 0x0200,
        StudioVersionB2 = 0x0400,
        StudioVersionB3 = 0x0800,

        /// <summary>
        /// studioVersion = (infoFlags &amp; InfoFlags.StudioVersionMask) >> 9
        /// </summary>
        StudioVersionMask = 0x0E00,
        /// <summary>
        /// Whether Steam is enabled.
        /// </summary>
        SteamEnabled = 0x1000,

        LocalDataEnabled = 0x2000,

        /// <summary>
        /// Whether the game supports borderless window
        /// </summary>
        BorderlessWindow = 0x4000,
        /// <summary>
        /// Tells the runner to run Javascript code
        /// </summary>
        JavaScriptMode = 0x8000,

        LicenseExclusions = 0x10000,
    }

    /// <summary>
    /// Function classifications a data file can have.
    /// </summary>
    [Flags]
    public enum FunctionClassification : ulong
    {
        None = 0x0UL,
        Internet = 0x1UL,
        Joystick = 0x2UL,
        Gamepad = 0x4UL,
        Immersion = 0x8UL,
        Screengrab = 0x10UL,
        Math = 0x20UL,
        Action = 0x40UL,
        MatrixD3D = 0x80UL,
        D3DModel = 0x100UL,
        DataStructures = 0x200UL,
        File = 0x400UL,
        INI = 0x800UL,
        Filename = 0x1000UL,
        Directory = 0x2000UL,
        Environment = 0x4000UL,
        UNUSED1 = 0x8000UL,
        HTTP = 0x10000UL,
        Encoding = 0x20000UL,
        UIDialog = 0x40000UL,
        MotionPlanning = 0x80000UL,
        ShapeCollision = 0x100000UL,
        Instance = 0x200000UL,
        Room = 0x400000UL,
        Game = 0x800000UL,
        Display = 0x1000000UL,
        Device = 0x2000000UL,
        Window = 0x4000000UL,
        DrawColor = 0x8000000UL,
        Texture = 0x10000000UL,
        Layer = 0x20000000UL,
        String = 0x40000000UL,
        Tiles = 0x80000000UL,
        Surface = 0x100000000UL,
        Skeleton = 0x200000000UL,
        IO = 0x400000000UL,
        Variables = 0x800000000UL,
        Array = 0x1000000000UL,
        ExternalCall = 0x2000000000UL,
        Notification = 0x4000000000UL,
        Date = 0x8000000000UL,
        Particle = 0x10000000000UL,
        Sprite = 0x20000000000UL,
        Clickable = 0x40000000000UL,
        LegacySound = 0x80000000000UL,
        Audio = 0x100000000000UL,
        Event = 0x200000000000UL,
        UNUSED2 = 0x400000000000UL,
        FreeType = 0x800000000000UL,
        Analytics = 0x1000000000000UL,
        UNUSED3 = 0x2000000000000UL,
        UNUSED4 = 0x4000000000000UL,
        Achievement = 0x8000000000000UL,
        CloudSaving = 0x10000000000000UL,
        Ads = 0x20000000000000UL,
        OS = 0x40000000000000UL,
        IAP = 0x80000000000000UL,
        Facebook = 0x100000000000000UL,
        Physics = 0x200000000000000UL,
        FlashAA = 0x400000000000000UL,
        Console = 0x800000000000000UL,
        Buffer = 0x1000000000000000UL,
        Steam = 0x2000000000000000UL,
        UNUSED5 = 2310346608841064448UL,
        Shaders = 0x4000000000000000UL,
        VertexBuffers = 9223372036854775808UL
    }

    /// <summary>
    /// Indicates whether debugging support is disabled.
    /// </summary>
    public bool IsDebuggerDisabled { get; set; } = true;

    /// <summary>
    /// The bytecode version of the data file.
    /// </summary>
    public byte BytecodeVersion { get; set; } = 0x10;

    /// <summary>
    /// TODO: currently unknown value.
    /// </summary>
    public ushort Unknown { get; set; } = 0;

    /// <summary>
    /// The file name of the runner.
    /// </summary>
    public UndertaleString FileName { get; set; }

    /// <summary>
    /// Which GameMaker configuration the data file was compiled with.
    /// </summary>
    public UndertaleString Config { get; set; }

    /// <summary>
    /// The last object id of the data file.
    /// </summary>
    public uint LastObj { get; set; } = 100000;

    /// <summary>
    /// The last tile id of the data file.
    /// </summary>
    public uint LastTile { get; set; } = 10000000;

    /// <summary>
    /// The game id of the data file.
    /// </summary>
    public uint GameID { get; set; } = 13371337;

    /// <summary>
    /// The DirectPlay GUID of the data file
    /// </summary>
    /// <remarks>This is always empty in Game Maker: Studio.</remarks>
    public Guid DirectPlayGuid { get; set; } = Guid.Empty;

    /// <summary>
    /// The name of the game.
    /// </summary>
    public UndertaleString Name { get; set; }

    /// <summary>
    /// Different GameMaker release branches. LTS has some but not all features of equivalent newer versions.
    /// </summary>
    public enum BranchType
    {
        Pre2022_0,
        LTS2022_0,
        Post2022_0
    }

    /// <summary>
    /// The GameMaker release branch of the data file. May be set to <see cref="BranchType.Post2022_0"/> when features exempted from LTS are detected.
    /// </summary>
    public BranchType Branch = BranchType.Pre2022_0;

    /// <summary>
    /// The major version of the data file.
    /// If greater than 1, serialization produces "2.0.0.0" due to the flag no longer updating in data.win
    /// </summary>
    public uint Major { get; set; } = 1;

    /// <summary>
    /// The minor version of the data file.
    /// </summary>
    public uint Minor { get; set; } = 0;

    /// <summary>
    /// The Release version of the data file.
    /// </summary>
    public uint Release { get; set; } = 0;

    /// <summary>
    /// The build version of the data file.
    /// </summary>
    public uint Build { get; set; } = 1337;

    /// <summary>
    /// The default window width of the game.
    /// </summary>
    public uint DefaultWindowWidth { get; set; } = 1024;

    /// <summary>
    /// The default window height of the game.
    /// </summary>
    public uint DefaultWindowHeight { get; set; } = 768;

    /// <summary>
    /// The info flags of the data file.
    /// </summary>
    public InfoFlags Info { get; set; } = InfoFlags.Interpolate | InfoFlags.Scale | InfoFlags.ShowCursor | InfoFlags.ScreenKey | InfoFlags.StudioVersionB3;

    /// <summary>
    /// The MD5 of the license used to compile the game.
    /// </summary>
    public byte[] LicenseMD5 { get; set; } = new byte[16];

    /// <summary>
    /// The CRC32 of the license used to compile the game.
    /// </summary>
    public uint LicenseCRC32 { get; set; }

    /// <summary>
    /// The UNIX timestamp the game was compiled.
    /// </summary>
    public ulong Timestamp { get; set; } = 0;

    /// <summary>
    /// The name that gets displayed in the window.
    /// </summary>
    public UndertaleString DisplayName { get; set; }


    public ulong ActiveTargets { get; set; } = 0;

    /// <summary>
    /// The function classifications of this data file.
    /// </summary>
    public FunctionClassification FunctionClassifications { get; set; } = FunctionClassification.None; // Initializing it with None is a very bad idea. TODO: then do something about it?

    /// <summary>
    /// The Steam app id of the game.
    /// </summary>
    public int SteamAppID { get; set; } = 0;

    /// <summary>
    /// The port the data file exposes for the debugger.
    /// </summary>
    public uint DebuggerPort { get; set; } = 6502;

    /// <summary>
    /// The room order of the data file.
    /// </summary>
    public UndertaleSimpleResourcesList<UndertaleRoom, UndertaleChunkROOM> RoomOrder { get; set; } = new();

    /// <summary>
    /// TODO: unknown, some sort of checksum.
    /// </summary>
    public List<long> GMS2RandomUID { get; set; } = new List<long>();

    /// <summary>
    /// The FPS of the data file. GameMaker Studio 2 only.
    /// </summary>
    public float GMS2FPS { get; set; } = 30.0f;

    /// <summary>
    /// Whether the data file allows statistics. GameMaker Studio 2 only.
    /// </summary>
    public bool GMS2AllowStatistics { get; set; } = true;

    /// <summary>
    /// TODO: more unknown checksum data.
    /// </summary>
    public byte[] GMS2GameGUID { get; set; } = new byte[16];

    /// <summary>
    /// Whether the random UID's timestamp was initially offset.
    /// </summary>
    public bool InfoTimestampOffset { get; set; } = true;

    public static (uint, uint, uint, uint, BranchType) TestForCommonGMSVersions(UndertaleReader reader,
                                                                    (uint, uint, uint, uint, BranchType) readVersion)
    {
        (uint Major, uint Minor, uint Release, uint Build, BranchType Branch) detectedVer = readVersion;

        // Some GMS2+ version detection. The rest is spread around, mostly in UndertaleChunks.cs
<<<<<<< HEAD
        if (reader.AllChunkNames.Contains("PSEM"))      // 2023.2, not present on LTS
=======
        if (reader.AllChunkNames.Contains("UILR"))      // 2024.13, not present on LTS
            detectedVer = (2024, 13, 0, 0, BranchType.Post2022_0);
        else if (reader.AllChunkNames.Contains("PSEM")) // 2023.2, not present on LTS
>>>>>>> bd374d7a
            detectedVer = (2023, 2, 0, 0, BranchType.Post2022_0);
        else if (reader.AllChunkNames.Contains("FEAT")) // 2022.8
            detectedVer = (2022, 8, 0, 0, BranchType.Pre2022_0);
        else if (reader.AllChunkNames.Contains("FEDS")) // 2.3.6
            detectedVer = (2, 3, 6, 0, BranchType.Pre2022_0);
        else if (reader.AllChunkNames.Contains("SEQN")) // 2.3
            detectedVer = (2, 3, 0, 0, BranchType.Pre2022_0);
        else if (reader.AllChunkNames.Contains("TGIN")) // 2.2.1
            detectedVer = (2, 2, 1, 0, BranchType.Pre2022_0);
<<<<<<< HEAD

        if (detectedVer.Major > 2 || (detectedVer.Major == 2 && detectedVer.Minor >= 3))
        {
            CompileContext.GMS2_3 = true;
        }
        else
        {
            CompileContext.GMS2_3 = false;
        }
=======
>>>>>>> bd374d7a

        return detectedVer;
    }

    /// <inheritdoc/>
    /// <exception cref="IOException">If <see cref="LicenseMD5"/> or <see cref="GMS2GameGUID"/> has an invalid length.</exception>
    public void Serialize(UndertaleWriter writer)
    {
        writer.Write(IsDebuggerDisabled ? (byte)1 : (byte)0);
        writer.Write(BytecodeVersion);
        writer.Write(Unknown);
        writer.WriteUndertaleString(FileName);
        writer.WriteUndertaleString(Config);
        writer.Write(LastObj);
        writer.Write(LastTile);
        writer.Write(GameID);
        writer.Write(DirectPlayGuid.ToByteArray());
        writer.WriteUndertaleString(Name);
        if (Major == 1)
        {
            writer.Write(Major);
            writer.Write(Minor);
            writer.Write(Release);
            writer.Write(Build);
        }
        else
        {
            // The version number here is no longer updated,
            // but it's still useful for the tool
            writer.Write((uint)2);
            writer.Write((uint)0);
            writer.Write((uint)0);
            writer.Write((uint)0);
        }
        writer.Write(DefaultWindowWidth);
        writer.Write(DefaultWindowHeight);
        writer.Write((uint)Info);
        writer.Write(LicenseCRC32);
        if (LicenseMD5.Length != 16)
            throw new IOException("LicenseMD5 has invalid length");
        writer.Write(LicenseMD5);
        writer.Write(Timestamp);
        writer.WriteUndertaleString(DisplayName);

        // Should always be zero.
        writer.Write(ActiveTargets);

        // Very weird value. Decides if Runner should initialize certain subsystems.
        writer.Write((ulong)FunctionClassifications);

        writer.Write(SteamAppID);
        if (BytecodeVersion >= 14)
            writer.Write(DebuggerPort);
        writer.WriteUndertaleObject(RoomOrder);
        if (Major >= 2)
        {
            // Write random UID
            Random random = new Random((int)(Timestamp & 4294967295L));
            long firstRandom = (long)random.Next() << 32 | (long)random.Next();
            long infoNumber = GetInfoNumber(firstRandom, InfoTimestampOffset);
            int infoLocation = Math.Abs((int)((long)Timestamp & 65535L) / 7 + (int)(GameID - DefaultWindowWidth) + RoomOrder.Count) % 4;
            GMS2RandomUID.Clear();
            writer.Write(firstRandom);
            GMS2RandomUID.Add(firstRandom);
            for (int i = 0; i < 4; i++)
            {
                if (i == infoLocation)
                {
                    writer.Write(infoNumber);
                    GMS2RandomUID.Add(infoNumber);
                }
                else
                {
                    int first = random.Next();
                    int second = random.Next();
                    writer.Write(first);
                    writer.Write(second);
                    GMS2RandomUID.Add(((long)first << 32) | (long)second);
                }
            }
            writer.Write(GMS2FPS);
            if (GMS2GameGUID.Length != 16)
                throw new IOException("GMS2GameGUID has invalid length");
            writer.Write(GMS2AllowStatistics);
            writer.Write(GMS2GameGUID);
        }
    }

    /// <inheritdoc />
    public void Unserialize(UndertaleReader reader)
    {
        Func<UndertaleString> readFileNameDelegate;
        if (reader.ReadOnlyGEN8)
            readFileNameDelegate = () =>
            {
                UndertaleString res = reader.ReadUndertaleString();
                if (res.Content is not null)
                    return res;

                reader.SwitchReaderType(false);
                long returnTo = reader.Position;
                reader.Position = reader.GetOffsetMapRev()[res];
                reader.ReadUndertaleObject<UndertaleString>();
                reader.Position = returnTo;
                reader.SwitchReaderType(true);

                return res;
            };
        else
            readFileNameDelegate = reader.ReadUndertaleString;

        IsDebuggerDisabled = reader.ReadByte() != 0;
        BytecodeVersion = reader.ReadByte();
        Unknown = reader.ReadUInt16();
        FileName = readFileNameDelegate();
        Config = reader.ReadUndertaleString();
        LastObj = reader.ReadUInt32();
        LastTile = reader.ReadUInt32();
        GameID = reader.ReadUInt32();
        byte[] guidData = reader.ReadBytes(16);
        DirectPlayGuid = new Guid(guidData);
        Name = reader.ReadUndertaleString();
        Major = reader.ReadUInt32();
        Minor = reader.ReadUInt32();
        Release = reader.ReadUInt32();
        Build = reader.ReadUInt32();

        if (reader.ReadOnlyGEN8)
            return;

<<<<<<< HEAD
        var detectedVer = TestForCommonGMSVersions(reader, (Major, Minor, Release, Build, Branch));
        (Major, Minor, Release, Build, Branch) = detectedVer;

        if (reader.undertaleData.GeneralInfo is not null)
        {
            var prevGenInfo = reader.undertaleData.GeneralInfo;
            // If previous version is greater than current
            if (prevGenInfo.Major > Major
                || prevGenInfo.Major == Major && prevGenInfo.Minor > Minor
                || prevGenInfo.Major == Major && prevGenInfo.Minor == Minor && prevGenInfo.Release > Release
                || prevGenInfo.Major == Major && prevGenInfo.Minor == Minor && prevGenInfo.Release == Release && prevGenInfo.Build > Build)
            {
                Major = prevGenInfo.Major;
                Minor = prevGenInfo.Minor;
                Release = prevGenInfo.Release;
                Build = prevGenInfo.Build;
            }
        }
=======
        // TestForCommonGMSVersions is run during the object counting phase, so the previous general info is always accurate.
        var prevGenInfo = reader.undertaleData.GeneralInfo;
        Major = prevGenInfo.Major;
        Minor = prevGenInfo.Minor;
        Release = prevGenInfo.Release;
        Build = prevGenInfo.Build;
        Branch = prevGenInfo.Branch;
>>>>>>> bd374d7a

        DefaultWindowWidth = reader.ReadUInt32();
        DefaultWindowHeight = reader.ReadUInt32();
        Info = (InfoFlags)reader.ReadUInt32();
        LicenseCRC32 = reader.ReadUInt32();
        LicenseMD5 = reader.ReadBytes(16);
        Timestamp = reader.ReadUInt64();
        DisplayName = reader.ReadUndertaleString();
        ActiveTargets = reader.ReadUInt64();
        FunctionClassifications = (FunctionClassification)reader.ReadUInt64();
        SteamAppID = reader.ReadInt32();
        if (BytecodeVersion >= 14)
            DebuggerPort = reader.ReadUInt32();
        RoomOrder = reader.ReadUndertaleObject<UndertaleSimpleResourcesList<UndertaleRoom, UndertaleChunkROOM>>();
        if (Major >= 2)
        {
            // Begin parsing random UID, and verify it based on original algorithm
            GMS2RandomUID = new List<long>();

            Random random = new Random((int)((long)Timestamp & 4294967295L));
            long firstRandom = (long)random.Next() << 32 | (long)random.Next();
            if (reader.ReadInt64() != firstRandom)
                throw new Exception("Unexpected random UID #1");
            int infoLocation = Math.Abs((int)((long)Timestamp & 65535L) / 7 + (int)(GameID - DefaultWindowWidth) + RoomOrder.Count) % 4;
            for (int i = 0; i < 4; i++)
            {
                if (i == infoLocation)
                {
                    long curr = reader.ReadInt64();
                    GMS2RandomUID.Add(curr);
                    if (curr != GetInfoNumber(firstRandom, true))
                    {
                        if (curr != GetInfoNumber(firstRandom, false))
                            throw new Exception("Unexpected random UID info");
                        else
                            InfoTimestampOffset = false;
                    }
                }
                else
                {
                    int first = reader.ReadInt32();
                    int second = reader.ReadInt32();
                    if (first != random.Next())
                        throw new Exception("Unexpected random UID #2");
                    if (second != random.Next())
                        throw new Exception("Unexpected random UID #3");
                    GMS2RandomUID.Add((long)(first << 32) | (long)second);
                }
            }
            GMS2FPS = reader.ReadSingle();
            GMS2AllowStatistics = reader.ReadBoolean();
            GMS2GameGUID = reader.ReadBytes(16);
        }
        reader.undertaleData.UnsupportedBytecodeVersion = BytecodeVersion < 13 || BytecodeVersion > 17;
        reader.Bytecode14OrLower = BytecodeVersion <= 14;
    }

    /// <inheritdoc cref="UndertaleObject.UnserializeChildObjectCount(UndertaleReader)"/>
    public static uint UnserializeChildObjectCount(UndertaleReader reader)
    {
        reader.Position++; // "IsDebuggerDisabled"
        byte bytecodeVer = reader.ReadByte();
        bool readDebugPort = bytecodeVer >= 14;

        reader.Position += (uint)(122 + (readDebugPort ? 4 : 0));

        // "RoomOrder"
        return 1 + UndertaleSimpleResourcesList<UndertaleRoom, UndertaleChunkROOM>.UnserializeChildObjectCount(reader);
    }

    /// <summary>
    /// Generates "info number" used for GMS2 UIDs.
    /// </summary>
    private long GetInfoNumber(long firstRandom, bool infoTimestampOffset)
    {
        long infoNumber = (long)Timestamp;
        if (infoTimestampOffset)
            infoNumber -= 1000;
        ulong temp = (ulong)infoNumber;
        temp = ((temp << 56 & 18374686479671623680UL) | (temp >> 8 & 71776119061217280UL) |
                (temp << 32 & 280375465082880UL) | (temp >> 16 & 1095216660480UL) | (temp << 8 & 4278190080UL) |
                (temp >> 24 & 16711680UL) | (temp >> 16 & 65280UL) | (temp >> 32 & 255UL));
        infoNumber = (long)temp;
        infoNumber ^= firstRandom;
        infoNumber = ~infoNumber;
        infoNumber ^= ((long)GameID << 32 | (long)GameID);
        infoNumber ^= ((long)(DefaultWindowWidth + (int)Info) << 48 |
                       (long)(DefaultWindowHeight + (int)Info) << 32 |
                       (long)(DefaultWindowHeight + (int)Info) << 16 |
                       (long)(DefaultWindowWidth + (int)Info));
        infoNumber ^= BytecodeVersion;
        return infoNumber;
    }

    /// <inheritdoc />
    public override string ToString()
    {
        if (Major == 1)
            return DisplayName + " (GMS " + Major + "." + Minor + "." + Release + "." + Build + ", bytecode " + BytecodeVersion + ")";
        else
        {
            StringBuilder sb = new(DisplayName?.ToString() ?? "");
            if (Major < 2022 || (Major == 2022 && Minor < 3))
                sb.Append(" (GMS ");
            else
                sb.Append(" (GM ");
            if (Branch == BranchType.LTS2022_0) // TODO: Is there some way to dynamically get this from the enum?
            {
                sb.Append("2022.0");
            }
            else
            {
                sb.Append(Major);
                sb.Append('.');
                sb.Append(Minor);
            }
            if (Release != 0)
            {
                sb.Append('.');
                sb.Append(Release);
                if (Build != 0)
                {
                    sb.Append('.');
                    sb.Append(Build);
                }
            }
            if (Major < 2022)
            {
                sb.Append(", bytecode ");
                sb.Append(BytecodeVersion);
            }
            sb.Append(')');
            return sb.ToString();
        }
    }

    /// <inheritdoc/>
    public void Dispose()
    {
        GC.SuppressFinalize(this);

        FileName = null;
        Config = null;
        Name = null;
        DisplayName = null;
        RoomOrder = new();
        GMS2RandomUID = new();
    }
}

/// <summary>
/// General options about a data file.
/// </summary>
[PropertyChanged.AddINotifyPropertyChangedInterface]
public class UndertaleOptions : UndertaleObject, IDisposable
{
    /// <summary>
    /// Option flags a data file can use
    /// </summary>
    [Flags]
    public enum OptionsFlags : ulong
    {
        /// <summary>
        /// If the game should start in fullscreen.
        /// </summary>
        FullScreen = 0x1,
        /// <summary>
        /// If pixels should be interpolated.
        /// </summary>
        InterpolatePixels = 0x2,
        /// <summary>
        /// If the new audio format should be used.
        /// </summary>
        UseNewAudio = 0x4,
        /// <summary>
        /// If borderless window should be used.
        /// </summary>
        NoBorder = 0x8,
        /// <summary>
        /// If the mouse cursor should be shown.
        /// </summary>
        ShowCursor = 0x10,
        /// <summary>
        /// If the window should be resizable.
        /// </summary>
        Sizeable = 0x20,
        /// <summary>
        /// If the window should stay on top.
        /// </summary>
        StayOnTop = 0x40,
        /// <summary>
        /// If the resolution can be changed.
        /// </summary>
        ChangeResolution = 0x80,

        NoButtons = 0x100,
        ScreenKey = 0x200,
        HelpKey = 0x400,
        QuitKey = 0x800,
        SaveKey = 0x1000,
        ScreenShotKey = 0x2000,
        CloseSec = 0x4000,
        Freeze = 0x8000,
        ShowProgress = 0x10000,
        LoadTransparent = 0x20000,
        ScaleProgress = 0x40000,
        DisplayErrors = 0x80000,
        WriteErrors = 0x100000,
        AbortErrors = 0x200000,
        VariableErrors = 0x400000,
        CreationEventOrder = 0x800000,
        UseFrontTouch = 0x1000000,
        UseRearTouch = 0x2000000,
        UseFastCollision = 0x4000000,
        FastCollisionCompatibility = 0x8000000,
        DisableSandbox = 0x10000000,
        EnableCopyOnWrite = 0x20000000,
        LegacyJsonParsing = 0x40000000,
        LegacyNumberConversion = 0x80000000,
        LegacyOtherBehavior = 0x100000000,
        AudioErrorBehavior = 0x200000000,
        AllowInstanceChange = 0x400000000
    }

    /// <summary>
    /// TODO: unknown value, needs research. Tends to be 2^31?
    /// </summary>
    public uint Unknown1 { get; set; } = 0x80000000;

    /// <summary>
    /// TODO: another unknown value, also needs research.
    /// </summary>
    public uint Unknown2 { get; set; } = 0x00000002;

    /// <summary>
    /// Option flags the data file uses.
    /// </summary>
    public OptionsFlags Info { get; set; } = OptionsFlags.InterpolatePixels | OptionsFlags.UseNewAudio | OptionsFlags.ShowCursor | OptionsFlags.ScreenKey | OptionsFlags.QuitKey | OptionsFlags.SaveKey | OptionsFlags.ScreenShotKey | OptionsFlags.CloseSec | OptionsFlags.ScaleProgress | OptionsFlags.DisplayErrors | OptionsFlags.VariableErrors | OptionsFlags.CreationEventOrder;

    /// <summary>
    /// The window scale. // TODO: is this a legacy gm thing, or still used today? 
    /// </summary>
    public int Scale { get; set; } = -1;

    /// <summary>
    /// The window color. TODO: unused? Legacy GM remnant? Is this the "Color outside the room region" thing?
    /// </summary>
    public uint WindowColor { get; set; } = 0;

    /// <summary>
    /// The Color depth the game uses. Used only in Game Maker 8 and earlier.
    /// </summary>
    public uint ColorDepth { get; set; } = 0;

    /// <summary>
    /// The game's resolution. Used only in Game Maker 8 and earlier.
    /// </summary>
    public uint Resolution { get; set; } = 0;

    /// <summary>
    /// The game's refresh rate. Used only in Game Maker 8 and earlier.
    /// </summary>
    public uint Frequency { get; set; } = 0;

    /// <summary>
    /// Whether the game uses V-Sync. Used only in Game Maker 8 and earlier.
    /// </summary>
    public uint VertexSync { get; set; } = 0;

    /// <summary>
    /// The priority of the game process. The higher the number, the more priority will be given to the game. Used only in Game Maker 8 and earlier.
    /// </summary>
    public uint Priority { get; set; } = 0;

    /// <summary>
    /// The background of the loading bar when loading GameMaker 8 games.
    /// </summary>
    public UndertaleSprite.TextureEntry BackImage { get; set; } = new UndertaleSprite.TextureEntry();

    /// <summary>
    /// The image of the loading bar when loading GameMaker 8 games.
    /// </summary>
    public UndertaleSprite.TextureEntry FrontImage { get; set; } = new UndertaleSprite.TextureEntry();

    /// <summary>
    /// The image that gets shown when loading GameMaker 8 games.
    /// </summary>
    public UndertaleSprite.TextureEntry LoadImage { get; set; } = new UndertaleSprite.TextureEntry();

    /// <summary>
    /// The transparency value of <see cref="LoadImage"/>. 255 indicates fully opaque, 0 means fully transparent. 
    /// </summary>
    public uint LoadAlpha { get; set; } = 255;

    /// <summary>
    /// A list of Constants that the game uses.
    /// </summary>
    public UndertaleSimpleList<Constant> Constants { get; set; } = new UndertaleSimpleList<Constant>();

    //TODO: not shown in GUI right now!!!
    public bool NewFormat { get; set; } = true;

    /// <summary>
    /// A class for game constants.
    /// </summary>
    [PropertyChanged.AddINotifyPropertyChangedInterface]
    public class Constant : UndertaleObject, IStaticChildObjectsSize, IDisposable
    {
        public static readonly uint ChildObjectsSize = 8;
        /// <summary>
        /// The name of the constant.
        /// </summary>
        public UndertaleString Name { get; set; }

        /// <summary>
        /// The value of the constant.
        /// </summary>
        public UndertaleString Value { get; set; }

        /// <inheritdoc />
        public void Serialize(UndertaleWriter writer)
        {
            writer.WriteUndertaleString(Name);
            writer.WriteUndertaleString(Value);
        }

        /// <inheritdoc />
        public void Unserialize(UndertaleReader reader)
        {
            Name = reader.ReadUndertaleString();
            Value = reader.ReadUndertaleString();
        }

        /// <inheritdoc/>
        public void Dispose()
        {
            GC.SuppressFinalize(this);

            Name = null;
            Value = null;
        }
    }

    /// <inheritdoc />
    public void Serialize(UndertaleWriter writer)
    {
        if (NewFormat)
        {
            writer.Write(Unknown1);
            writer.Write(Unknown2);
            writer.Write((ulong)Info);
            writer.Write(Scale);
            writer.Write(WindowColor);
            writer.Write(ColorDepth);
            writer.Write(Resolution);
            writer.Write(Frequency);
            writer.Write(VertexSync);
            writer.Write(Priority);
            writer.WriteUndertaleObject(BackImage);
            writer.WriteUndertaleObject(FrontImage);
            writer.WriteUndertaleObject(LoadImage);
            writer.Write(LoadAlpha);
            writer.WriteUndertaleObject(Constants);
        }
        else
        {
            writer.Write((Info & OptionsFlags.FullScreen) == OptionsFlags.FullScreen);
            writer.Write((Info & OptionsFlags.InterpolatePixels) == OptionsFlags.InterpolatePixels);
            writer.Write((Info & OptionsFlags.UseNewAudio) == OptionsFlags.UseNewAudio);
            writer.Write((Info & OptionsFlags.NoBorder) == OptionsFlags.NoBorder);
            writer.Write((Info & OptionsFlags.ShowCursor) == OptionsFlags.ShowCursor);
            writer.Write(Scale);
            writer.Write((Info & OptionsFlags.Sizeable) == OptionsFlags.Sizeable);
            writer.Write((Info & OptionsFlags.StayOnTop) == OptionsFlags.StayOnTop);
            writer.Write(WindowColor);
            writer.Write((Info & OptionsFlags.ChangeResolution) == OptionsFlags.ChangeResolution);
            writer.Write(ColorDepth);
            writer.Write(Resolution);
            writer.Write(Frequency);
            writer.Write((Info & OptionsFlags.NoButtons) == OptionsFlags.NoButtons);
            writer.Write(VertexSync);
            writer.Write((Info & OptionsFlags.ScreenKey) == OptionsFlags.ScreenKey);
            writer.Write((Info & OptionsFlags.HelpKey) == OptionsFlags.HelpKey);
            writer.Write((Info & OptionsFlags.QuitKey) == OptionsFlags.QuitKey);
            writer.Write((Info & OptionsFlags.SaveKey) == OptionsFlags.SaveKey);
            writer.Write((Info & OptionsFlags.ScreenShotKey) == OptionsFlags.ScreenShotKey);
            writer.Write((Info & OptionsFlags.CloseSec) == OptionsFlags.CloseSec);
            writer.Write(Priority);
            writer.Write((Info & OptionsFlags.Freeze) == OptionsFlags.Freeze);
            writer.Write((Info & OptionsFlags.ShowProgress) == OptionsFlags.ShowProgress);
            writer.WriteUndertaleObject(BackImage);
            writer.WriteUndertaleObject(FrontImage);
            writer.WriteUndertaleObject(LoadImage);
            writer.Write((Info & OptionsFlags.LoadTransparent) == OptionsFlags.LoadTransparent);
            writer.Write(LoadAlpha);
            writer.Write((Info & OptionsFlags.ScaleProgress) == OptionsFlags.ScaleProgress);
            writer.Write((Info & OptionsFlags.DisplayErrors) == OptionsFlags.DisplayErrors);
            writer.Write((Info & OptionsFlags.WriteErrors) == OptionsFlags.WriteErrors);
            writer.Write((Info & OptionsFlags.AbortErrors) == OptionsFlags.AbortErrors);
            writer.Write((Info & OptionsFlags.VariableErrors) == OptionsFlags.VariableErrors);
            writer.Write((Info & OptionsFlags.CreationEventOrder) == OptionsFlags.CreationEventOrder);
            writer.WriteUndertaleObject(Constants);
        }
    }

    /// <inheritdoc />
    public void Unserialize(UndertaleReader reader)
    {
        NewFormat = reader.ReadInt32() == Int32.MinValue;
        reader.Position -= 4;
        if (NewFormat)
        {
            Unknown1 = reader.ReadUInt32();
            Unknown2 = reader.ReadUInt32();
            Info = (OptionsFlags)reader.ReadUInt64();
            Scale = reader.ReadInt32();
            WindowColor = reader.ReadUInt32();
            ColorDepth = reader.ReadUInt32();
            Resolution = reader.ReadUInt32();
            Frequency = reader.ReadUInt32();
            VertexSync = reader.ReadUInt32();
            Priority = reader.ReadUInt32();
            BackImage = reader.ReadUndertaleObject<UndertaleSprite.TextureEntry>();
            FrontImage = reader.ReadUndertaleObject<UndertaleSprite.TextureEntry>();
            LoadImage = reader.ReadUndertaleObject<UndertaleSprite.TextureEntry>();
            LoadAlpha = reader.ReadUInt32();
            Constants = reader.ReadUndertaleObject<UndertaleSimpleList<Constant>>();
        }
        else
        {
            Info = 0;
            if (reader.ReadBoolean()) Info |= OptionsFlags.FullScreen;
            if (reader.ReadBoolean()) Info |= OptionsFlags.InterpolatePixels;
            if (reader.ReadBoolean()) Info |= OptionsFlags.UseNewAudio;
            if (reader.ReadBoolean()) Info |= OptionsFlags.NoBorder;
            if (reader.ReadBoolean()) Info |= OptionsFlags.ShowCursor;
            Scale = reader.ReadInt32();
            if (reader.ReadBoolean()) Info |= OptionsFlags.Sizeable;
            if (reader.ReadBoolean()) Info |= OptionsFlags.StayOnTop;
            WindowColor = reader.ReadUInt32();
            if (reader.ReadBoolean()) Info |= OptionsFlags.ChangeResolution;
            ColorDepth = reader.ReadUInt32();
            Resolution = reader.ReadUInt32();
            Frequency = reader.ReadUInt32();
            if (reader.ReadBoolean()) Info |= OptionsFlags.NoButtons;
            VertexSync = reader.ReadUInt32();
            if (reader.ReadBoolean()) Info |= OptionsFlags.ScreenKey;
            if (reader.ReadBoolean()) Info |= OptionsFlags.HelpKey;
            if (reader.ReadBoolean()) Info |= OptionsFlags.QuitKey;
            if (reader.ReadBoolean()) Info |= OptionsFlags.SaveKey;
            if (reader.ReadBoolean()) Info |= OptionsFlags.ScreenShotKey;
            if (reader.ReadBoolean()) Info |= OptionsFlags.CloseSec;
            Priority = reader.ReadUInt32();
            if (reader.ReadBoolean()) Info |= OptionsFlags.Freeze;
            if (reader.ReadBoolean()) Info |= OptionsFlags.ShowProgress;
            BackImage = reader.ReadUndertaleObject<UndertaleSprite.TextureEntry>();
            FrontImage = reader.ReadUndertaleObject<UndertaleSprite.TextureEntry>();
            LoadImage = reader.ReadUndertaleObject<UndertaleSprite.TextureEntry>();
            if (reader.ReadBoolean()) Info |= OptionsFlags.LoadTransparent;
            LoadAlpha = reader.ReadUInt32();
            if (reader.ReadBoolean()) Info |= OptionsFlags.ScaleProgress;
            if (reader.ReadBoolean()) Info |= OptionsFlags.DisplayErrors;
            if (reader.ReadBoolean()) Info |= OptionsFlags.WriteErrors;
            if (reader.ReadBoolean()) Info |= OptionsFlags.AbortErrors;
            if (reader.ReadBoolean()) Info |= OptionsFlags.VariableErrors;
            if (reader.ReadBoolean()) Info |= OptionsFlags.CreationEventOrder;
            Constants = reader.ReadUndertaleObject<UndertaleSimpleList<Constant>>();
        }
    }

    /// <inheritdoc cref="UndertaleObject.UnserializeChildObjectCount(UndertaleReader)"/>
    public static uint UnserializeChildObjectCount(UndertaleReader reader)
    {
        uint count = 0;
        bool newFormat = reader.ReadInt32() == Int32.MinValue;
        reader.Position -= 4;

        reader.Position += newFormat ? 60u : 140u;
        count += 3; // images

        // "Constants"
        count += 1 + UndertaleSimpleList<Constant>.UnserializeChildObjectCount(reader);

        return count;
    }

    /// <inheritdoc/>
    public void Dispose()
    {
        GC.SuppressFinalize(this);

        if (Constants is not null)
        {
            foreach (Constant constant in Constants)
                constant?.Dispose();
        }
        BackImage = new();
        FrontImage = new();
        LoadImage = new();
        Constants = null;
    }
}

[PropertyChanged.AddINotifyPropertyChangedInterface]
public class UndertaleLanguage : UndertaleObject, IDisposable
{
    // Seems to be a list of entry IDs paired to strings for several languages
    public uint Unknown1 { get; set; } = 1;
    public uint LanguageCount { get; set; } = 0;
    public uint EntryCount { get; set; } = 0;

    public List<UndertaleString> EntryIDs { get; set; } = new List<UndertaleString>();
    public List<LanguageData> Languages { get; set; } = new List<LanguageData>();

    /// <inheritdoc />
    public void Serialize(UndertaleWriter writer)
    {
        writer.Write(Unknown1);
        LanguageCount = (uint)Languages.Count;
        writer.Write(LanguageCount);
        EntryCount = (uint)EntryIDs.Count;
        writer.Write(EntryCount);

        foreach (UndertaleString s in EntryIDs)
        {
            writer.WriteUndertaleString(s);
        }

        foreach (LanguageData ld in Languages)
        {
            ld.Serialize(writer);
        }
    }

    /// <inheritdoc />
    public void Unserialize(UndertaleReader reader)
    {
        Unknown1 = reader.ReadUInt32();
        LanguageCount = reader.ReadUInt32();
        EntryCount = reader.ReadUInt32();

        // Read the identifiers for each entry
        for (int i = 0; i < EntryCount; i++)
        {
            EntryIDs.Add(reader.ReadUndertaleString());
        }

        // Read the data for each language
        for (int i = 0; i < LanguageCount; i++)
        {
            LanguageData ld = new LanguageData();
            ld.Unserialize(reader, EntryCount);
            Languages.Add(ld);
        }
    }

    /// <inheritdoc/>
    public void Dispose()
    {
        GC.SuppressFinalize(this);

        foreach (LanguageData data in Languages)
            data?.Dispose();
        EntryIDs = new();
        Languages = new();
    }

    [PropertyChanged.AddINotifyPropertyChangedInterface]
    public class LanguageData : IDisposable
    {
        public UndertaleString Name { get; set; }
        public UndertaleString Region { get; set; }
        public List<UndertaleString> Entries { get; set; } = new List<UndertaleString>();
        // values that correspond to IDs in the main chunk content

        /// <summary>
        /// Serializes <see cref="LanguageData"/> into a specified <see cref="UndertaleWriter"/>.
        /// </summary>
        /// <param name="writer">Where to serialize to.</param>
        public void Serialize(UndertaleWriter writer)
        {
            writer.WriteUndertaleString(Name);
            writer.WriteUndertaleString(Region);
            foreach (UndertaleString s in Entries)
            {
                writer.WriteUndertaleString(s);
            }
        }

        /// <summary>
        /// Deserializes <see cref="LanguageData"/> from a specified <see cref="UndertaleReader"/> and with a specified entries count.
        /// </summary>
        /// <param name="reader">Where to deserialize from.</param>
        /// <param name="entryCount">Count of entries to read.</param>
        public void Unserialize(UndertaleReader reader, uint entryCount)
        {
            Name = reader.ReadUndertaleString();
            Region = reader.ReadUndertaleString();
            for (uint i = 0; i < entryCount; i++)
            {
                Entries.Add(reader.ReadUndertaleString());
            }
        }

        /// <inheritdoc/>
        public void Dispose()
        {
            GC.SuppressFinalize(this);

            Entries = new();
            Name = null;
            Region = null;
        }
    }
}<|MERGE_RESOLUTION|>--- conflicted
+++ resolved
@@ -330,13 +330,9 @@
         (uint Major, uint Minor, uint Release, uint Build, BranchType Branch) detectedVer = readVersion;
 
         // Some GMS2+ version detection. The rest is spread around, mostly in UndertaleChunks.cs
-<<<<<<< HEAD
-        if (reader.AllChunkNames.Contains("PSEM"))      // 2023.2, not present on LTS
-=======
         if (reader.AllChunkNames.Contains("UILR"))      // 2024.13, not present on LTS
             detectedVer = (2024, 13, 0, 0, BranchType.Post2022_0);
         else if (reader.AllChunkNames.Contains("PSEM")) // 2023.2, not present on LTS
->>>>>>> bd374d7a
             detectedVer = (2023, 2, 0, 0, BranchType.Post2022_0);
         else if (reader.AllChunkNames.Contains("FEAT")) // 2022.8
             detectedVer = (2022, 8, 0, 0, BranchType.Pre2022_0);
@@ -346,18 +342,6 @@
             detectedVer = (2, 3, 0, 0, BranchType.Pre2022_0);
         else if (reader.AllChunkNames.Contains("TGIN")) // 2.2.1
             detectedVer = (2, 2, 1, 0, BranchType.Pre2022_0);
-<<<<<<< HEAD
-
-        if (detectedVer.Major > 2 || (detectedVer.Major == 2 && detectedVer.Minor >= 3))
-        {
-            CompileContext.GMS2_3 = true;
-        }
-        else
-        {
-            CompileContext.GMS2_3 = false;
-        }
-=======
->>>>>>> bd374d7a
 
         return detectedVer;
     }
@@ -488,26 +472,6 @@
         if (reader.ReadOnlyGEN8)
             return;
 
-<<<<<<< HEAD
-        var detectedVer = TestForCommonGMSVersions(reader, (Major, Minor, Release, Build, Branch));
-        (Major, Minor, Release, Build, Branch) = detectedVer;
-
-        if (reader.undertaleData.GeneralInfo is not null)
-        {
-            var prevGenInfo = reader.undertaleData.GeneralInfo;
-            // If previous version is greater than current
-            if (prevGenInfo.Major > Major
-                || prevGenInfo.Major == Major && prevGenInfo.Minor > Minor
-                || prevGenInfo.Major == Major && prevGenInfo.Minor == Minor && prevGenInfo.Release > Release
-                || prevGenInfo.Major == Major && prevGenInfo.Minor == Minor && prevGenInfo.Release == Release && prevGenInfo.Build > Build)
-            {
-                Major = prevGenInfo.Major;
-                Minor = prevGenInfo.Minor;
-                Release = prevGenInfo.Release;
-                Build = prevGenInfo.Build;
-            }
-        }
-=======
         // TestForCommonGMSVersions is run during the object counting phase, so the previous general info is always accurate.
         var prevGenInfo = reader.undertaleData.GeneralInfo;
         Major = prevGenInfo.Major;
@@ -515,7 +479,6 @@
         Release = prevGenInfo.Release;
         Build = prevGenInfo.Build;
         Branch = prevGenInfo.Branch;
->>>>>>> bd374d7a
 
         DefaultWindowWidth = reader.ReadUInt32();
         DefaultWindowHeight = reader.ReadUInt32();
