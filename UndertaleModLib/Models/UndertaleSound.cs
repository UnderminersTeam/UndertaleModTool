﻿using System;
using System.ComponentModel;
using System.Runtime.CompilerServices;

namespace UndertaleModLib.Models;

/// <summary>
/// Sound entry in a data file.
/// </summary>
public class UndertaleSound : UndertaleNamedResource, INotifyPropertyChanged, IDisposable
{
    /// <summary>
    /// Audio entry flags a sound entry can use.
    /// </summary>
    [Flags]
    public enum AudioEntryFlags : uint
    {
        /// <summary>
        /// Whether the sound is embedded into the data file.
        /// </summary>
        /// <remarks>This should ideally be used for sound effects, but not for music.<br/>
        /// The GameMaker documentation also calls this "not streamed" (or "from memory") for when the flag is present,
        /// or "streamed" when it isn't.</remarks>
        IsEmbedded = 0x1,
        /// <summary>
        /// Whether the sound is compressed.
        /// </summary>
        /// <remarks>When a sound is compressed it will take smaller memory/disk space.
        /// However, this is at the cost of needing to decompress it when it needs to be played,
        /// which means slightly higher CPU usage.</remarks>
        // TODO: where exactly is this used? for non-embedded compressed files, this flag doesnt seem to be set.
        IsCompressed = 0x2,
        /// <summary>
        /// Whether the sound is decompressed on game load.
        /// </summary>
        /// <remarks>When a sound is played, it must be loaded into memory first, which would usually be done when the sound is first used.
        /// If you preload it, the sound will be loaded into memory at the start of the game.</remarks>
        // TODO: some predecessor/continuation of Preload? Also why is this flag the combination of both compressed and embedded?
        IsDecompressedOnLoad = 0x3,
        /// <summary>
        /// Whether this sound uses the "new audio system".
        /// </summary>
<<<<<<< HEAD
        /// <remarks>This is default for everything post Game Maker: Studio.
=======
        /// <remarks>This is default for everything post GameMaker Studio.
>>>>>>> bd374d7a
        /// The legacy sound system was used in pre Game Maker 8.</remarks>
        Regular = 0x64,
    }

    /// <summary>
    /// The name of the sound entry.
    /// </summary>
    /// <remarks>This name is used when referencing this entry from code.</remarks>
    public UndertaleString Name { get; set; }

    /// <summary>
    /// The flags the sound entry uses.
    /// </summary>
    /// <remarks>These effectively control different options of this sound.</remarks>
    /// <seealso cref="AudioEntryFlags"/>
    public AudioEntryFlags Flags { get; set; } = AudioEntryFlags.IsEmbedded & AudioEntryFlags.Regular;

    /// <summary>
    /// The file format of the audio entry.
    /// </summary>
    /// <remarks>This includes the <c>.</c> from the file extension. Possible values are:
    /// <list type="bullet">
    /// <item><c>.wav</c>
    /// </item>
    /// <item><c>.mp3</c>
    /// </item>
    /// <item><c>.ogg</c>
    /// </item>
    /// </list>
    /// </remarks>
    // TODO: is .midi valid as well? it was used in legacy GM. Also I assume that this is the extension to
    // know what the runner must do, and not just the extension of the filename.
    public UndertaleString Type { get; set; }

    /// <summary>
    /// The original file name of the audio entry.
    /// </summary>
    /// <remarks>This is the full filename how it was loaded in the project.
    /// This will be used if the sound effect is streamed from disk to find the sound file.
    /// <seealso cref="AudioEntryFlags.IsEmbedded"/>
    /// </remarks>
    public UndertaleString File { get; set; }

    /// <summary>
<<<<<<< HEAD
    /// A pre-Game Maker: Studio way of having certain effects on a sound effect.
=======
    /// A pre-GameMaker Studio way of having certain effects on a sound effect.
>>>>>>> bd374d7a
    /// </summary>
    /// <remarks>The exact way this works is unknown. But following values are possible:
    /// <c>Chorus</c>, <c>Echo</c>, <c>Flanger</c>, <c>Reverb</c>, <c>Gargle</c>, all possible to be combined with one another.</remarks>
    // TODO: some research has been done, but not a lot. these don't *seem* to be bitflags, as both "nothing" and "flanger" have the same value of 1.
    // https://discord.com/channels/566861759210586112/568950566122946580/957318910066196500
    public uint Effects { get; set; }

    /// <summary>
    /// The volume the audio entry is played at.
    /// </summary>
    /// <remarks>The volume is a number between <c>0</c> and <c>1</c>,
    /// which mean "completely silent" and "full volume" respectively.</remarks>
    public float Volume { get; set; } = 1;

    /// <summary>
    /// Whether the sound is decompressed on game load.
    /// </summary>
    /// <inheritdoc cref="AudioEntryFlags.IsDecompressedOnLoad"/>
    public bool Preload { get; set; } = true;

    /// <summary>
    /// The pitch change of the audio entry.
    /// </summary>
    // TODO: is this really pitch? I can't see pitch being referenced anywhere in any manual. This feels like it's panning from legacy GMS.
    public float Pitch { get; set; }

    private UndertaleResourceById<UndertaleAudioGroup, UndertaleChunkAGRP> _audioGroup = new();
    private UndertaleResourceById<UndertaleEmbeddedAudio, UndertaleChunkAUDO> _audioFile = new();

    /// <summary>
    /// The audio group this audio entry belongs to.
    /// </summary>
    /// <remarks>These can only be used with the regular audio system.</remarks>
    /// <seealso cref="AudioEntryFlags.Regular"/>
    /// <seealso cref="AudioGroup"/>
    public UndertaleAudioGroup AudioGroup { get => _audioGroup.Resource; set { _audioGroup.Resource = value; OnPropertyChanged(); } }

    /// <summary>
    /// The reference to the <see cref="UndertaleEmbeddedAudio"/> audio file.
    /// </summary>
    /// <remarks>This is a UTMT-specific attribute. <br/>
    /// All sound entries always have to have a reference to an <see cref="UndertaleEmbeddedAudio"/> entry.
    /// Even if the sound entry is not embedded, it is still necessary. For that case, you can just link to any embedded sound.
    /// </remarks>
    /// <seealso cref="AudioEntryFlags.IsEmbedded"/>
    /// <seealso cref="UndertaleEmbeddedAudio"/>
    public UndertaleEmbeddedAudio AudioFile { get => _audioFile.Resource; set { _audioFile.Resource = value; OnPropertyChanged(); } }

    /// <summary>
    /// The id of <see cref="AudioFile"/>.
    /// </summary>
    public int AudioID { get => _audioFile.CachedId; set { _audioFile.CachedId = value; OnPropertyChanged(); } }

    /// <summary>
    /// The id of <see cref="AudioGroup"/>.
    /// </summary>
    public int GroupID { get => _audioGroup.CachedId; set { _audioGroup.CachedId = value; OnPropertyChanged(); } }

    /// <summary>
    /// The precomputed length of the sound's audio data.
    /// </summary>
    /// <remarks>Introduced in GameMaker 2024.6.</remarks>
    public float AudioLength { get; set; }

    /// <inheritdoc />
    public event PropertyChangedEventHandler PropertyChanged;

    /// <summary>
    /// Invoked whenever the effective value of any dependency property has been updated.
    /// </summary>
    protected void OnPropertyChanged([CallerMemberName] string name = null)
    {
        PropertyChanged?.Invoke(this, new PropertyChangedEventArgs(name));
    }

    /// <inheritdoc />
    public void Serialize(UndertaleWriter writer)
    {
        writer.WriteUndertaleString(Name);
        writer.Write((uint)Flags);
        writer.WriteUndertaleString(Type);
        writer.WriteUndertaleString(File);
        writer.Write(Effects);
        writer.Write(Volume);
        writer.Write(Pitch);
        if (Flags.HasFlag(AudioEntryFlags.Regular) && writer.undertaleData.GeneralInfo.BytecodeVersion >= 14)
            writer.WriteUndertaleObject(_audioGroup);
        else
            writer.Write(Preload);

        if (GroupID == 0)
            writer.WriteUndertaleObject(_audioFile);
        else
            writer.Write(_audioFile.CachedId);

        if (writer.undertaleData.IsVersionAtLeast(2024, 6))
            writer.Write(AudioLength);
    }

    /// <inheritdoc />
    public void Unserialize(UndertaleReader reader)
    {
        Name = reader.ReadUndertaleString();
        Flags = (AudioEntryFlags)reader.ReadUInt32();
        Type = reader.ReadUndertaleString();
        File = reader.ReadUndertaleString();
        Effects = reader.ReadUInt32();
        Volume = reader.ReadSingle();
        Pitch = reader.ReadSingle();

        if (Flags.HasFlag(AudioEntryFlags.Regular) && reader.undertaleData.GeneralInfo.BytecodeVersion >= 14)
        {
            _audioGroup = reader.ReadUndertaleObject<UndertaleResourceById<UndertaleAudioGroup, UndertaleChunkAGRP>>();
            Preload = true;
        }
        else
        {
            GroupID = reader.undertaleData.GetBuiltinSoundGroupID(); // legacy audio system doesn't have groups
            // instead, the preload flag is stored (always true? remnant from GM8?)
            Preload = reader.ReadBoolean();
        }

        if (GroupID == reader.undertaleData.GetBuiltinSoundGroupID())
        {
            _audioFile = reader.ReadUndertaleObject<UndertaleResourceById<UndertaleEmbeddedAudio, UndertaleChunkAUDO>>();
        }
        else
        {
            _audioFile.CachedId = reader.ReadInt32();
        }

        if (reader.undertaleData.IsVersionAtLeast(2024, 6))
            AudioLength = reader.ReadSingle();
    }

    /// <inheritdoc cref="UndertaleObject.UnserializeChildObjectCount(UndertaleReader)"/>
    public static uint UnserializeChildObjectCount(UndertaleReader reader)
    {
        uint count = 0;

        reader.Position += 4;
        AudioEntryFlags flags = (AudioEntryFlags)reader.ReadUInt32();
        reader.Position += 20;

        int audioGroupID;

        if (flags.HasFlag(AudioEntryFlags.Regular) && reader.undertaleData.GeneralInfo?.BytecodeVersion >= 14)
        {
            audioGroupID = reader.ReadInt32();
            count++;
        }
        else
        {
            audioGroupID = reader.undertaleData.GetBuiltinSoundGroupID();
            reader.Position += 4; // "Preload"
        }

        if (audioGroupID == reader.undertaleData.GetBuiltinSoundGroupID())
        {
            reader.Position += 4; // "_audioFile"
            count++;
        }
        else
            reader.Position += 4; // "_audioFile.CachedId"

        return count;
    }

    /// <inheritdoc />
    public override string ToString()
    {
        return $"{Name?.Content} ({GetType().Name})";
    }

    /// <inheritdoc/>
    public void Dispose()
    {
        GC.SuppressFinalize(this);

        _audioGroup.Dispose();
        _audioFile.Dispose();
        Name = null;
        Type = null;
        File = null;
    }
}<|MERGE_RESOLUTION|>--- conflicted
+++ resolved
@@ -40,11 +40,7 @@
         /// <summary>
         /// Whether this sound uses the "new audio system".
         /// </summary>
-<<<<<<< HEAD
-        /// <remarks>This is default for everything post Game Maker: Studio.
-=======
         /// <remarks>This is default for everything post GameMaker Studio.
->>>>>>> bd374d7a
         /// The legacy sound system was used in pre Game Maker 8.</remarks>
         Regular = 0x64,
     }
@@ -89,11 +85,7 @@
     public UndertaleString File { get; set; }
 
     /// <summary>
-<<<<<<< HEAD
-    /// A pre-Game Maker: Studio way of having certain effects on a sound effect.
-=======
     /// A pre-GameMaker Studio way of having certain effects on a sound effect.
->>>>>>> bd374d7a
     /// </summary>
     /// <remarks>The exact way this works is unknown. But following values are possible:
     /// <c>Chorus</c>, <c>Echo</c>, <c>Flanger</c>, <c>Reverb</c>, <c>Gargle</c>, all possible to be combined with one another.</remarks>
