--- conflicted
+++ resolved
@@ -228,8 +228,6 @@
 
         if (writer.undertaleData.GeneralInfo.BytecodeVersion > 13)
         {
-<<<<<<< HEAD
-
             writer.Write(Version);
 
             PSSL_VertexData.Serialize(writer);
@@ -237,15 +235,6 @@
             Cg_PSVita_VertexData.Serialize(writer);
             Cg_PSVita_PixelData.Serialize(writer);
 
-=======
-            writer.Write(Version);
-
-            PSSL_VertexData.Serialize(writer);
-            PSSL_PixelData.Serialize(writer);
-            Cg_PSVita_VertexData.Serialize(writer);
-            Cg_PSVita_PixelData.Serialize(writer);
-
->>>>>>> bd374d7a
             if (Version >= 2)
             {
                 Cg_PS3_VertexData.Serialize(writer);
@@ -569,15 +558,11 @@
                     throw new UndertaleSerializationException("Failed to compute length of shader data: instructed to read less data than expected.");
                 else if (_Length < length)
                 {
-<<<<<<< HEAD
-                    if (isLast && ((reader.AbsPosition + length) % 16 == 0)) // Normal for the last element due to chunk padding, just trust the system
-=======
                     if (isLast && ((reader.AbsPosition + length) % 16) == 0) // Normal for the last element due to chunk padding, just trust the system
                     {
                         length = (int)_Length;
                     }
                     else if (!isLast && ((reader.AbsPosition + length) % 8) == 0) // Normal for 8-byte alignment to occur on all elements prior to the last one
->>>>>>> bd374d7a
                     {
                         length = (int)_Length;
                     }
