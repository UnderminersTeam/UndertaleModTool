--- conflicted
+++ resolved
@@ -287,29 +287,11 @@
             uint count = reader.ReadUInt32();
             List.SetCapacity(count);
             uint realCount = count;
-<<<<<<< HEAD
-
-            for (int i = 0; i < count; i++)
-            {
-                uint readValue = reader.ReadUInt32();
-                Align &= (readValue % Alignment == 0);
-                if (readValue != 0) continue;
-
-                if (reader.undertaleData.GeneralInfo.BytecodeVersion >= 13)
-                {
-                    reader.SubmitWarning("Zero values in an AlignUpdatedListChunk encountered on Bytecode 13 or higher!");
-                }
-                realCount--;
-            }
-
-            for (int i = 0; i < realCount; i++)
-=======
             BitArray gm2024_11_WhatToSkip = null;
             if (reader.undertaleData.IsVersionAtLeast(2024, 11) && count > 0)
                 gm2024_11_WhatToSkip = new((int)count, false);
 
             for (int i = 0; i < count; i++)
->>>>>>> bd374d7a
             {
                 uint readValue = reader.ReadUInt32();
                 Align &= (readValue % Alignment == 0);
