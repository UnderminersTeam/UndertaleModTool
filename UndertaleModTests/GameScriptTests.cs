--- conflicted
+++ resolved
@@ -159,33 +159,6 @@
         {
             Console.Write("SetUMTConsoleText(): " + message);
         }
-<<<<<<< HEAD
-        public void ReplaceTextInGML(string codeName, string keyword, string replacement, bool caseSensitive = false, bool isRegex = false, GlobalDecompileContext context = null, IDecompileSettings settings = null)
-        {
-            Console.Write("ReplaceTextInGML(): " + codeName + ", " + keyword + ", " + replacement + ", " + caseSensitive.ToString() + ", " + isRegex.ToString() + ", " + context?.ToString() + ", " + settings?.ToString());
-        }
-        public void ReplaceTextInGML(UndertaleCode code, string keyword, string replacement, bool caseSensitive = false, bool isRegex = false, GlobalDecompileContext context = null, IDecompileSettings settings = null)
-        {
-            Console.Write("ReplaceTextInGML(): " + code.ToString() + ", " + keyword + ", " + replacement + ", " + caseSensitive.ToString() + ", " + isRegex.ToString() + ", " + context?.ToString() + ", " + settings?.ToString());
-        }
-        public void ImportGMLString(string codeName, string gmlCode, bool doParse = true, bool checkDecompiler = false)
-        {
-            Console.Write("ImportGMLString(): " + codeName + ", " + gmlCode + ", " + doParse.ToString());
-        }
-        public void ImportASMString(string codeName, string gmlCode, bool doParse = true, bool nukeProfile = true, bool checkDecompiler = false)
-        {
-            Console.Write("ImportASMString(): " + codeName + ", " + gmlCode + ", " + doParse.ToString());
-        }
-        public void ImportGMLFile(string fileName, bool doParse = true, bool checkDecompiler = false, bool throwOnError = false)
-        {
-            Console.Write($"ImportGMLFile(): \"{fileName}\", {doParse}, {checkDecompiler}, {throwOnError}");
-        }
-        public void ImportASMFile(string fileName, bool doParse = true, bool nukeProfile = true, bool checkDecompiler = false, bool throwOnError = false)
-        {
-            Console.Write($"ImportASMFile(): \"{fileName}\", {doParse}, {nukeProfile}, {checkDecompiler}, {throwOnError}");
-        }
-=======
->>>>>>> bd374d7a
 
         public void SetFinishedMessage(bool isFinishedMessageEnabled)
         {
@@ -219,22 +192,6 @@
             await Task.Delay(1); //dummy await
         }
 
-<<<<<<< HEAD
-        public async Task<bool> GenerateGMLCache(GlobalDecompileContext decompileContext = null, object dialog = null, bool clearGMLEditedBefore = false)
-        {
-            Console.WriteLine(String.Format("GenerateGMLCache(): *decompileContext*{0}, *dialog*{1}, {2}",
-                                            decompileContext is null ? " (null)" : "",
-                                            dialog is null ? " (null)" : "",
-                                            clearGMLEditedBefore.ToString().ToLower())
-                              );
-
-            await Task.Delay(1); //dummy await
-
-            return false;
-        }
-
-=======
->>>>>>> bd374d7a
         protected async Task<object> RunScript(string path)
         {
             string scriptpath = Path.Combine("../../../UndertaleModTool/Scripts/Builtin Scripts/", path);
@@ -262,14 +219,11 @@
             throw new NotImplementedException();
         }
 
-<<<<<<< HEAD
-=======
         public string PromptSaveFile(string defaultExt, string filter)
         {
             throw new NotImplementedException();
         }
 
->>>>>>> bd374d7a
         public string GetDecompiledText(string codeName, GlobalDecompileContext context = null, IDecompileSettings settings = null)
         {
             string output = "GetDecompiledText(): " + codeName;
