--- conflicted
+++ resolved
@@ -374,12 +374,7 @@
                 return null;
             }
             directoryInfo = new DirectoryInfo(path);
-        } 
-        while (!directoryInfo.Exists);
-<<<<<<< HEAD
-
-=======
->>>>>>> e05d173e
+        } while (!directoryInfo.Exists);
         return path;
     }
 
@@ -393,7 +388,10 @@
             Console.WriteLine("Please enter a path (or drag and drop) to a valid file:");
             Console.Write("Path: ");
             path = RemoveQuotes(Console.ReadLine());
-<<<<<<< HEAD
+            if (string.IsNullOrEmpty(path))
+            {
+                return null;
+            }
             fileInfo = new FileInfo(path);
         }
         while (fileInfo.Exists);
@@ -407,7 +405,7 @@
         string path;
         do
         {
-            Console.WriteLine("Please type a path (or drag and drop) to save the file:");
+            Console.WriteLine("Please enter a path (or drag and drop) to save the file:");
             Console.Write("Path: ");
             path = RemoveQuotes(Console.ReadLine());
 
@@ -420,15 +418,6 @@
         } 
         while (string.IsNullOrWhiteSpace(path));
 
-=======
-            if (string.IsNullOrEmpty(path))
-            {
-                return null;
-            }
-            fileInfo = new FileInfo(path);
-        } 
-        while (!fileInfo.Exists);
->>>>>>> e05d173e
         return path;
     }
 
