﻿using Microsoft.CodeAnalysis.CSharp.Scripting;
using Microsoft.CodeAnalysis.Scripting;
using System;
using System.Collections.Generic;
using System.IO;
using System.Reflection;
using UndertaleModLib;
using UndertaleModLib.Scripting;
using UndertaleModLib.Util;
using static UndertaleModLib.UndertaleReader;
using System.CommandLine;
using System.CommandLine.Invocation;
using System.CommandLine.Builder;
using System.CommandLine.Parsing;
using System.Linq;
using System.Text;
using System.Threading;
using System.Threading.Tasks;
using UndertaleModLib.Models;
using Newtonsoft.Json;

namespace UndertaleModCli;

/// <summary>
/// Main CLI Program
/// </summary>
public partial class Program : IScriptInterface
{
    #region Properties

    // taken from the Linux programmer manual:
    /// <summary>
    /// Value that should be returned on a successful operation.
    /// </summary>
    private const int EXIT_SUCCESS = 0;

    /// <summary>
    /// Value that should be returned on a failed operation.
    /// </summary>
    private const int EXIT_FAILURE = 1;

    /// <summary>
    /// Value that determines if the current Program is running in interactive mode.
    /// </summary>
    private bool IsInteractive { get; }

    /// <summary>
    /// Value that determines if the current Program is running in verbose mode.
    /// </summary>
    private bool Verbose { get; }

    /// <summary>
    /// File path or directory path that determines an output for the current Program.
    /// </summary>
    private FileSystemInfo Output { get; }

    /// <summary>
    /// Constant, used to indicate that the user wants to replace everything in a replace command.
    /// </summary>
    private const string UMT_REPLACE_ALL = "UMT_REPLACE_ALL";

    /// <summary>
    /// Constant, used to indicate that the user wants to dump everything in a dump command
    /// </summary>
    private const string UMT_DUMP_ALL = "UMT_DUMP_ALL";

    //TODO: document these, these are intertwined with inherited updating methods
    private int progressValue;
    private Task updater;
    private CancellationTokenSource cTokenSource;
    private CancellationToken cToken;

    private string savedMsg, savedStatus;
    private double savedValue, savedValueMax;

    /// <summary>
    /// The ScriptOptions, only used for <see cref="CSharpScript"/>, aka running C# code.
    /// </summary>
    private ScriptOptions CliScriptOptions { get; }

    /// <summary>
    /// Determines if actions should show a "this is finished" text. Gets set by <see cref="SetFinishedMessage"/>.
    /// </summary>
    private bool FinishedMessageEnabled { get; set; }

    #endregion

    /// <summary>
    /// Main entrypoint for Cli
    /// </summary>
    /// <param name="args">Arguments passed on to program.</param>
    /// <returns>Result code of the program.</returns>
    public static int Main(string[] args)
    {
        var verboseOption = new Option<bool>(new[] { "-v", "--verbose" }, "Detailed logs");

        var dataFileArgument = new Argument<FileInfo>("datafile", "Path to the data.win/.ios/.droid/.unx file");

        // Setup new command
        Command newCommand = new Command("new", "Generates a blank data file")
        {
            new Option<FileInfo>(new[] { "-o", "--output" }, () => new NewOptions().Output),
            new Option<bool>(new[] { "-f", "--overwrite" }, "Overwrite destination file if it already exists"),
            new Option<bool>(new[] { "-", "--stdout" }, "Write new data content to stdout"), // "-" is often used in *nix land as a replacement for stdout
            verboseOption
        };
        newCommand.Handler = CommandHandler.Create<NewOptions>(Program.New);

        // Setup load command
        var scriptRunnerOption = new Option<FileInfo[]>(new[] { "-s", "--scripts" }, "Scripts to apply to the <datafile>. Ex. a.csx b.csx");
        Command loadCommand = new Command("load", "Load a data file and perform actions on it")
        {
            dataFileArgument,
            scriptRunnerOption,
            verboseOption,
            //TODO: why no force overwrite here, but needed for new?
            new Option<FileInfo>(new[] { "-o", "--output" }, "Where to save the modified data file"),
            new Option<string>(new[] { "-l", "--line" }, "Run C# string. Runs AFTER everything else"),
            //TODO: make interactive another Command
            new Option<bool>(new[] { "-i", "--interactive" }, "Interactive menu launch")
        };
        loadCommand.Handler = CommandHandler.Create<LoadOptions>(Program.Load);

        // Setup info command
        Command infoCommand = new Command("info", "Show basic info about the game data file") { dataFileArgument, verboseOption };
        infoCommand.Handler = CommandHandler.Create<InfoOptions>(Program.Info);

        // Setup dump command
        Command dumpCommand = new Command("dump", "Dump certain properties about the game data file")
        {
            dataFileArgument,
            verboseOption,
            new Option<DirectoryInfo>(new[] { "-o", "--output" }, "Where to dump data file properties to. Will default to path of the data file"),
            new Option<string[]>(new[] { "-c", "--code" },
                $"The code files to dump. Ex. gml_Script_init_map gml_Script_reset_map. Specify '{UMT_DUMP_ALL}' to dump all code entries"),
            new Option<bool>(new[] { "-s", "--strings" }, "Whether to dump all strings"),
            new Option<bool>(new[] { "-t", "--textures" }, "Whether to dump all embedded textures")
        };
        dumpCommand.Handler = CommandHandler.Create<DumpOptions>(Program.Dump);

        // Setup replace command
        Command replaceCommand = new Command("replace", "Replace certain properties in the game data file")
        {
            dataFileArgument,
            verboseOption,
            new Option<FileInfo>(new[] { "-o", "--output" }, "Where to save the modified data file"),
            new Option<string[]>(new[] { "-c", "--code" },
                $"Which code files to replace with which file. Ex. 'gml_Script_init_map=./newCode.gml'. It is possible to replace everything by using '{UMT_REPLACE_ALL}'"),
            new Option<string[]>(new[] { "-t", "--textures" },
                $"Which embedded texture entry to replace with which file. Ex. 'Texture 0=./newTexture.png'. It is possible to replace everything by using '{UMT_REPLACE_ALL}'")
        };
        replaceCommand.Handler = CommandHandler.Create<ReplaceOptions>(Program.Replace);

        // Merge everything together
        RootCommand rootCommand = new RootCommand
        {
            newCommand,
            loadCommand,
            infoCommand,
            dumpCommand,
            replaceCommand
        };
        rootCommand.Description = "CLI tool for modding, decompiling and unpacking Undertale (and other Game Maker: Studio games)!";
        Parser commandLine = new CommandLineBuilder(rootCommand)
            .UseDefaults() // automatically configures dotnet-suggest
            .Build();

        return commandLine.Invoke(args);
    }

    public Program(FileInfo datafile, FileInfo[] scripts, FileInfo output, bool verbose = false, bool interactive = false)
    {
        this.Verbose = verbose;
        IsInteractive = interactive;
        Console.InputEncoding = Encoding.UTF8;
        Console.OutputEncoding = Console.InputEncoding;


        Console.WriteLine($"Trying to load file: '{datafile.FullName}'");

        this.FilePath = datafile.FullName;
        this.ExePath = Environment.CurrentDirectory;
        this.Output = output;

        this.Data = ReadDataFile(datafile, this.Verbose ? WarningHandler : DummyHandler, this.Verbose ? MessageHandler : DummyHandler);

        FinishedMessageEnabled = true;
        this.CliScriptOptions = ScriptOptions.Default
            .AddImports("UndertaleModLib", "UndertaleModLib.Models", "UndertaleModLib.Decompiler",
                "UndertaleModLib.Scripting", "UndertaleModLib.Compiler",
                "UndertaleModLib.Util", "System", "System.IO", "System.Collections.Generic",
                "System.Text.RegularExpressions")
            .AddReferences(typeof(UndertaleObject).GetTypeInfo().Assembly,
                GetType().GetTypeInfo().Assembly,
                typeof(JsonConvert).GetTypeInfo().Assembly,
                typeof(System.Text.RegularExpressions.Regex).GetTypeInfo().Assembly,
                typeof(TextureWorker).GetTypeInfo().Assembly,
<<<<<<< HEAD
                typeof(Underanalyzer.Decompiler.DecompileContext).Assembly)
=======
                typeof(ImageMagick.MagickImage).GetTypeInfo().Assembly)
>>>>>>> d9df6348
            // "WithEmitDebugInformation(true)" not only lets us to see a script line number which threw an exception,
            // but also provides other useful debug info when we run UMT in "Debug".
            .WithEmitDebugInformation(true);
    }

    public Program(FileInfo datafile, bool verbose, DirectoryInfo output = null)
    {
        if (datafile == null) throw new ArgumentNullException(nameof(datafile));

        Console.WriteLine($"Trying to load file: '{datafile.FullName}'");
        this.Verbose = verbose;
        this.Data = ReadDataFile(datafile, verbose ? WarningHandler : null, verbose ? MessageHandler : null);
        this.Output = output ?? new DirectoryInfo(datafile.DirectoryName);

        if (this.Verbose)
            Console.WriteLine("Output directory has been set to " + this.Output.FullName);
    }

    /// <summary>
    /// Method that gets executed on the "new" command
    /// </summary>
    /// <param name="options">The arguments that have been provided with the "new" command</param>
    /// <returns><see cref="EXIT_SUCCESS"/> and <see cref="EXIT_FAILURE"/> for being successful and failing respectively</returns>
    private static int New(NewOptions options)
    {
        //TODO: this should probably create a new Program instance, with just the properties that it needs

        UndertaleData data = UndertaleData.CreateNew();

        // If stdout flag is set, write new data to stdout and quit
        if (options.Stdout)
        {
            if (options.Verbose) Console.WriteLine("Attempting to write new Data file to STDOUT...");
            using MemoryStream ms = new MemoryStream();
            UndertaleIO.Write(ms, data);
            Console.OpenStandardOutput().Write(ms.ToArray(), 0, (int)ms.Length);
            Console.Out.Flush();
            if (options.Verbose) Console.WriteLine("Successfully wrote new Data file to STDOUT.");

            return EXIT_SUCCESS;
        }

        // If not STDOUT, write to file instead. Check first if we have permission to overwrite
        if (options.Output.Exists && !options.Overwrite)
        {
            Console.Error.WriteLine($"'{options.Output}' already exists. Pass --overwrite to overwrite");
            return EXIT_FAILURE;
        }

        // We're not writing to STDOUT, and overwrite flag was given, so we write to specified file.
        if (options.Verbose) Console.WriteLine($"Attempting to write new Data file to '{options.Output}'...");
        using FileStream fs = options.Output.OpenWrite();
        UndertaleIO.Write(fs, data);
        if (options.Verbose) Console.WriteLine($"Successfully wrote new Data file to '{options.Output}'.");
        return EXIT_SUCCESS;
    }

    /// <summary>
    /// Method that gets executed on the "load" command
    /// </summary>
    /// <param name="options">The arguments that have been provided with the "load" command</param>
    /// <returns><see cref="EXIT_SUCCESS"/> and <see cref="EXIT_FAILURE"/> for being successful and failing respectively</returns>
    private static int Load(LoadOptions options)
    {
        Program program;

        // Try to load necessary values.
        // This can throw if mandatory arguments are not given, in which case we want to exit cleanly without a stacktrace.
        try
        {
            program = new Program(options.Datafile, options.Scripts, options.Output, options.Verbose, options.Interactive);
        }
        catch (Exception e)
        {
            Console.Error.WriteLine(e.Message);
            return EXIT_FAILURE;
        }

        // if interactive is enabled, launch the menu instead
        if (options.Interactive)
        {
            program.RunInteractiveMenu();
            return EXIT_SUCCESS;
        }

        // if we have any scripts to run, run every one of them
        if (options.Scripts != null)
        {
            foreach (FileInfo script in options.Scripts)
                program.RunCSharpFile(script.FullName);
        }

        // if line to execute was given, execute it
        if (options.Line != null)
        {
            program.ScriptPath = null;
            program.RunCSharpCode(options.Line);
        }

        // if parameter to save file was given, save the data file
        if (options.Output != null)
            program.SaveDataFile(options.Output.FullName);

        return EXIT_SUCCESS;
    }

    /// <summary>
    /// Method that gets executed on the "info" command
    /// </summary>
    /// <param name="options">The arguments that have been provided with the "info" command</param>
    /// <returns><see cref="EXIT_SUCCESS"/> and <see cref="EXIT_FAILURE"/> for being successful and failing respectively</returns>
    private static int Info(InfoOptions options)
    {
        Program program;
        try
        {
            program = new Program(options.Datafile, options.Verbose);
        }
        catch (FileNotFoundException e)
        {
            Console.Error.WriteLine(e.Message);
            return EXIT_FAILURE;
        }

        program.CliQuickInfo();
        return EXIT_SUCCESS;
    }

    /// <summary>
    /// Method that gets executed on the "dump" command
    /// </summary>
    /// <param name="options">The arguments that have been provided with the "dump" command</param>
    /// <returns><see cref="EXIT_SUCCESS"/> and <see cref="EXIT_FAILURE"/> for being successful and failing respectively</returns>
    private static int Dump(DumpOptions options)
    {
        Program program;
        try
        {
            program = new Program(options.Datafile, options.Verbose, options.Output);
        }
        catch (FileNotFoundException e)
        {
            Console.Error.WriteLine(e.Message);
            return EXIT_FAILURE;
        }

        if (program.Data.IsYYC())
        {
            Console.WriteLine("The game was made with YYC (YoYo Compiler), which means that the code was compiled into the executable. " +
                              "There is thus no code to dump. Exiting.");
            return EXIT_SUCCESS;
        }

        // If user provided code to dump, dump code
        if ((options.Code?.Length > 0) && (program.Data.Code?.Count > 0))
        {
            // If user wanted to dump everything, do that, otherwise only dump what user provided
            string[] codeArray;
            if (options.Code.Contains(UMT_DUMP_ALL))
                codeArray = program.Data.Code.Select(c => c.Name.Content).ToArray();
            else
                codeArray = options.Code;

            foreach (string code in codeArray)
                program.DumpCodeEntry(code);
        }

        // If user wanted to dump strings, dump all of them in a text file
        if (options.Strings)
            program.DumpAllStrings();

        // If user wanted to dump embedded textures, dump all of them
        if (options.Textures)
            program.DumpAllTextures();

        return EXIT_SUCCESS;
    }

    /// <summary>
    /// Method that gets executed on the "replace" command
    /// </summary>
    /// <param name="options">The arguments that have been provided with the "replace" command</param>
    /// <returns><see cref="EXIT_SUCCESS"/> and <see cref="EXIT_FAILURE"/> for being successful and failing respectively</returns>
    private static int Replace(ReplaceOptions options)
    {
        Program program;
        try
        {
            program = new Program(options.Datafile, null, options.Output, options.Verbose);
        }
        catch (FileNotFoundException e)
        {
            Console.Error.WriteLine(e.Message);
            return EXIT_FAILURE;
        }

        // If user provided code to replace, replace them
        if ((options.Code?.Length > 0) && (program.Data.Code.Count > 0))
        {
            // get the values and put them into a dictionary for ease of use
            Dictionary<string, FileInfo> codeDict = new Dictionary<string, FileInfo>();
            foreach (string code in options.Code)
            {
                string[] splitText = code.Split('=');

                if (splitText.Length != 2)
                {
                    Console.Error.WriteLine($"{code} is malformed! Should be of format 'name_of_code=./newCode.gml' instead!");
                    return EXIT_FAILURE;
                }

                codeDict.Add(splitText[0], new FileInfo(splitText[1]));
            }

            // If user wants to replace all, we'll be handling it differently. Replace every file from the provided directory
            if (codeDict.ContainsKey(UMT_REPLACE_ALL))
            {
                string directory = codeDict[UMT_REPLACE_ALL].FullName;
                foreach (FileInfo file in new DirectoryInfo(directory).GetFiles())
                    program.ReplaceCodeEntryWithFile(Path.GetFileNameWithoutExtension(file.Name), file);
            }
            // Otherwise, just replace every file which was given
            else
            {
                foreach (KeyValuePair<string, FileInfo> keyValue in codeDict)
                    program.ReplaceCodeEntryWithFile(keyValue.Key, keyValue.Value);
            }
        }

        // If user provided texture to replace, replace them
        if (options.Textures?.Length > 0)
        {
            // get the values and put them into a dictionary for ease of use
            Dictionary<string, FileInfo> textureDict = new Dictionary<string, FileInfo>();
            foreach (string texture in options.Textures)
            {
                string[] splitText = texture.Split('=');

                if (splitText.Length != 2)
                {
                    Console.Error.WriteLine($"{texture} is malformed! Should be of format 'Name=./new.png' instead!");
                    return EXIT_FAILURE;
                }

                textureDict.Add(splitText[0], new FileInfo(splitText[1]));
            }

            // If user wants to replace all, we'll be handling it differently. Replace every file from the provided directory
            if (textureDict.ContainsKey(UMT_REPLACE_ALL))
            {
                string directory = textureDict[UMT_REPLACE_ALL].FullName;
                foreach (FileInfo file in new DirectoryInfo(directory).GetFiles())
                    program.ReplaceTextureWithFile(Path.GetFileNameWithoutExtension(file.Name), file);
            }
            // Otherwise, just replace every file which was given
            else
            {
                foreach ((string key, FileInfo value) in textureDict)
                    program.ReplaceTextureWithFile(key, value);
            }
        }

        // if parameter to save file was given, save the data file
        if (options.Output != null)
            program.SaveDataFile(options.Output.FullName);

        return EXIT_SUCCESS;
    }

    /// <summary>
    /// Runs the interactive menu indefinitely until user quits out of it.
    /// </summary>
    private void RunInteractiveMenu()
    {
        while (true)
        {
            Console.WriteLine("Interactive Menu:");
            Console.WriteLine("1 - Run script.");
            Console.WriteLine("2 - Run C# string.");
            Console.WriteLine("3 - Save and overwrite.");
            Console.WriteLine("4 - Save to different place.");
            Console.WriteLine("5 - Display quick info.");
            //TODO: add dumping and replacing options
            Console.WriteLine("6 - Quit without saving.");

            Console.Write("Input, please: ");
            ConsoleKey k = Console.ReadKey().Key;
            Console.WriteLine();

            switch (k)
            {
                // 1 - run script
                case ConsoleKey.NumPad1:
                case ConsoleKey.D1:
                {
                    Console.Write("File path (you can drag and drop)? ");
                    string path = RemoveQuotes(Console.ReadLine());
                    Console.WriteLine("Trying to run script {0}", path);
                    try
                    {
                        RunCSharpFile(path);
                    }
                    catch (Exception)
                    {
                        // ignored
                    }

                    break;
                }

                // 2 - run c# string
                case ConsoleKey.NumPad2:
                case ConsoleKey.D2:
                {
                    Console.Write("C# code line? ");
                    string line = Console.ReadLine();
                    ScriptPath = null;
                    RunCSharpCode(line);
                    break;
                }

                // Save and overwrite data file
                case ConsoleKey.NumPad3:
                case ConsoleKey.D3:
                {
                    SaveDataFile(FilePath);
                    break;
                }

                // Save data file to different path
                case ConsoleKey.NumPad4:
                case ConsoleKey.D4:
                {
                    Console.Write("Where to save? ");
                    string path = RemoveQuotes(Console.ReadLine());
                    SaveDataFile(path);
                    break;
                }

                // Print out Quick Info
                case ConsoleKey.NumPad5:
                case ConsoleKey.D5:
                {
                    CliQuickInfo();
                    break;
                }

                // Quit
                case ConsoleKey.NumPad6:
                case ConsoleKey.D6:
                {
                    Console.WriteLine("Are you SURE? You can press 'n' and save before the changes are gone forever!!!");
                    Console.WriteLine("(Y/N)? ");
                    bool isInputYes = Console.ReadKey(false).Key == ConsoleKey.Y;
                    Console.WriteLine();
                    if (isInputYes) return;

                    break;
                }

                default:
                {
                    Console.WriteLine("Unknown input. Try using the upper line of digits on your keyboard.");
                    break;
                }
            }
        }
    }

    /// <summary>
    /// Prints some basic info about the loaded data file.
    /// </summary>
    private void CliQuickInfo()
    {
        Console.WriteLine("Quick Information:");
        Console.WriteLine("Project Name - {0}", Data.GeneralInfo.Name);
        Console.WriteLine("Is GMS2 - {0}", Data.IsGameMaker2());
        Console.WriteLine("Is YYC - {0}", Data.IsYYC());
        Console.WriteLine("Bytecode version - {0}", Data.GeneralInfo.BytecodeVersion);
        Console.WriteLine("Configuration name - {0}", Data.GeneralInfo.Config);

        Console.WriteLine($"{Data.Sounds.Count} Sounds, {Data.Sprites.Count} Sprites, {Data.Backgrounds.Count} Backgrounds");
        Console.WriteLine($"{Data.Paths.Count} Paths, {Data.Scripts.Count} Scripts, {Data.Shaders.Count} Shaders");
        Console.WriteLine($"{Data.Fonts.Count} Fonts, {Data.Timelines.Count} Timelines, {Data.GameObjects.Count} Game Objects");
        Console.WriteLine($"{Data.Rooms.Count} Rooms, {Data.Extensions.Count} Extensions, {Data.TexturePageItems.Count} Texture Page Items");
        if (!Data.IsYYC())
        {
            Console.WriteLine($"{Data.Code.Count} Code Entries, {Data.Variables.Count} Variables, {Data.Functions.Count} Functions");
            Console.WriteLine($"{Data.CodeLocals.Count} Code locals, {Data.Strings.Count} Strings, {Data.EmbeddedTextures.Count} Embedded Textures");
        }
        else
        {
            Console.WriteLine("Unknown amount of Code entries and Code locals");
        }

        Console.WriteLine($"{Data.Strings.Count} Strings");
        Console.WriteLine($"{Data.EmbeddedTextures.Count} Embedded Textures");
        Console.WriteLine($"{Data.EmbeddedAudio.Count} Embedded Audio");

        if (IsInteractive) Pause();
    }

    /// <summary>
    /// Dumps a code entry from a data file.
    /// </summary>
    /// <param name="codeEntry">The code entry that should get dumped</param>
    private void DumpCodeEntry(string codeEntry)
    {
        UndertaleCode code = Data.Code.ByName(codeEntry);


        if (code == null)
        {
            Console.Error.WriteLine($"Data file does not contain a code entry named {codeEntry}!");
            return;
        }

        string directory = $"{Output.FullName}/CodeEntries/";

        Directory.CreateDirectory(directory);

        if (Verbose)
            Console.WriteLine($"Dumping {codeEntry}");

        File.WriteAllText($"{directory}/{codeEntry}.gml", GetDecompiledText(code));
    }

    /// <summary>
    /// Dumps all strings in a data file.
    /// </summary>
    private void DumpAllStrings()
    {
        string directory = Output.FullName;

        Directory.CreateDirectory(directory);

        StringBuilder combinedText = new StringBuilder();
        foreach (UndertaleString dataString in Data.Strings)
        {
            if (Verbose)
                Console.WriteLine($"Added {dataString.Content}");
            combinedText.Append($"{dataString.Content}\n");
        }

        if (Verbose)
            Console.WriteLine("Writing all strings to disk");
        File.WriteAllText($"{directory}/strings.txt", combinedText.ToString());
    }

    /// <summary>
    /// Dumps all embedded textures in a data file.
    /// </summary>
    private void DumpAllTextures()
    {
        string directory = $"{Output.FullName}/EmbeddedTextures/";

        Directory.CreateDirectory(directory);

        foreach (UndertaleEmbeddedTexture texture in Data.EmbeddedTextures)
        {
            if (Verbose)
                Console.WriteLine($"Dumping {texture.Name}");
            using FileStream fs = new($"{directory}/{texture.Name.Content}.png", FileMode.Create);
            texture.TextureData.Image.SavePng(fs);
        }
    }

    /// <summary>
    /// Replaces a code entry with text from another file.
    /// </summary>
    /// <param name="codeEntry">The code entry to replace</param>
    /// <param name="fileToReplace">File path which should replace the code entry.</param>
    private void ReplaceCodeEntryWithFile(string codeEntry, FileInfo fileToReplace)
    {
        UndertaleCode code = Data.Code.ByName(codeEntry);

        if (code == null)
        {
            Console.Error.WriteLine($"Data file does not contain a code entry named {codeEntry}!");
            return;
        }

        if (Verbose)
            Console.WriteLine("Replacing " + codeEntry);

        ImportGMLString(codeEntry, File.ReadAllText(fileToReplace.FullName));
    }

    /// <summary>
    /// Replaces an embedded texture with contents from another file.
    /// </summary>
    /// <param name="textureEntry">Embedded texture to replace</param>
    /// <param name="fileToReplace">File path which should replace the embedded texture.</param>
    private void ReplaceTextureWithFile(string textureEntry, FileInfo fileToReplace)
    {
        UndertaleEmbeddedTexture texture = Data.EmbeddedTextures.ByName(textureEntry);

        if (texture == null)
        {
            Console.Error.WriteLine($"Data file does not contain an embedded texture named {textureEntry}!");
            return;
        }

        if (Verbose)
            Console.WriteLine("Replacing " + textureEntry);

        texture.TextureData.Image = GMImage.FromPng(File.ReadAllBytes(fileToReplace.FullName));
    }

    /// <summary>
    /// Evaluates and executes the contents of a file as C# Code.
    /// </summary>
    /// <param name="path">Path to file which contents to interpret as C# code</param>
    private void RunCSharpFile(string path)
    {
        string lines;
        try
        {
            lines = File.ReadAllText(path, Encoding.UTF8);
        }
        catch (Exception exc)
        {
            // rethrow as otherwise this will get interpreted as success
            Console.Error.WriteLine(exc.Message);
            throw;
        }

        lines = $"#line 1 \"{path}\"\n" + lines;
        ScriptPath = path;
        RunCSharpCode(lines, ScriptPath);
    }

    /// <summary>
    /// Evaluates and executes given C# code.
    /// </summary>
    /// <param name="code">The C# string to execute</param>
    /// <param name="scriptFile">The path to the script file where <see cref="code"/> was executed from.
    /// Leave as null, if it wasn't executed from a script file</param>
    private void RunCSharpCode(string code, string scriptFile = null)
    {
        if (Verbose)
            Console.WriteLine($"Attempting to execute '1{scriptFile ?? code}'...");

        try
        {
            CSharpScript.EvaluateAsync(code, CliScriptOptions.WithFilePath(scriptFile ?? "").WithFileEncoding(Encoding.UTF8), this, typeof(IScriptInterface)).GetAwaiter().GetResult();
            ScriptExecutionSuccess = true;
            ScriptErrorMessage = "";
        }
        catch (Exception exc)
        {
            ScriptExecutionSuccess = false;
            ScriptErrorMessage = exc.ToString();
            ScriptErrorType = "Exception";
        }

        if (!FinishedMessageEnabled) return;

        if (ScriptExecutionSuccess)
        {
            if (Verbose)
                Console.WriteLine($"Finished executing '{scriptFile ?? code}'");
        }
        else
        {
            Console.Error.WriteLine(ScriptErrorMessage);
        }
    }

    /// <summary>
    /// Saves the currently loaded <see cref="Data"/> to an output path.
    /// </summary>
    /// <param name="outputPath">The path where to save the data.</param>
    private void SaveDataFile(string outputPath)
    {
        if (Verbose)
            Console.WriteLine($"Saving new data file to '{outputPath}'");

        using FileStream fs = new FileInfo(outputPath).OpenWrite();
        UndertaleIO.Write(fs, Data, MessageHandler);
        if (Verbose)
            Console.WriteLine($"Saved data file to '{outputPath}'");
    }

    /// <summary>
    /// Read supplied filename and return the data file.
    /// </summary>
    /// <param name="datafile">The datafile to read</param>
    /// <param name="warningHandler">Handler for Warnings</param>
    /// <param name="messageHandler">Handler for Messages</param>
    /// <returns></returns>
    /// <exception cref="FileNotFoundException">If the data file cannot be found</exception>
    private static UndertaleData ReadDataFile(FileInfo datafile, WarningHandlerDelegate warningHandler = null, MessageHandlerDelegate messageHandler = null)
    {
        try
        {
            using FileStream fs = datafile.OpenRead();
            UndertaleData gmData = UndertaleIO.Read(fs, warningHandler, messageHandler);
            return gmData;
        }
        catch (FileNotFoundException e)
        {
            throw new FileNotFoundException($"Data file '{e.FileName}' does not exist");
        }
    }

    // need this on Windows when drag and dropping files.
    /// <summary>
    /// Trims <c>"</c> or <c>'</c> from the beginning and end of a string.
    /// </summary>
    /// <param name="s"><see cref="String"/> to remove <c>"</c> and/or <c>'</c> from</param>
    /// <returns>A new <see cref="String"/> that can be directly passed onto a FileInfo Constructor</returns>
    //TODO: needs some proper testing on how it behaves on Linux/MacOS and might need to get expanded
    private static string RemoveQuotes(string s)

    {
        return s.Trim('"', '\'');
    }

    /// <summary>
    /// Replicated the CMD Pause command. Waits for any key to be pressed before continuing.
    /// </summary>
    private static void Pause()
    {
        Console.WriteLine();
        Console.Write("Press any key to continue . . . ");
        Console.ReadKey(true);
        Console.WriteLine();
    }

    /// <summary>
    /// A simple warning handler that prints warnings to console.
    /// </summary>
    /// <param name="warning">The warning to print</param>
    private static void WarningHandler(string warning) => Console.WriteLine($"[WARNING]: {warning}");

    /// <summary>
    /// A simple message handler that prints messages to console.
    /// </summary>
    /// <param name="message">The message to print</param>
    private static void MessageHandler(string message) => Console.WriteLine($"[MESSAGE]: {message}");

    /// <summary>
    /// A dummy handler that does nothing.
    /// </summary>
    /// <param name="message">Not used.</param>
    private static void DummyHandler(string message)
    {  }

    //TODO: document these as well
    private void ProgressUpdater()
    {
        DateTime prevTime = default;
        int prevValue = 0;

        while (true)
        {
            if (cToken.IsCancellationRequested)
            {
                if (prevValue >= progressValue) //if reached maximum
                    return;

                if (prevTime == default)
                    prevTime = DateTime.UtcNow;                                       //begin measuring
                else if (DateTime.UtcNow.Subtract(prevTime).TotalMilliseconds >= 500) //timeout - 0.5 seconds
                    return;
            }

            UpdateProgressValue(progressValue);

            prevValue = progressValue;

            Thread.Sleep(100); //10 times per second
        }
    }
}<|MERGE_RESOLUTION|>--- conflicted
+++ resolved
@@ -195,11 +195,8 @@
                 typeof(JsonConvert).GetTypeInfo().Assembly,
                 typeof(System.Text.RegularExpressions.Regex).GetTypeInfo().Assembly,
                 typeof(TextureWorker).GetTypeInfo().Assembly,
-<<<<<<< HEAD
+                typeof(ImageMagick.MagickImage).GetTypeInfo().Assembly,
                 typeof(Underanalyzer.Decompiler.DecompileContext).Assembly)
-=======
-                typeof(ImageMagick.MagickImage).GetTypeInfo().Assembly)
->>>>>>> d9df6348
             // "WithEmitDebugInformation(true)" not only lets us to see a script line number which threw an exception,
             // but also provides other useful debug info when we run UMT in "Debug".
             .WithEmitDebugInformation(true);
