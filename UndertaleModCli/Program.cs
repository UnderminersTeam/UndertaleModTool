﻿using Microsoft.CodeAnalysis.CSharp.Scripting;
using Microsoft.CodeAnalysis.Scripting;
using Newtonsoft.Json;
using System;
using System.Diagnostics;
using System.IO;
using System.Reflection;
using System.Runtime.InteropServices;
using UndertaleModLib;
using UndertaleModLib.Scripting;
using UndertaleModLib.Util;
using static UndertaleModLib.UndertaleReader;

using System.CommandLine;
using System.CommandLine.Invocation;
using System.CommandLine.Builder;
using System.CommandLine.Parsing;
using System.Threading;
using System.Threading.Tasks;
using System.Linq;
using System.Collections.Generic;
using UndertaleModLib.Decompiler;

/// <summary>
/// The supplied location of the data file did not exist
/// </summary>
public class DataFileNotFoundException : ArgumentException
{
    public DataFileNotFoundException() { }
    public DataFileNotFoundException(string message) : base(message) { }
    public DataFileNotFoundException(string message, Exception inner) : base(message, inner) { }
}



namespace UndertaleModCli
{

    public class LoadOptions
    {

        public FileInfo Datafile { get; set; }
        public FileInfo[] Scripts { get; set; }
        public string? Line { get; set; }


        public FileInfo? Output { get; set; }
        public bool Interactive { get; set; } = false;
        public bool Verbose { get; set; } = false;
    }

    public class InfoOptions
    {
        public FileInfo Datafile { get; set; }
        public bool Verbose { get; set; } = false;
    }

    /// <summary>
    /// Cli options for the New command
    /// </summary>
    /// <param name="Overwrite">Save over an existing file at Output</param>
    public class NewOptions
    {
        /// <summary>
        /// Destination for new data file
        /// </summary>
        public FileInfo Output { get; set; } = new FileInfo("data.win");
        /// <summary>
        /// Save over an existing file at Output
        /// </summary>
        public bool Overwrite { get; set; } = false;
        /// <summary>
        /// Whether to write the new data to Stdout
        /// </summary>
        public bool Stdout { get; set; }
    }

    public class Program : IScriptInterface
    {
        // taken fron the Linux programmer manual:
        const int EXIT_SUCCESS = 0;
        const int EXIT_FAILURE = 1;
        public bool Interactive = false;

        private int progressValue;
        private Task updater;
        private CancellationTokenSource cts;
        private CancellationToken cToken;

        private string savedMsg, savedStatus;
        private double savedValue, savedValueMax;

<<<<<<< HEAD
        public bool GMLCacheEnabled => false; //not implemented yet

        public FileInfo? Dest { get; set; }
=======
        public FileInfo? Output { get; set; }
>>>>>>> 7b1915a0

        /// <summary>
        /// Read supplied filename and return the data file
        /// </summary>
        /// <param name="datafile"></param>
        /// <param name="OnWarning"></param>
        /// <param name="OnMessage"></param>
        /// <returns></returns>
        /// <exception cref="DataFileNotFoundException">If the data file cannot be found</exception>
        public static UndertaleData ReadDataFile(FileInfo datafile, WarningHandlerDelegate? OnWarning = null, MessageHandlerDelegate? OnMessage = null)
        {
            try
            {
                using (var fs = datafile.OpenRead())
                {
                    return UndertaleIO.Read(fs, OnWarning, OnMessage);
                }
            }
            catch (FileNotFoundException e)
            {
                throw new DataFileNotFoundException($"data file {e.FileName} does not exist");
            }

        }
        public bool Verbose { get; set; }

        public Program(FileInfo datafile, FileInfo[]? scripts, FileInfo? output, bool verbose = false, bool interactive = false)
        {
            Verbose = verbose;
            Interactive = interactive;
            Console.InputEncoding = System.Text.Encoding.UTF8;
            Console.OutputEncoding = Console.InputEncoding;


            Console.WriteLine($"Trying to load file: {datafile.FullName}");



            this.FilePath = datafile.FullName;
            this.ExePath = Environment.CurrentDirectory;
            this.Output = output;

            this.Data = ReadDataFile(datafile, Verbose ? OnWarning : null, Verbose ? OnMessage : null);

            FinishedMessageEnabled = true;
            this.CliScriptOptions = ScriptOptions.Default
                            .AddImports("UndertaleModLib", "UndertaleModLib.Models", "UndertaleModLib.Decompiler",
                                        "UndertaleModLib.Scripting", "UndertaleModLib.Compiler",
                                        "UndertaleModLib.Util", "System", "System.IO", "System.Collections.Generic",
                                        "System.Text.RegularExpressions")
                            .AddReferences(typeof(UndertaleObject).GetTypeInfo().Assembly,
                                            GetType().GetTypeInfo().Assembly,
                                            typeof(JsonConvert).GetTypeInfo().Assembly,
                                            typeof(System.Text.RegularExpressions.Regex).GetTypeInfo().Assembly,
                                            typeof(TextureWorker).GetTypeInfo().Assembly)
                            // https://discord.com/channels/566861759210586112/568950566122946580/900145134480531506
                            // ...WithEmitDebugInformation(true)" not only lets us to see a script line number which threw an exception,
                            // but also provides other useful debug info when we run UMT in "Debug".
                            .WithEmitDebugInformation(true);
        }

        public Program(FileInfo datafile, bool verbose)
        {
            if (verbose)
            {
                this.Data = ReadDataFile(datafile, OnWarning, OnMessage);
            }
            else
            {
                this.Data = ReadDataFile(datafile, null, null);
            }
        }

        public static int Main(string[] args)
        {
            var verboseOption = new Option<bool>(new []{"-v", "--verbose"}, "Detailed logs");

            var dataFileOption = new Argument<FileInfo>("datafile")
            {
                Description = "Path to the data.win/.ios/.droid/.unx file"
            };

            var infoCommand = new Command("info", "Show info about game data file")
            {
                dataFileOption,
                verboseOption,
            };
            infoCommand.Handler = CommandHandler.Create<InfoOptions>(Program.Info);

            var scriptRunnerOption = new Option<FileInfo[]>(new []{ "-s", "--scripts"}, "Scripts to apply to the <datafile>. ex. a.csx b.csx");
            var loadCommand = new Command("load", "Load data file and perform actions on it") {
                dataFileOption,
                scriptRunnerOption,
                verboseOption,
                new Option<FileInfo>(new []{"-o", "--output"}, "Where to save the modified data file"),
                new Option<string>(new []{"-l","--line"}, "Run C# string. Runs AFTER everything else"),
                new Option<bool>(new []{"-i", "--interactive"}, "Interactive menu launch"),

            };
            loadCommand.Handler = CommandHandler.Create<LoadOptions>(Program.Load);

            var newCommand = new Command("new", "Generates a blank data file")
            {
                new Option<FileInfo>(new []{"-o", "--output"},getDefaultValue: () => new NewOptions().Output),
                new Option<bool>(new []{"-f", "--overwrite"}, "Overwrite destination file if it already exists"),
                new Option<bool>(new []{"-", "--stdout"}, "Write new data content to stdout"),  // "-" is often used in *nix land as a replacement for stdout
            };
            newCommand.Handler = CommandHandler.Create<NewOptions>(Program.New);

            var rootCommand = new RootCommand {
                infoCommand,
                loadCommand,
                newCommand,
                };

            rootCommand.Description = "CLI tool for modding, decompiling and unpacking Undertale (and other Game Maker: Studio games)!";
            var commandLine = new CommandLineBuilder(rootCommand)
                                    .UseDefaults() // automatically configures dotnet-suggest
                                    .Build();

            return commandLine.Invoke(args);

        }

        public static int New(NewOptions options)
        {
            var data = UndertaleData.CreateNew();
            if (options.Stdout)
            {
                WriteStdout();
            }
            else
            {
                if (WriteFile() == EXIT_FAILURE)
                {
                    return EXIT_FAILURE;
                }
            }
            return EXIT_SUCCESS;


            int WriteFile()
            {
                if (options.Output.Exists && !options.Overwrite)
                {
                    Console.Error.WriteLine($"{options.Output} already exists. Pass --overwrite to overwrite");
                    return EXIT_FAILURE;
                }
                using (var fs = options.Output.OpenWrite())
                {
                    UndertaleIO.Write(fs, data);
                    return EXIT_SUCCESS;
                }
            }

            void WriteStdout()
            {
                using (var ms = new MemoryStream())
                {
                    UndertaleIO.Write(ms, data);
                    System.Console.OpenStandardOutput().Write(ms.ToArray(), 0, (int)ms.Length);
                    System.Console.Out.Flush();
                }

            }
        }

        static public int Load(LoadOptions options)
        {

            Program program;
            try
            {
                program = new Program(options.Datafile, options.Scripts, options.Output, options.Verbose, options.Interactive);
            }
            catch (DataFileNotFoundException e)
            {
                Console.Error.WriteLine(e.Message);
                return EXIT_FAILURE;
            }
            if (options.Interactive)
            {
                program.interactiveMenu();
                return EXIT_SUCCESS;
            }

            if (options.Scripts != null)
            {
                foreach (var script in options.Scripts)
                {
                    program.RunCodeFile(script.FullName);
                }
            }

            if (options.Line != null)
            {
                program.ScriptPath = null;
                program.RunCodeLine(options.Line);
            }

            if (options.Output != null)
            {
                program.CliSave(options.Output.FullName);
            }

            return EXIT_SUCCESS;

        }


        public void interactiveMenu()
        {
            while (OnMenu()) { }
        }

        public UndertaleData Data { get; set; }

        public string FilePath { get; set; }

        public string ScriptPath { get; set; }

        public object Highlighted { get; set; }

        public object Selected { get; set; }

        public bool CanSave { get; set; }

        public bool ScriptExecutionSuccess { get; set; }

        public string ScriptErrorMessage { get; set; }

        public string ExePath { get; set; }

        public string ScriptErrorType { get; set; }

        public ScriptOptions CliScriptOptions { get; set; }

        public bool FinishedMessageEnabled { get; set; }

        // need this on Windows when drag and dropping files.
        public static string Dequote(string a) => a.TrimStart('"').TrimEnd('"');

        public void Pause()
        {
            // replica of the cmd pause command.
            Console.Write("Press any key to continue . . . ");
            Console.ReadKey(true);
            Console.WriteLine();
        }

        public void RunCodeLine(string line)
        {

            try
            {
                CSharpScript.EvaluateAsync(line, CliScriptOptions, this, typeof(IScriptInterface)).GetAwaiter().GetResult();
                ScriptExecutionSuccess = true;
                ScriptErrorMessage = "";
            }
            catch (Exception exc)
            {
                ScriptExecutionSuccess = false;
                ScriptErrorMessage = exc.ToString();
                ScriptErrorType = "Exception";
            }

            if (FinishedMessageEnabled)
            {
                if (ScriptExecutionSuccess)
                {
                    string msg = $"Finished executing {ScriptPath ?? "C# line"}";
                    if (Verbose)
                        Console.WriteLine(msg);
                }
                else
                {
                    Console.Error.WriteLine(ScriptErrorMessage);
                }
            }
        }

        public void RunCodeFile(string path)
        {
            string lines;
            try
            {
                lines = File.ReadAllText(path);
            }
            catch (IOException exc)
            {
                Console.Error.WriteLine("Script file not found or cannot be read.");
                Console.Error.WriteLine(exc);
                return;
            }

            if (lines != null)
            {
                ScriptPath = path;
                RunCodeLine(lines);
                ScriptPath = null;
            }
        }

        public void OnWarning(string warning) => Console.WriteLine($"[WARNING]: {warning}");

        public void OnMessage(string message) => Console.WriteLine($"[MESSAGE]: {message}");

        public void CliSave(string to)
        {
            if (Verbose)
            {
                Console.WriteLine($"Saving new data file to {this.Output.FullName}");
            }

            using (var fs = new FileInfo(to).OpenWrite())
            {
                UndertaleIO.Write(fs, Data, OnMessage);
                if (Verbose)
                {
                    Console.WriteLine($"Saved data file to {this.Output.FullName}");
                }
            }
        }

        public static int Info(InfoOptions options)
        {
            Program program;
            try
            {
                program = new Program(options.Datafile, options.Verbose);
            }
            catch (DataFileNotFoundException e)
            {
                Console.Error.WriteLine(e.Message);
                return EXIT_FAILURE;
            }
            program.CliQuickInfo();

            return EXIT_SUCCESS;
        }

        public void CliQuickInfo()
        {
            Console.WriteLine("Quick Information:");
            Console.WriteLine("Project Name - {0}", Data.GeneralInfo.Name);
            Console.WriteLine("Is GMS2 - {0}", Data.IsGameMaker2());
            Console.WriteLine("Is YYC - {0}", Data.IsYYC());
            Console.WriteLine("Bytecode version - {0}", Data.GeneralInfo.BytecodeVersion);
            Console.WriteLine("Configuration name - {0}", Data.GeneralInfo.Config);
        }

        public bool OnMenu()
        {
            Console.WriteLine("1 - Run script.");
            Console.WriteLine("2 - Run C# string.");
            Console.WriteLine("3 - Save and overwrite.");
            Console.WriteLine("4 - Save to different place.");
            Console.WriteLine("5 - Display quick info.");
            Console.WriteLine("6 - Quit. (please be sure you've saved everything!!)");

            Console.Write("Input, please: ");
            var k = Console.ReadKey().Key;
            Console.WriteLine();

            switch (k)
            {
                case ConsoleKey.D1:
                    {
                        Console.Write("File path (you can drag and drop)? ");
                        string path = Dequote(Console.ReadLine());
                        Console.WriteLine("Trying to run script {0}", path);
                        RunCodeFile(path);
                        break;
                    }

                case ConsoleKey.D2:
                    {
                        Console.Write("C# code line? ");
                        string line = Console.ReadLine();
                        ScriptPath = null;
                        RunCodeLine(line);
                        break;
                    }

                case ConsoleKey.D3:
                    {
                        CliSave(FilePath);
                        break;
                    }

                case ConsoleKey.D4:
                    {
                        Console.Write("Where to save? ");
                        string path = Dequote(Console.ReadLine());
                        CliSave(path);
                        break;
                    }

                case ConsoleKey.D5:
                    {
                        CliQuickInfo();
                        Pause();
                        break;
                    }

                case ConsoleKey.D6:
                    {
                        Console.WriteLine("Are you SURE? You can press 'n' and save before the changes are gone forever!!");
                        Console.WriteLine("(Y/N)? ");
                        var yes = Console.ReadKey(false).Key == ConsoleKey.Y;
                        Console.WriteLine();
                        if (yes) return false;
                        break;
                    }

                default:
                    {
                        Console.WriteLine("Unknown input. Try using the upper line of digits on your keyboard.");
                        break;
                    }
            }

            return true;
        }


        public void EnsureDataLoaded()
        {
            if (Data is null)
                throw new Exception("No data file is loaded.");
        }

        public async Task<bool> Make_New_File()
        {
            await Task.Delay(1); //dummy await

            Data = UndertaleData.CreateNew();
            Console.WriteLine("New file created.");
            return true;
        }

        public void ReplaceTempWithMain(bool ImAnExpertBTW = false)
        {
            throw new NotImplementedException();
        }

        public void ReplaceMainWithTemp(bool ImAnExpertBTW = false)
        {
            throw new NotImplementedException();
        }

        public void ReplaceTempWithCorrections(bool ImAnExpertBTW = false)
        {
            throw new NotImplementedException();
        }

        public void ReplaceCorrectionsWithTemp(bool ImAnExpertBTW = false)
        {
            throw new NotImplementedException();
        }

        public void UpdateCorrections(bool ImAnExpertBTW = false)
        {
            throw new NotImplementedException();
        }

        public void ScriptMessage(string message)
        {
            Console.WriteLine(message);
            if (Interactive) { Pause(); }
        }

        public void SetUMTConsoleText(string message)
        {
            Console.Title = message;
        }

        public bool ScriptQuestion(string message)
        {
            Console.WriteLine(message);
            Console.Write("Input (Y/N)? ");
            var yes = Console.ReadKey(false).Key == ConsoleKey.Y;
            Console.WriteLine();
            return yes;
        }

        public void ScriptError(string error, string title = "Error", bool SetConsoleText = true)
        {
            // no need to care about SetConsoleText if we're in CLI.........
            Console.WriteLine("--------------------------------------------------");
            Console.WriteLine("---------------------ERROR!-----------------------");
            Console.WriteLine("--------------------------------------------------");
            Console.WriteLine(title);
            Console.WriteLine("--------------------------------------------------");
            Console.WriteLine(error);
            Console.WriteLine("--------------------------------------------------");
            Console.WriteLine("---------------------ERROR!-----------------------");
            Console.WriteLine("--------------------------------------------------");
            if (Interactive) { Pause(); }
        }

        public void ScriptOpenURL(string url)
        {
            Process p;
            if (RuntimeInformation.IsOSPlatform(OSPlatform.Windows))
            {
                p = Process.Start(new ProcessStartInfo(url) { UseShellExecute = true }); // Works ok on windows
            }
            else if (RuntimeInformation.IsOSPlatform(OSPlatform.Linux) || RuntimeInformation.IsOSPlatform(OSPlatform.FreeBSD))
            {
                p = Process.Start("xdg-open", url);  // Works ok on linux, should work on FreeBSD as it's very similar.
            }
            else if (RuntimeInformation.IsOSPlatform(OSPlatform.OSX))
            {
                p = Process.Start("open", url); // Not tested
            }
            else
            {
                throw new InvalidOperationException("Unable to open the browser on this OS.");
            }

            if (p != null) p.Dispose();
        }

        public bool SendAUMIMessage(IpcMessage_t ipMessage, ref IpcReply_t outReply)
        {
            return false;
        }

        public bool RunUMTScript(string path)
        {
            try
            {
                RunCodeFile(path);
                return true;
            }
            catch
            {
                return false;
            }
        }

        public bool LintUMTScript(string path)
        {
            throw new NotImplementedException();
        }

        public void InitializeScriptDialog()
        {
            throw new NotImplementedException();
        }

        public void ReapplyProfileCode()
        {
            throw new NotImplementedException();
        }

        public void NukeProfileGML(string codeName)
        {
            throw new NotImplementedException();
        }

        public string GetDecompiledText(string codeName)
        {
            throw new NotImplementedException();
        }

        public string GetDisassemblyText(string codeName)
        {
            throw new NotImplementedException();
        }

        public bool AreFilesIdentical(string File01, string File02)
        {
            try
            {
                using var fs1 = new FileStream(File01, FileMode.Open, FileAccess.Read, FileShare.Read);
                using var fs2 = new FileStream(File01, FileMode.Open, FileAccess.Read, FileShare.Read);
                if (fs1.Length != fs2.Length) return false; // different size.

                while (true)
                {
                    int b1 = fs1.ReadByte();
                    int b2 = fs2.ReadByte();
                    if (b1 != b2) return false; // different contents.
                    if (b1 == -1 || b2 == -1) break; // end of files.
                }

                // identical
                return true;
            }
            catch
            {
                // wtf?!
                return false;
            }
        }

        public string ScriptInputDialog(string titleText, string labelText, string defaultInputBoxText, string cancelButtonText, string submitButtonText, bool isMultiline, bool preventClose)
        {
            throw new NotImplementedException();
        }

        public string SimpleTextInput(string title, string label, string defaultValue, bool allowMultiline, bool showDialog = true)
        {
            throw new NotImplementedException();
        }
        public void SimpleTextOutput(string title, string label, string defaultText, bool allowMultiline)
        {
            throw new NotImplementedException();
        }
        public async Task ClickableTextOutput(string title, string query, int resultsCount, IOrderedEnumerable<KeyValuePair<string, List<string>>> resultsDict, bool editorDecompile, IOrderedEnumerable<string> failedList = null)
        {
            await Task.Delay(1); //dummy await
            throw new NotImplementedException();
        }
        public async Task ClickableTextOutput(string title, string query, int resultsCount, IDictionary<string, List<string>> resultsDict, bool editorDecompile, IEnumerable<string> failedList = null)
        {
            await Task.Delay(1); //dummy await
            throw new NotImplementedException();
        }

        public void SetFinishedMessage(bool isFinishedMessageEnabled)
        {
            FinishedMessageEnabled = isFinishedMessageEnabled;
        }
        public void UpdateProgressBar(string message, string status, double progressValue, double maxValue)
        {
            // i know, ugly
            if (String.IsNullOrEmpty(message))
                Console.WriteLine($"[{status}] {progressValue} out of {maxValue}");
            else
                Console.WriteLine($"[{message}|{status}] {progressValue} out of {maxValue}");
        }

        public void SetProgressBar(string message, string status, double progressValue, double maxValue)
        {
            savedMsg = message;
            savedStatus = status;
            savedValue = progressValue;
            savedValueMax = maxValue;

            UpdateProgressBar(message, status, progressValue, maxValue);
        }

        public void UpdateProgressValue(double progressValue)
        {
            UpdateProgressBar(savedMsg, savedStatus, progressValue, savedValueMax);

            savedValue = progressValue;
        }
        public void UpdateProgressStatus(string status)
        {
            UpdateProgressBar(savedMsg, status, savedValue, savedValueMax);

            savedStatus = status;
        }

        public void HideProgressBar()
        {
            // nothing to hide..
        }

        public void AddProgress(int amount)
        {
            progressValue += amount;
        }
        public void IncProgress()
        {
            progressValue++;
        }
        public void AddProgressP(int amount) //P - Parallel (multithreaded)
        {
            Interlocked.Add(ref progressValue, amount); //thread-safe add operation (not the same as "lock ()")
        }
        public void IncProgressP()
        {
            Interlocked.Increment(ref progressValue); //thread-safe increment
        }
        public int GetProgress()
        {
            return progressValue;
        }
        public void SetProgress(int value)
        {
            progressValue = value;
        }

        public void EnableUI()
        {
            // nothing to enable...
        }

        public void SyncBinding(string resourceType, bool enable)
        {
            //there is no UI with any data binding
        }
        public void SyncBinding(bool enable = false)
        {
            //there is no UI with any data binding
        }

        void ProgressUpdater()
        {
            DateTime prevTime = default;
            int prevValue = 0;

            while (true)
            {
                if (cToken.IsCancellationRequested)
                {
                    if (prevValue >= progressValue) //if reached maximum
                        return;
                    else
                    {
                        if (prevTime == default)
                            prevTime = DateTime.UtcNow;                                       //begin measuring
                        else if (DateTime.UtcNow.Subtract(prevTime).TotalMilliseconds >= 500) //timeout - 0.5 seconds
                            return;
                    }
                }

                UpdateProgressValue(progressValue);

                prevValue = progressValue;

                Thread.Sleep(100); //10 times per second
            }
        }
        public void StartUpdater()
        {
            if (cts is not null)
                Console.WriteLine("Warning - there is another progress updater task running (hangs) in the background.");

            cts = new CancellationTokenSource();
            cToken = cts.Token;

            updater = Task.Run(ProgressUpdater);
        }
        public async Task StopUpdater() //"async" because "Wait()" blocks UI thread
        {
            if (cts is not null)
            {
                cts.Cancel();

                if (await Task.Run(() => !updater.Wait(2000))) //if ProgressUpdater isn't responding
                    Console.WriteLine("Error - stopping the progress updater task is failed.");
                else
                {
                    cts.Dispose();
                    cts = null;
                }

                updater.Dispose();
            }
        }

        public async Task<bool> GenerateGMLCache(ThreadLocal<GlobalDecompileContext> decompileContext = null, object dialog = null, bool isSaving = false)
        {
            await Task.Delay(1); //dummy await

            //not implemented yet

            return false;
        }


        public void ChangeSelection(object newsel)
        {
            Selected = newsel;
        }

        public string PromptChooseDirectory(string prompt)
        {
            Console.WriteLine("Please type a path (or drag and drop) to a directory:");
            Console.Write("Path: ");
            string p = Console.ReadLine();
            return p;
        }

        public string PromptLoadFile(string defaultExt, string filter)
        {
            throw new NotImplementedException("Sorry, this hasn't been implemented yet!");
        }

        public void ImportGMLString(string codeName, string gmlCode, bool doParse = true, bool CheckDecompiler = false)
        {
            throw new NotImplementedException("Sorry, this hasn't been implemented yet!");
        }

        public void ImportASMString(string codeName, string gmlCode, bool doParse = true, bool destroyASM = true, bool CheckDecompiler = false)
        {
            throw new NotImplementedException("Sorry, this hasn't been implemented yet!");
        }

        public void ImportGMLFile(string fileName, bool doParse = true, bool CheckDecompiler = false, bool throwOnError = false)
        {
            throw new NotImplementedException("Sorry, this hasn't been implemented yet!");
        }

        public void ImportASMFile(string fileName, bool doParse = true, bool destroyASM = true, bool CheckDecompiler = false, bool throwOnError = false)
        {
            throw new NotImplementedException("Sorry, this hasn't been implemented yet!");
        }

        public void ReplaceTextInGML(string codeName, string keyword, string replacement, bool case_sensitive = false, bool isRegex = false)
        {
            throw new NotImplementedException("Sorry, this hasn't been implemented yet!");
        }

        public bool DummyBool()
        {
            return false;
        }

        public void DummyVoid()
        {
            // i want hugs so bad :(
        }

        public string DummyString()
        {
            return "";
        }

    }



}<|MERGE_RESOLUTION|>--- conflicted
+++ resolved
@@ -90,13 +90,9 @@
         private string savedMsg, savedStatus;
         private double savedValue, savedValueMax;
 
-<<<<<<< HEAD
         public bool GMLCacheEnabled => false; //not implemented yet
 
-        public FileInfo? Dest { get; set; }
-=======
         public FileInfo? Output { get; set; }
->>>>>>> 7b1915a0
 
         /// <summary>
         /// Read supplied filename and return the data file
